--- conflicted
+++ resolved
@@ -1,14 +1,9 @@
 # v2.7.1 (FUTURE)
 
-<<<<<<< HEAD
 ## Bug Fixes
 
 * [#3941](https://github.com/netbox-community/netbox/issues/3941) - Fixed exception when attempting to assign IP to interface
-=======
-# Bug Fixes
-
 * [#3944](https://github.com/netbox-community/netbox/issues/3944) - Fix AttributeError exception when viewing prefixes list
->>>>>>> 5369aef9
 
 ---
 
