from django import forms
from django.core.exceptions import ValidationError
from taggit.forms import TagField

from dcim.choices import InterfaceModeChoices, InterfaceTypeChoices
from dcim.forms import INTERFACE_MODE_HELP_TEXT
from dcim.models import Device, DeviceRole, Interface, Platform, Rack, Region, Site
from extras.forms import AddRemoveTagsForm, CustomFieldBulkEditForm, CustomFieldForm, CustomFieldFilterForm
from ipam.models import IPAddress, VLANGroup, VLAN
from tenancy.forms import TenancyFilterForm, TenancyForm
from tenancy.models import Tenant
from utilities.forms import (
    add_blank_choice, APISelect, APISelectMultiple, BootstrapMixin, BulkEditForm, BulkEditNullBooleanSelect,
    ChainedFieldsMixin, ChainedModelChoiceField, ChainedModelMultipleChoiceField, CommentField, ComponentForm,
    ConfirmationForm, CSVChoiceField, ExpandableNameField, FilterChoiceField, JSONField, SlugField,
    SmallTextarea, StaticSelect2, StaticSelect2Multiple
)
from .choices import *
from .models import Cluster, ClusterGroup, ClusterType, VirtualMachine

VIFACE_TYPE_CHOICES = (
    (InterfaceTypeChoices.TYPE_VIRTUAL, 'Virtual'),
)


#
# Cluster types
#

class ClusterTypeForm(BootstrapMixin, forms.ModelForm):
    slug = SlugField()

    class Meta:
        model = ClusterType
        fields = [
            'name', 'slug',
        ]


class ClusterTypeCSVForm(forms.ModelForm):
    slug = SlugField()

    class Meta:
        model = ClusterType
        fields = ClusterType.csv_headers
        help_texts = {
            'name': 'Name of cluster type',
        }


#
# Cluster groups
#

class ClusterGroupForm(BootstrapMixin, forms.ModelForm):
    slug = SlugField()

    class Meta:
        model = ClusterGroup
        fields = [
            'name', 'slug',
        ]


class ClusterGroupCSVForm(forms.ModelForm):
    slug = SlugField()

    class Meta:
        model = ClusterGroup
        fields = ClusterGroup.csv_headers
        help_texts = {
            'name': 'Name of cluster group',
        }


#
# Clusters
#

class ClusterForm(BootstrapMixin, TenancyForm, CustomFieldForm):
    comments = CommentField()
    tags = TagField(
        required=False
    )

    class Meta:
        model = Cluster
        fields = [
            'name', 'type', 'group', 'tenant', 'site', 'comments', 'tags',
        ]
        widgets = {
            'type': APISelect(
                api_url="/api/virtualization/cluster-types/"
            ),
            'group': APISelect(
                api_url="/api/virtualization/cluster-groups/"
            ),
            'site': APISelect(
                api_url="/api/dcim/sites/"
            ),
        }


class ClusterCSVForm(forms.ModelForm):
    type = forms.ModelChoiceField(
        queryset=ClusterType.objects.all(),
        to_field_name='name',
        help_text='Name of cluster type',
        error_messages={
            'invalid_choice': 'Invalid cluster type name.',
        }
    )
    group = forms.ModelChoiceField(
        queryset=ClusterGroup.objects.all(),
        to_field_name='name',
        required=False,
        help_text='Name of cluster group',
        error_messages={
            'invalid_choice': 'Invalid cluster group name.',
        }
    )
    site = forms.ModelChoiceField(
        queryset=Site.objects.all(),
        to_field_name='name',
        required=False,
        help_text='Name of assigned site',
        error_messages={
            'invalid_choice': 'Invalid site name.',
        }
    )
    tenant = forms.ModelChoiceField(
        queryset=Tenant.objects.all(),
        to_field_name='name',
        required=False,
        help_text='Name of assigned tenant',
        error_messages={
            'invalid_choice': 'Invalid tenant name'
        }
    )

    class Meta:
        model = Cluster
        fields = Cluster.csv_headers


class ClusterBulkEditForm(BootstrapMixin, AddRemoveTagsForm, CustomFieldBulkEditForm):
    pk = forms.ModelMultipleChoiceField(
        queryset=Cluster.objects.all(),
        widget=forms.MultipleHiddenInput()
    )
    type = forms.ModelChoiceField(
        queryset=ClusterType.objects.all(),
        required=False,
        widget=APISelect(
            api_url="/api/virtualization/cluster-types/"
        )
    )
    group = forms.ModelChoiceField(
        queryset=ClusterGroup.objects.all(),
        required=False,
        widget=APISelect(
            api_url="/api/virtualization/cluster-groups/"
        )
    )
    tenant = forms.ModelChoiceField(
        queryset=Tenant.objects.all(),
        required=False
    )
    site = forms.ModelChoiceField(
        queryset=Site.objects.all(),
        required=False,
        widget=APISelect(
            api_url="/api/dcim/sites/"
        )
    )
    comments = CommentField(
        widget=SmallTextarea()
    )

    class Meta:
        nullable_fields = [
            'group', 'site', 'comments', 'tenant',
        ]


class ClusterFilterForm(BootstrapMixin, CustomFieldFilterForm):
    model = Cluster
    q = forms.CharField(required=False, label='Search')
    region = FilterChoiceField(
        queryset=Region.objects.all(),
        to_field_name='slug',
        required=False,
        widget=APISelectMultiple(
            api_url="/api/dcim/regions/",
            value_field="slug",
            filter_for={
                'site': 'region'
            }
        )
    )
    site = FilterChoiceField(
        queryset=Site.objects.all(),
        to_field_name='slug',
        null_label='-- None --',
        required=False,
        widget=APISelectMultiple(
            api_url="/api/dcim/sites/",
            value_field='slug',
            null_option=True,
        )
    )
<<<<<<< HEAD
    tenant = FilterChoiceField(
        queryset=Tenant.objects.all(),
        null_label='-- None --',
        required=False,
        widget=APISelectMultiple(
            api_url="/api/tenancy/tenants/",
            null_option=True,
        )
    )
    site = FilterChoiceField(
        queryset=Site.objects.all(),
=======
    type = FilterChoiceField(
        queryset=ClusterType.objects.all(),
        to_field_name='slug',
        required=False,
        widget=APISelectMultiple(
            api_url="/api/virtualization/cluster-types/",
            value_field='slug',
        )
    )
    group = FilterChoiceField(
        queryset=ClusterGroup.objects.all(),
>>>>>>> feb04f04
        to_field_name='slug',
        null_label='-- None --',
        required=False,
        widget=APISelectMultiple(
            api_url="/api/virtualization/cluster-groups/",
            value_field='slug',
            null_option=True,
        )
    )


class ClusterAddDevicesForm(BootstrapMixin, ChainedFieldsMixin, forms.Form):
    region = forms.ModelChoiceField(
        queryset=Region.objects.all(),
        required=False,
        widget=APISelect(
            api_url="/api/dcim/regions/",
            filter_for={
                "site": "region_id",
            },
            attrs={
                'nullable': 'true',
            }
        )
    )
    site = ChainedModelChoiceField(
        queryset=Site.objects.all(),
        chains=(
            ('region', 'region'),
        ),
        required=False,
        widget=APISelect(
            api_url='/api/dcim/sites/',
            filter_for={
                "rack": "site_id",
                "devices": "site_id",
            }
        )
    )
    rack = ChainedModelChoiceField(
        queryset=Rack.objects.all(),
        chains=(
            ('site', 'site'),
        ),
        required=False,
        widget=APISelect(
            api_url='/api/dcim/racks/',
            filter_for={
                "devices": "rack_id"
            },
            attrs={
                'nullable': 'true',
            }
        )
    )
    devices = ChainedModelMultipleChoiceField(
        queryset=Device.objects.filter(cluster__isnull=True),
        chains=(
            ('site', 'site'),
            ('rack', 'rack'),
        ),
        widget=APISelectMultiple(
            api_url='/api/dcim/devices/',
            display_field='display_name',
            disabled_indicator='cluster'
        )
    )

    class Meta:
        fields = [
            'region', 'site', 'rack', 'devices',
        ]

    def __init__(self, cluster, *args, **kwargs):

        self.cluster = cluster

        super().__init__(*args, **kwargs)

        self.fields['devices'].choices = []

    def clean(self):
        super().clean()

        # If the Cluster is assigned to a Site, all Devices must be assigned to that Site.
        if self.cluster.site is not None:
            for device in self.cleaned_data.get('devices', []):
                if device.site != self.cluster.site:
                    raise ValidationError({
                        'devices': "{} belongs to a different site ({}) than the cluster ({})".format(
                            device, device.site, self.cluster.site
                        )
                    })


class ClusterRemoveDevicesForm(ConfirmationForm):
    pk = forms.ModelMultipleChoiceField(
        queryset=Device.objects.all(),
        widget=forms.MultipleHiddenInput()
    )


#
# Virtual Machines
#

class VirtualMachineForm(BootstrapMixin, TenancyForm, CustomFieldForm):
    cluster_group = forms.ModelChoiceField(
        queryset=ClusterGroup.objects.all(),
        required=False,
        widget=APISelect(
            api_url='/api/virtualization/cluster-groups/',
            filter_for={
                "cluster": "group_id",
            },
            attrs={
                'nullable': 'true',
            }
        )
    )
    cluster = ChainedModelChoiceField(
        queryset=Cluster.objects.all(),
        chains=(
            ('group', 'cluster_group'),
        ),
        widget=APISelect(
            api_url='/api/virtualization/clusters/'
        )
    )
    tags = TagField(
        required=False
    )
    local_context_data = JSONField(
        required=False,
        label=''
    )

    class Meta:
        model = VirtualMachine
        fields = [
            'name', 'status', 'cluster_group', 'cluster', 'role', 'tenant_group', 'tenant', 'platform', 'primary_ip4',
            'primary_ip6', 'vcpus', 'memory', 'disk', 'comments', 'tags', 'local_context_data',
        ]
        help_texts = {
            'local_context_data': "Local config context data overwrites all sources contexts in the final rendered "
                                  "config context",
        }
        widgets = {
            "status": StaticSelect2(),
            "role": APISelect(
                api_url="/api/dcim/device-roles/",
                additional_query_params={
                    "vm_role": "True"
                }
            ),
            'primary_ip4': StaticSelect2(),
            'primary_ip6': StaticSelect2(),
            'platform': APISelect(
                api_url='/api/dcim/platforms/'
            )
        }

    def __init__(self, *args, **kwargs):

        # Initialize helper selector
        instance = kwargs.get('instance')
        if instance.pk and instance.cluster is not None:
            initial = kwargs.get('initial', {}).copy()
            initial['cluster_group'] = instance.cluster.group
            kwargs['initial'] = initial

        super().__init__(*args, **kwargs)

        if self.instance.pk:

            # Compile list of choices for primary IPv4 and IPv6 addresses
            for family in [4, 6]:
                ip_choices = [(None, '---------')]
                # Collect interface IPs
                interface_ips = IPAddress.objects.prefetch_related('interface').filter(
                    family=family, interface__virtual_machine=self.instance
                )
                if interface_ips:
                    ip_choices.append(
                        ('Interface IPs', [
                            (ip.id, '{} ({})'.format(ip.address, ip.interface)) for ip in interface_ips
                        ])
                    )
                # Collect NAT IPs
                nat_ips = IPAddress.objects.prefetch_related('nat_inside').filter(
                    family=family, nat_inside__interface__virtual_machine=self.instance
                )
                if nat_ips:
                    ip_choices.append(
                        ('NAT IPs', [
                            (ip.id, '{} ({})'.format(ip.address, ip.nat_inside.address)) for ip in nat_ips
                        ])
                    )
                self.fields['primary_ip{}'.format(family)].choices = ip_choices

        else:

            # An object that doesn't exist yet can't have any IPs assigned to it
            self.fields['primary_ip4'].choices = []
            self.fields['primary_ip4'].widget.attrs['readonly'] = True
            self.fields['primary_ip6'].choices = []
            self.fields['primary_ip6'].widget.attrs['readonly'] = True


class VirtualMachineCSVForm(forms.ModelForm):
    status = CSVChoiceField(
        choices=VirtualMachineStatusChoices,
        required=False,
        help_text='Operational status of device'
    )
    cluster = forms.ModelChoiceField(
        queryset=Cluster.objects.all(),
        to_field_name='name',
        help_text='Name of parent cluster',
        error_messages={
            'invalid_choice': 'Invalid cluster name.',
        }
    )
    role = forms.ModelChoiceField(
        queryset=DeviceRole.objects.filter(
            vm_role=True
        ),
        required=False,
        to_field_name='name',
        help_text='Name of functional role',
        error_messages={
            'invalid_choice': 'Invalid role name.'
        }
    )
    tenant = forms.ModelChoiceField(
        queryset=Tenant.objects.all(),
        required=False,
        to_field_name='name',
        help_text='Name of assigned tenant',
        error_messages={
            'invalid_choice': 'Tenant not found.'
        }
    )
    platform = forms.ModelChoiceField(
        queryset=Platform.objects.all(),
        required=False,
        to_field_name='name',
        help_text='Name of assigned platform',
        error_messages={
            'invalid_choice': 'Invalid platform.',
        }
    )

    class Meta:
        model = VirtualMachine
        fields = VirtualMachine.csv_headers


class VirtualMachineBulkEditForm(BootstrapMixin, AddRemoveTagsForm, CustomFieldBulkEditForm):
    pk = forms.ModelMultipleChoiceField(
        queryset=VirtualMachine.objects.all(),
        widget=forms.MultipleHiddenInput()
    )
    status = forms.ChoiceField(
        choices=add_blank_choice(VirtualMachineStatusChoices),
        required=False,
        initial='',
        widget=StaticSelect2(),
    )
    cluster = forms.ModelChoiceField(
        queryset=Cluster.objects.all(),
        required=False,
        widget=APISelect(
            api_url='/api/virtualization/clusters/'
        )
    )
    role = forms.ModelChoiceField(
        queryset=DeviceRole.objects.filter(
            vm_role=True
        ),
        required=False,
        widget=APISelect(
            api_url="/api/dcim/device-roles/",
            additional_query_params={
                "vm_role": "True"
            }
        )
    )
    tenant = forms.ModelChoiceField(
        queryset=Tenant.objects.all(),
        required=False,
        widget=APISelect(
            api_url='/api/tenancy/tenants/'
        )
    )
    platform = forms.ModelChoiceField(
        queryset=Platform.objects.all(),
        required=False,
        widget=APISelect(
            api_url='/api/dcim/platforms/'
        )
    )
    vcpus = forms.IntegerField(
        required=False,
        label='vCPUs'
    )
    memory = forms.IntegerField(
        required=False,
        label='Memory (MB)'
    )
    disk = forms.IntegerField(
        required=False,
        label='Disk (GB)'
    )
    comments = CommentField(
        widget=SmallTextarea()
    )

    class Meta:
        nullable_fields = [
            'role', 'tenant', 'platform', 'vcpus', 'memory', 'disk', 'comments',
        ]


class VirtualMachineFilterForm(BootstrapMixin, TenancyFilterForm, CustomFieldFilterForm):
    model = VirtualMachine
    field_order = [
        'q', 'cluster_group', 'cluster_type', 'cluster_id', 'status', 'role', 'region', 'site', 'tenant_group',
        'tenant', 'platform', 'mac_address',
    ]
    q = forms.CharField(
        required=False,
        label='Search'
    )
    cluster_group = FilterChoiceField(
        queryset=ClusterGroup.objects.all(),
        to_field_name='slug',
        null_label='-- None --',
        widget=APISelectMultiple(
            api_url='/api/virtualization/cluster-groups/',
            value_field="slug",
            null_option=True,
        )
    )
    cluster_type = FilterChoiceField(
        queryset=ClusterType.objects.all(),
        to_field_name='slug',
        null_label='-- None --',
        widget=APISelectMultiple(
            api_url='/api/virtualization/cluster-types/',
            value_field="slug",
            null_option=True,
        )
    )
    cluster_id = FilterChoiceField(
        queryset=Cluster.objects.all(),
        label='Cluster',
        widget=APISelectMultiple(
            api_url='/api/virtualization/clusters/',
        )
    )
    region = FilterChoiceField(
        queryset=Region.objects.all(),
        to_field_name='slug',
        required=False,
        widget=APISelectMultiple(
            api_url='/api/dcim/regions/',
            value_field="slug",
            filter_for={
                'site': 'region'
            }
        )
    )
    site = FilterChoiceField(
        queryset=Site.objects.all(),
        to_field_name='slug',
        null_label='-- None --',
        widget=APISelectMultiple(
            api_url='/api/dcim/sites/',
            value_field="slug",
            null_option=True,
        )
    )
    role = FilterChoiceField(
        queryset=DeviceRole.objects.filter(vm_role=True),
        to_field_name='slug',
        null_label='-- None --',
        widget=APISelectMultiple(
            api_url='/api/dcim/device-roles/',
            value_field="slug",
            null_option=True,
            additional_query_params={
                'vm_role': "True"
            }
        )
    )
    status = forms.MultipleChoiceField(
        choices=VirtualMachineStatusChoices,
        required=False,
        widget=StaticSelect2Multiple()
    )
    platform = FilterChoiceField(
        queryset=Platform.objects.all(),
        to_field_name='slug',
        null_label='-- None --',
        widget=APISelectMultiple(
            api_url='/api/dcim/platforms/',
            value_field="slug",
            null_option=True,
        )
    )
    mac_address = forms.CharField(
        required=False,
        label='MAC address'
    )


#
# VM interfaces
#

class InterfaceForm(BootstrapMixin, forms.ModelForm):
    untagged_vlan = forms.ModelChoiceField(
        queryset=VLAN.objects.all(),
        required=False,
        widget=APISelect(
            api_url="/api/ipam/vlans/",
            display_field='display_name',
            full=True
        )
    )
    tagged_vlans = forms.ModelMultipleChoiceField(
        queryset=VLAN.objects.all(),
        required=False,
        widget=APISelectMultiple(
            api_url="/api/ipam/vlans/",
            display_field='display_name',
            full=True
        )
    )
    tags = TagField(
        required=False
    )

    class Meta:
        model = Interface
        fields = [
            'virtual_machine', 'name', 'type', 'enabled', 'mac_address', 'mtu', 'description', 'mode', 'tags',
            'untagged_vlan', 'tagged_vlans',
        ]
        widgets = {
            'virtual_machine': forms.HiddenInput(),
            'type': forms.HiddenInput(),
            'mode': StaticSelect2()
        }
        labels = {
            'mode': '802.1Q Mode',
        }
        help_texts = {
            'mode': INTERFACE_MODE_HELP_TEXT,
        }

    def __init__(self, *args, **kwargs):
        super().__init__(*args, **kwargs)

        # Limit VLan choices to those in: global vlans, global groups, the current site's group, the current site
        vlan_choices = []
        global_vlans = VLAN.objects.filter(site=None, group=None)
        vlan_choices.append(
            ('Global', [(vlan.pk, vlan) for vlan in global_vlans])
        )
        for group in VLANGroup.objects.filter(site=None):
            global_group_vlans = VLAN.objects.filter(group=group)
            vlan_choices.append(
                (group.name, [(vlan.pk, vlan) for vlan in global_group_vlans])
            )

        site = getattr(self.instance.parent, 'site', None)
        if site is not None:

            # Add non-grouped site VLANs
            site_vlans = VLAN.objects.filter(site=site, group=None)
            vlan_choices.append((site.name, [(vlan.pk, vlan) for vlan in site_vlans]))

            # Add grouped site VLANs
            for group in VLANGroup.objects.filter(site=site):
                site_group_vlans = VLAN.objects.filter(group=group)
                vlan_choices.append((
                    '{} / {}'.format(group.site.name, group.name),
                    [(vlan.pk, vlan) for vlan in site_group_vlans]
                ))

        self.fields['untagged_vlan'].choices = [(None, '---------')] + vlan_choices
        self.fields['tagged_vlans'].choices = vlan_choices

    def clean(self):
        super().clean()

        # Validate VLAN assignments
        tagged_vlans = self.cleaned_data['tagged_vlans']

        # Untagged interfaces cannot be assigned tagged VLANs
        if self.cleaned_data['mode'] == InterfaceModeChoices.MODE_ACCESS and tagged_vlans:
            raise forms.ValidationError({
                'mode': "An access interface cannot have tagged VLANs assigned."
            })

        # Remove all tagged VLAN assignments from "tagged all" interfaces
        elif self.cleaned_data['mode'] == InterfaceModeChoices.MODE_TAGGED_ALL:
            self.cleaned_data['tagged_vlans'] = []


class InterfaceCreateForm(ComponentForm):
    name_pattern = ExpandableNameField(
        label='Name'
    )
    type = forms.ChoiceField(
        choices=VIFACE_TYPE_CHOICES,
        initial=InterfaceTypeChoices.TYPE_VIRTUAL,
        widget=forms.HiddenInput()
    )
    enabled = forms.BooleanField(
        required=False
    )
    mtu = forms.IntegerField(
        required=False,
        min_value=1,
        max_value=32767,
        label='MTU'
    )
    mac_address = forms.CharField(
        required=False,
        label='MAC Address'
    )
    description = forms.CharField(
        max_length=100,
        required=False
    )
    mode = forms.ChoiceField(
        choices=add_blank_choice(InterfaceModeChoices),
        required=False,
        widget=StaticSelect2(),
    )
    untagged_vlan = forms.ModelChoiceField(
        queryset=VLAN.objects.all(),
        required=False,
        widget=APISelect(
            api_url="/api/ipam/vlans/",
            display_field='display_name',
            full=True
        )
    )
    tagged_vlans = forms.ModelMultipleChoiceField(
        queryset=VLAN.objects.all(),
        required=False,
        widget=APISelectMultiple(
            api_url="/api/ipam/vlans/",
            display_field='display_name',
            full=True
        )
    )
    tags = TagField(
        required=False
    )

    def __init__(self, *args, **kwargs):

        # Set interfaces enabled by default
        kwargs['initial'] = kwargs.get('initial', {}).copy()
        kwargs['initial'].update({'enabled': True})

        super().__init__(*args, **kwargs)

        # Limit VLan choices to those in: global vlans, global groups, the current site's group, the current site
        vlan_choices = []
        global_vlans = VLAN.objects.filter(site=None, group=None)
        vlan_choices.append(
            ('Global', [(vlan.pk, vlan) for vlan in global_vlans])
        )
        for group in VLANGroup.objects.filter(site=None):
            global_group_vlans = VLAN.objects.filter(group=group)
            vlan_choices.append(
                (group.name, [(vlan.pk, vlan) for vlan in global_group_vlans])
            )

        site = getattr(self.parent.cluster, 'site', None)
        if site is not None:

            # Add non-grouped site VLANs
            site_vlans = VLAN.objects.filter(site=site, group=None)
            vlan_choices.append((site.name, [(vlan.pk, vlan) for vlan in site_vlans]))

            # Add grouped site VLANs
            for group in VLANGroup.objects.filter(site=site):
                site_group_vlans = VLAN.objects.filter(group=group)
                vlan_choices.append((
                    '{} / {}'.format(group.site.name, group.name),
                    [(vlan.pk, vlan) for vlan in site_group_vlans]
                ))

        self.fields['untagged_vlan'].choices = [(None, '---------')] + vlan_choices
        self.fields['tagged_vlans'].choices = vlan_choices


class InterfaceBulkEditForm(BootstrapMixin, BulkEditForm):
    pk = forms.ModelMultipleChoiceField(
        queryset=Interface.objects.all(),
        widget=forms.MultipleHiddenInput()
    )
    enabled = forms.NullBooleanField(
        required=False,
        widget=BulkEditNullBooleanSelect()
    )
    mtu = forms.IntegerField(
        required=False,
        min_value=1,
        max_value=32767,
        label='MTU'
    )
    description = forms.CharField(
        max_length=100,
        required=False
    )
    mode = forms.ChoiceField(
        choices=add_blank_choice(InterfaceModeChoices),
        required=False,
        widget=StaticSelect2()
    )
    untagged_vlan = forms.ModelChoiceField(
        queryset=VLAN.objects.all(),
        required=False,
        widget=APISelect(
            api_url="/api/ipam/vlans/",
            display_field='display_name',
            full=True
        )
    )
    tagged_vlans = forms.ModelMultipleChoiceField(
        queryset=VLAN.objects.all(),
        required=False,
        widget=APISelectMultiple(
            api_url="/api/ipam/vlans/",
            display_field='display_name',
            full=True
        )
    )

    class Meta:
        nullable_fields = [
            'mtu', 'description',
        ]

    def __init__(self, *args, **kwargs):
        super().__init__(*args, **kwargs)

        # Limit VLan choices to those in: global vlans, global groups, the current site's group, the current site
        vlan_choices = []
        global_vlans = VLAN.objects.filter(site=None, group=None)
        vlan_choices.append(
            ('Global', [(vlan.pk, vlan) for vlan in global_vlans])
        )
        for group in VLANGroup.objects.filter(site=None):
            global_group_vlans = VLAN.objects.filter(group=group)
            vlan_choices.append(
                (group.name, [(vlan.pk, vlan) for vlan in global_group_vlans])
            )
        if self.parent_obj.cluster is not None:
            site = getattr(self.parent_obj.cluster, 'site', None)
            if site is not None:

                # Add non-grouped site VLANs
                site_vlans = VLAN.objects.filter(site=site, group=None)
                vlan_choices.append((site.name, [(vlan.pk, vlan) for vlan in site_vlans]))

                # Add grouped site VLANs
                for group in VLANGroup.objects.filter(site=site):
                    site_group_vlans = VLAN.objects.filter(group=group)
                    vlan_choices.append((
                        '{} / {}'.format(group.site.name, group.name),
                        [(vlan.pk, vlan) for vlan in site_group_vlans]
                    ))

        self.fields['untagged_vlan'].choices = [(None, '---------')] + vlan_choices
        self.fields['tagged_vlans'].choices = vlan_choices


#
# Bulk VirtualMachine component creation
#

class VirtualMachineBulkAddComponentForm(BootstrapMixin, forms.Form):
    pk = forms.ModelMultipleChoiceField(
        queryset=VirtualMachine.objects.all(),
        widget=forms.MultipleHiddenInput()
    )
    name_pattern = ExpandableNameField(
        label='Name'
    )


class VirtualMachineBulkAddInterfaceForm(VirtualMachineBulkAddComponentForm):
    type = forms.ChoiceField(
        choices=VIFACE_TYPE_CHOICES,
        initial=InterfaceTypeChoices.TYPE_VIRTUAL,
        widget=forms.HiddenInput()
    )
    enabled = forms.BooleanField(
        required=False,
        initial=True
    )
    mtu = forms.IntegerField(
        required=False,
        min_value=1,
        max_value=32767,
        label='MTU'
    )
    description = forms.CharField(
        max_length=100,
        required=False
    )<|MERGE_RESOLUTION|>--- conflicted
+++ resolved
@@ -209,37 +209,32 @@
             null_option=True,
         )
     )
-<<<<<<< HEAD
+    type = FilterChoiceField(
+        queryset=ClusterType.objects.all(),
+        to_field_name='slug',
+        required=False,
+        widget=APISelectMultiple(
+            api_url="/api/virtualization/cluster-types/",
+            value_field='slug',
+        )
+    )
+    group = FilterChoiceField(
+        queryset=ClusterGroup.objects.all(),
+        to_field_name='slug',
+        null_label='-- None --',
+        required=False,
+        widget=APISelectMultiple(
+            api_url="/api/virtualization/cluster-groups/",
+            value_field='slug',
+            null_option=True,
+        )
+    )
     tenant = FilterChoiceField(
         queryset=Tenant.objects.all(),
         null_label='-- None --',
         required=False,
         widget=APISelectMultiple(
             api_url="/api/tenancy/tenants/",
-            null_option=True,
-        )
-    )
-    site = FilterChoiceField(
-        queryset=Site.objects.all(),
-=======
-    type = FilterChoiceField(
-        queryset=ClusterType.objects.all(),
-        to_field_name='slug',
-        required=False,
-        widget=APISelectMultiple(
-            api_url="/api/virtualization/cluster-types/",
-            value_field='slug',
-        )
-    )
-    group = FilterChoiceField(
-        queryset=ClusterGroup.objects.all(),
->>>>>>> feb04f04
-        to_field_name='slug',
-        null_label='-- None --',
-        required=False,
-        widget=APISelectMultiple(
-            api_url="/api/virtualization/cluster-groups/",
-            value_field='slug',
             null_option=True,
         )
     )
