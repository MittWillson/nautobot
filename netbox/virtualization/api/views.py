--- conflicted
+++ resolved
@@ -1,10 +1,3 @@
-<<<<<<< HEAD
-from django.db.models import Count
-=======
-from django.shortcuts import get_object_or_404
-from rest_framework.decorators import action
-from rest_framework.response import Response
->>>>>>> f55e966c
 from rest_framework.routers import APIRootView
 
 from dcim.models import Device
