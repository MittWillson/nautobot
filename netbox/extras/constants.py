from __future__ import unicode_literals


# Models which support custom fields
CUSTOMFIELD_MODELS = (
    'provider', 'circuit',                                  # Circuits
    'site', 'rack', 'devicetype', 'device',                 # DCIM
    'aggregate', 'prefix', 'ipaddress', 'vlan', 'vrf',      # IPAM
    'tenant',                                               # Tenancy
    'cluster', 'virtualmachine',                            # Virtualization
)

# Custom field types
CF_TYPE_TEXT = 100
CF_TYPE_INTEGER = 200
CF_TYPE_BOOLEAN = 300
CF_TYPE_DATE = 400
CF_TYPE_URL = 500
CF_TYPE_SELECT = 600
CUSTOMFIELD_TYPE_CHOICES = (
    (CF_TYPE_TEXT, 'Text'),
    (CF_TYPE_INTEGER, 'Integer'),
    (CF_TYPE_BOOLEAN, 'Boolean (true/false)'),
    (CF_TYPE_DATE, 'Date'),
    (CF_TYPE_URL, 'URL'),
    (CF_TYPE_SELECT, 'Selection'),
)

# Graph types
GRAPH_TYPE_INTERFACE = 100
GRAPH_TYPE_PROVIDER = 200
GRAPH_TYPE_SITE = 300
GRAPH_TYPE_CHOICES = (
    (GRAPH_TYPE_INTERFACE, 'Interface'),
    (GRAPH_TYPE_PROVIDER, 'Provider'),
    (GRAPH_TYPE_SITE, 'Site'),
)

# Models which support export templates
EXPORTTEMPLATE_MODELS = [
<<<<<<< HEAD
    'site', 'region', 'rack', 'rackgroup', 'manufacturer', 'devicetype', 'device',  # DCIM
    'consoleport', 'powerport', 'interfaceconnection',                              # DCIM
=======
    'provider', 'circuit',                                                          # Circuits
    'site', 'rack', 'device', 'consoleport', 'powerport', 'interfaceconnection',    # DCIM
>>>>>>> a6599874
    'aggregate', 'prefix', 'ipaddress', 'vlan',                                     # IPAM
    'tenant',                                                                       # Tenancy
    'cluster', 'virtualmachine',                                                    # Virtualization
]

# User action types
ACTION_CREATE = 1
ACTION_IMPORT = 2
ACTION_EDIT = 3
ACTION_BULK_EDIT = 4
ACTION_DELETE = 5
ACTION_BULK_DELETE = 6
ACTION_BULK_CREATE = 7
ACTION_CHOICES = (
    (ACTION_CREATE, 'created'),
    (ACTION_BULK_CREATE, 'bulk created'),
    (ACTION_IMPORT, 'imported'),
    (ACTION_EDIT, 'modified'),
    (ACTION_BULK_EDIT, 'bulk edited'),
    (ACTION_DELETE, 'deleted'),
    (ACTION_BULK_DELETE, 'bulk deleted'),
)

# Report logging levels
LOG_DEFAULT = 0
LOG_SUCCESS = 10
LOG_INFO = 20
LOG_WARNING = 30
LOG_FAILURE = 40
LOG_LEVEL_CODES = {
    LOG_DEFAULT: 'default',
    LOG_SUCCESS: 'success',
    LOG_INFO: 'info',
    LOG_WARNING: 'warning',
    LOG_FAILURE: 'failure',
}<|MERGE_RESOLUTION|>--- conflicted
+++ resolved
@@ -38,13 +38,9 @@
 
 # Models which support export templates
 EXPORTTEMPLATE_MODELS = [
-<<<<<<< HEAD
+    'provider', 'circuit',                                                          # Circuits
     'site', 'region', 'rack', 'rackgroup', 'manufacturer', 'devicetype', 'device',  # DCIM
     'consoleport', 'powerport', 'interfaceconnection',                              # DCIM
-=======
-    'provider', 'circuit',                                                          # Circuits
-    'site', 'rack', 'device', 'consoleport', 'powerport', 'interfaceconnection',    # DCIM
->>>>>>> a6599874
     'aggregate', 'prefix', 'ipaddress', 'vlan',                                     # IPAM
     'tenant',                                                                       # Tenancy
     'cluster', 'virtualmachine',                                                    # Virtualization
