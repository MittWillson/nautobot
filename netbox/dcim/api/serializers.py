from rest_framework import serializers

from ipam.models import IPAddress
from dcim.models import (
    CONNECTION_STATUS_CHOICES, ConsolePort, ConsolePortTemplate, ConsoleServerPort, ConsoleServerPortTemplate, Device,
    DeviceBay, DeviceBayTemplate, DeviceType, DeviceRole, IFACE_FF_CHOICES, IFACE_ORDERING_CHOICES, Interface,
    InterfaceConnection, InterfaceTemplate, Manufacturer, Module, Platform, PowerOutlet, PowerOutletTemplate, PowerPort,
    PowerPortTemplate, Rack, RackGroup, RackReservation, RackRole, RACK_FACE_CHOICES, RACK_TYPE_CHOICES,
    RACK_WIDTH_CHOICES, Site, STATUS_CHOICES, SUBDEVICE_ROLE_CHOICES,
)
from extras.api.serializers import CustomFieldModelSerializer
from tenancy.api.serializers import NestedTenantSerializer
from utilities.api import ChoiceFieldSerializer


#
# Sites
#

class SiteSerializer(CustomFieldModelSerializer):
    tenant = NestedTenantSerializer()

    class Meta:
        model = Site
        fields = [
            'id', 'name', 'slug', 'tenant', 'facility', 'asn', 'physical_address', 'shipping_address', 'contact_name',
            'contact_phone', 'contact_email', 'comments', 'custom_fields', 'count_prefixes', 'count_vlans',
            'count_racks', 'count_devices', 'count_circuits',
        ]


class NestedSiteSerializer(serializers.ModelSerializer):
    url = serializers.HyperlinkedIdentityField(view_name='dcim-api:site-detail')

    class Meta:
        model = Site
        fields = ['id', 'url', 'name', 'slug']


class WritableSiteSerializer(serializers.ModelSerializer):

    class Meta:
        model = Site
        fields = [
            'id', 'name', 'slug', 'tenant', 'facility', 'asn', 'physical_address', 'shipping_address', 'contact_name',
            'contact_phone', 'contact_email', 'comments',
        ]


#
# Rack groups
#

class RackGroupSerializer(serializers.ModelSerializer):
    site = NestedSiteSerializer()

    class Meta:
        model = RackGroup
        fields = ['id', 'name', 'slug', 'site']


class NestedRackGroupSerializer(serializers.ModelSerializer):
    url = serializers.HyperlinkedIdentityField(view_name='dcim-api:rackgroup-detail')

    class Meta:
        model = RackGroup
        fields = ['id', 'url', 'name', 'slug']


class WritableRackGroupSerializer(serializers.ModelSerializer):

    class Meta:
        model = RackGroup
        fields = ['id', 'name', 'slug', 'site']


#
# Rack roles
#

class RackRoleSerializer(serializers.ModelSerializer):

    class Meta:
        model = RackRole
        fields = ['id', 'name', 'slug', 'color']


class NestedRackRoleSerializer(serializers.ModelSerializer):
    url = serializers.HyperlinkedIdentityField(view_name='dcim-api:rackrole-detail')

    class Meta:
        model = RackRole
        fields = ['id', 'url', 'name', 'slug']


#
# Racks
#

class RackSerializer(CustomFieldModelSerializer):
    site = NestedSiteSerializer()
    group = NestedRackGroupSerializer()
    tenant = NestedTenantSerializer()
    role = NestedRackRoleSerializer()
    type = ChoiceFieldSerializer(choices=RACK_TYPE_CHOICES)
    width = ChoiceFieldSerializer(choices=RACK_WIDTH_CHOICES)

    class Meta:
        model = Rack
        fields = [
            'id', 'name', 'facility_id', 'display_name', 'site', 'group', 'tenant', 'role', 'type', 'width', 'u_height',
            'desc_units', 'comments', 'custom_fields',
        ]


class NestedRackSerializer(serializers.ModelSerializer):
    url = serializers.HyperlinkedIdentityField(view_name='dcim-api:rack-detail')

    class Meta:
        model = Rack
        fields = ['id', 'url', 'name', 'display_name']


class WritableRackSerializer(serializers.ModelSerializer):

    class Meta:
        model = Rack
        fields = [
            'id', 'name', 'facility_id', 'site', 'group', 'tenant', 'role', 'type', 'width', 'u_height', 'desc_units',
            'comments',
        ]


#
# Rack reservations
#

class RackReservationSerializer(serializers.ModelSerializer):
    rack = NestedRackSerializer()

    class Meta:
        model = RackReservation
        fields = ['id', 'rack', 'units', 'created', 'user', 'description']


#
# Manufacturers
#

class ManufacturerSerializer(serializers.ModelSerializer):

    class Meta:
        model = Manufacturer
        fields = ['id', 'name', 'slug']


class NestedManufacturerSerializer(serializers.ModelSerializer):
    url = serializers.HyperlinkedIdentityField(view_name='dcim-api:manufacturer-detail')

    class Meta:
        model = Manufacturer
        fields = ['id', 'url', 'name', 'slug']


#
# Device types
#

class DeviceTypeSerializer(CustomFieldModelSerializer):
    manufacturer = NestedManufacturerSerializer()
    interface_ordering = ChoiceFieldSerializer(choices=IFACE_ORDERING_CHOICES)
    subdevice_role = ChoiceFieldSerializer(choices=SUBDEVICE_ROLE_CHOICES)
    instance_count = serializers.IntegerField(source='instances.count', read_only=True)

    class Meta:
        model = DeviceType
        fields = [
            'id', 'manufacturer', 'model', 'slug', 'part_number', 'u_height', 'is_full_depth', 'interface_ordering',
            'is_console_server', 'is_pdu', 'is_network_device', 'subdevice_role', 'comments', 'custom_fields',
            'instance_count',
        ]


class NestedDeviceTypeSerializer(serializers.ModelSerializer):
    url = serializers.HyperlinkedIdentityField(view_name='dcim-api:devicetype-detail')
    manufacturer = NestedManufacturerSerializer()

    class Meta:
        model = DeviceType
        fields = ['id', 'url', 'manufacturer', 'model', 'slug']


class WritableDeviceTypeSerializer(serializers.ModelSerializer):

    class Meta:
        model = DeviceType
        fields = [
            'id', 'manufacturer', 'model', 'slug', 'part_number', 'u_height', 'is_full_depth', 'interface_ordering',
            'is_console_server', 'is_pdu', 'is_network_device', 'subdevice_role', 'comments',
        ]


#
# Console port templates
#

class ConsolePortTemplateSerializer(serializers.ModelSerializer):
    device_type = NestedDeviceTypeSerializer()

    class Meta:
        model = ConsolePortTemplate
        fields = ['id', 'device_type', 'name']


class WritableConsolePortTemplateSerializer(serializers.ModelSerializer):

    class Meta:
        model = ConsolePortTemplate
        fields = ['id', 'device_type', 'name']


#
# Console server port templates
#

class ConsoleServerPortTemplateSerializer(serializers.ModelSerializer):
    device_type = NestedDeviceTypeSerializer()

    class Meta:
        model = ConsoleServerPortTemplate
        fields = ['id', 'device_type', 'name']


class WritableConsoleServerPortTemplateSerializer(serializers.ModelSerializer):

    class Meta:
        model = ConsoleServerPortTemplate
        fields = ['id', 'device_type', 'name']


#
# Power port templates
#

class PowerPortTemplateSerializer(serializers.ModelSerializer):
    device_type = NestedDeviceTypeSerializer()

    class Meta:
        model = PowerPortTemplate
        fields = ['id', 'device_type', 'name']


class WritablePowerPortTemplateSerializer(serializers.ModelSerializer):

    class Meta:
        model = PowerPortTemplate
        fields = ['id', 'device_type', 'name']


#
# Power outlet templates
#

class PowerOutletTemplateSerializer(serializers.ModelSerializer):
    device_type = NestedDeviceTypeSerializer()

    class Meta:
        model = PowerOutletTemplate
        fields = ['id', 'device_type', 'name']


class WritablePowerOutletTemplateSerializer(serializers.ModelSerializer):

    class Meta:
        model = PowerOutletTemplate
        fields = ['id', 'device_type', 'name']


#
# Interface templates
#

class InterfaceTemplateSerializer(serializers.ModelSerializer):
    device_type = NestedDeviceTypeSerializer()
    form_factor = ChoiceFieldSerializer(choices=IFACE_FF_CHOICES)

    class Meta:
        model = InterfaceTemplate
        fields = ['id', 'device_type', 'name', 'form_factor', 'mgmt_only']


class WritableInterfaceTemplateSerializer(serializers.ModelSerializer):

    class Meta:
        model = InterfaceTemplate
        fields = ['id', 'device_type', 'name', 'form_factor', 'mgmt_only']


#
# Device bay templates
#

class DeviceBayTemplateSerializer(serializers.ModelSerializer):
    device_type = NestedDeviceTypeSerializer()

    class Meta:
        model = DeviceBayTemplate
        fields = ['id', 'device_type', 'name']


class WritableDeviceBayTemplateSerializer(serializers.ModelSerializer):

    class Meta:
        model = DeviceBayTemplate
        fields = ['id', 'device_type', 'name']


#
# Device roles
#

class DeviceRoleSerializer(serializers.ModelSerializer):

    class Meta:
        model = DeviceRole
        fields = ['id', 'name', 'slug', 'color']


class NestedDeviceRoleSerializer(serializers.ModelSerializer):
    url = serializers.HyperlinkedIdentityField(view_name='dcim-api:devicerole-detail')

    class Meta:
        model = DeviceRole
        fields = ['id', 'url', 'name', 'slug']


#
# Platforms
#

class PlatformSerializer(serializers.ModelSerializer):

    class Meta:
        model = Platform
        fields = ['id', 'name', 'slug', 'rpc_client']


class NestedPlatformSerializer(serializers.ModelSerializer):
    url = serializers.HyperlinkedIdentityField(view_name='dcim-api:platform-detail')

    class Meta:
        model = Platform
        fields = ['id', 'url', 'name', 'slug']


#
# Devices
#

# Cannot import ipam.api.NestedIPAddressSerializer due to circular dependency
class DeviceIPAddressSerializer(serializers.ModelSerializer):
    url = serializers.HyperlinkedIdentityField(view_name='ipam-api:ipaddress-detail')

    class Meta:
        model = IPAddress
<<<<<<< HEAD
        fields = ['id', 'url', 'family', 'address']


class DeviceSerializer(CustomFieldModelSerializer):
    device_type = NestedDeviceTypeSerializer()
    device_role = NestedDeviceRoleSerializer()
    tenant = NestedTenantSerializer()
    platform = NestedPlatformSerializer()
    rack = NestedRackSerializer()
    face = ChoiceFieldSerializer(choices=RACK_FACE_CHOICES)
    status = ChoiceFieldSerializer(choices=STATUS_CHOICES)
    primary_ip = DeviceIPAddressSerializer()
    primary_ip4 = DeviceIPAddressSerializer()
    primary_ip6 = DeviceIPAddressSerializer()
=======
        fields = ['id', 'family', 'address']


class DeviceSerializer(CustomFieldSerializer, serializers.ModelSerializer):
    device_type = DeviceTypeNestedSerializer()
    device_role = DeviceRoleNestedSerializer()
    tenant = TenantNestedSerializer()
    platform = PlatformNestedSerializer()
    site = SiteNestedSerializer()
    rack = RackNestedSerializer()
    primary_ip = DeviceIPAddressNestedSerializer()
    primary_ip4 = DeviceIPAddressNestedSerializer()
    primary_ip6 = DeviceIPAddressNestedSerializer()
>>>>>>> 4d26fc7e
    parent_device = serializers.SerializerMethodField()

    class Meta:
        model = Device
        fields = [
            'id', 'name', 'display_name', 'device_type', 'device_role', 'tenant', 'platform', 'serial', 'asset_tag',
<<<<<<< HEAD
            'rack', 'position', 'face', 'parent_device', 'status', 'primary_ip', 'primary_ip4', 'primary_ip6',
=======
            'site', 'rack', 'position', 'face', 'parent_device', 'status', 'primary_ip', 'primary_ip4', 'primary_ip6',
>>>>>>> 4d26fc7e
            'comments', 'custom_fields',
        ]

    def get_parent_device(self, obj):
        try:
            device_bay = obj.parent_bay
        except DeviceBay.DoesNotExist:
            return None
        return {
            'id': device_bay.device.pk,
            'name': device_bay.device.name,
            'device_bay': {
                'id': device_bay.pk,
                'name': device_bay.name,
            }
        }


class NestedDeviceSerializer(serializers.ModelSerializer):
    url = serializers.HyperlinkedIdentityField(view_name='dcim-api:device-detail')

    class Meta:
        model = Device
        fields = ['id', 'url', 'name', 'display_name']


class WritableDeviceSerializer(serializers.ModelSerializer):

    class Meta:
        model = Device
        fields = [
            'id', 'name', 'device_type', 'device_role', 'tenant', 'platform', 'serial', 'asset_tag', 'rack', 'position',
            'face', 'status', 'primary_ip4', 'primary_ip6', 'comments',
        ]


#
# Console server ports
#

class ConsoleServerPortSerializer(serializers.ModelSerializer):
    device = NestedDeviceSerializer()

    class Meta:
        model = ConsoleServerPort
        fields = ['id', 'device', 'name', 'connected_console']


class WritableConsoleServerPortSerializer(serializers.ModelSerializer):

    class Meta:
        model = ConsoleServerPort
        fields = ['id', 'device', 'name', 'connected_console']


#
# Console ports
#

class ConsolePortSerializer(serializers.ModelSerializer):
    device = NestedDeviceSerializer()
    cs_port = ConsoleServerPortSerializer()

    class Meta:
        model = ConsolePort
        fields = ['id', 'device', 'name', 'cs_port', 'connection_status']


class WritableConsolePortSerializer(serializers.ModelSerializer):

    class Meta:
        model = ConsolePort
        fields = ['id', 'device', 'name', 'cs_port', 'connection_status']


#
# Power outlets
#

class PowerOutletSerializer(serializers.ModelSerializer):
    device = NestedDeviceSerializer()

    class Meta:
        model = PowerOutlet
        fields = ['id', 'device', 'name', 'connected_port']


class WritablePowerOutletSerializer(serializers.ModelSerializer):

    class Meta:
        model = PowerOutlet
        fields = ['id', 'device', 'name', 'connected_port']


#
# Power ports
#

class PowerPortSerializer(serializers.ModelSerializer):
    device = NestedDeviceSerializer()
    power_outlet = PowerOutletSerializer()

    class Meta:
        model = PowerPort
        fields = ['id', 'device', 'name', 'power_outlet', 'connection_status']


class WritablePowerPortSerializer(serializers.ModelSerializer):

    class Meta:
        model = PowerPort
        fields = ['id', 'device', 'name', 'power_outlet', 'connection_status']


#
# Interfaces
#


class InterfaceSerializer(serializers.ModelSerializer):
    device = NestedDeviceSerializer()
    form_factor = ChoiceFieldSerializer(choices=IFACE_FF_CHOICES)
    connection = serializers.SerializerMethodField(read_only=True)
    connected_interface = serializers.SerializerMethodField(read_only=True)

    class Meta:
        model = Interface
        fields = [
            'id', 'device', 'name', 'form_factor', 'mac_address', 'mgmt_only', 'description', 'connection',
            'connected_interface',
        ]

    def get_connection(self, obj):
        if obj.connection:
            return NestedInterfaceConnectionSerializer(obj.connection, context=self.context).data
        return None

    def get_connected_interface(self, obj):
        if obj.connected_interface:
            return PeerInterfaceSerializer(obj.connected_interface, context=self.context).data
        return None


class PeerInterfaceSerializer(serializers.ModelSerializer):
    url = serializers.HyperlinkedIdentityField(view_name='dcim-api:interface-detail')
    device = NestedDeviceSerializer()

    class Meta:
        model = Interface
        fields = ['id', 'url', 'device', 'name', 'form_factor', 'mac_address', 'mgmt_only', 'description']


class WritableInterfaceSerializer(serializers.ModelSerializer):

    class Meta:
        model = Interface
        fields = ['id', 'device', 'name', 'form_factor', 'mac_address', 'mgmt_only', 'description']


#
# Device bays
#

class DeviceBaySerializer(serializers.ModelSerializer):
    device = NestedDeviceSerializer()
    installed_device = NestedDeviceSerializer()

    class Meta:
        model = DeviceBay
        fields = ['id', 'device', 'name', 'installed_device']


class WritableDeviceBaySerializer(serializers.ModelSerializer):

    class Meta:
        model = DeviceBay
        fields = ['id', 'device', 'name']


#
# Modules
#

class ModuleSerializer(serializers.ModelSerializer):
    device = NestedDeviceSerializer()
    manufacturer = NestedManufacturerSerializer()

    class Meta:
        model = Module
        fields = ['id', 'device', 'parent', 'name', 'manufacturer', 'part_id', 'serial', 'discovered']


class WritableModuleSerializer(serializers.ModelSerializer):

    class Meta:
        model = Module
        fields = ['id', 'device', 'parent', 'name', 'manufacturer', 'part_id', 'serial', 'discovered']


#
# Interface connections
#

class InterfaceConnectionSerializer(serializers.ModelSerializer):
    interface_a = PeerInterfaceSerializer()
    interface_b = PeerInterfaceSerializer()
    connection_status = ChoiceFieldSerializer(choices=CONNECTION_STATUS_CHOICES)

    class Meta:
        model = InterfaceConnection
        fields = ['id', 'interface_a', 'interface_b', 'connection_status']


class NestedInterfaceConnectionSerializer(serializers.ModelSerializer):
    url = serializers.HyperlinkedIdentityField(view_name='dcim-api:interfaceconnection-detail')

    class Meta:
        model = InterfaceConnection
        fields = ['id', 'url', 'connection_status']


class WritableInterfaceConnectionSerializer(serializers.ModelSerializer):

    class Meta:
        model = InterfaceConnection
        fields = ['id', 'interface_a', 'interface_b', 'connection_status']<|MERGE_RESOLUTION|>--- conflicted
+++ resolved
@@ -363,7 +363,6 @@
 
     class Meta:
         model = IPAddress
-<<<<<<< HEAD
         fields = ['id', 'url', 'family', 'address']
 
 
@@ -372,38 +371,20 @@
     device_role = NestedDeviceRoleSerializer()
     tenant = NestedTenantSerializer()
     platform = NestedPlatformSerializer()
+    site = NestedSiteSerializer()
     rack = NestedRackSerializer()
     face = ChoiceFieldSerializer(choices=RACK_FACE_CHOICES)
     status = ChoiceFieldSerializer(choices=STATUS_CHOICES)
     primary_ip = DeviceIPAddressSerializer()
     primary_ip4 = DeviceIPAddressSerializer()
     primary_ip6 = DeviceIPAddressSerializer()
-=======
-        fields = ['id', 'family', 'address']
-
-
-class DeviceSerializer(CustomFieldSerializer, serializers.ModelSerializer):
-    device_type = DeviceTypeNestedSerializer()
-    device_role = DeviceRoleNestedSerializer()
-    tenant = TenantNestedSerializer()
-    platform = PlatformNestedSerializer()
-    site = SiteNestedSerializer()
-    rack = RackNestedSerializer()
-    primary_ip = DeviceIPAddressNestedSerializer()
-    primary_ip4 = DeviceIPAddressNestedSerializer()
-    primary_ip6 = DeviceIPAddressNestedSerializer()
->>>>>>> 4d26fc7e
     parent_device = serializers.SerializerMethodField()
 
     class Meta:
         model = Device
         fields = [
             'id', 'name', 'display_name', 'device_type', 'device_role', 'tenant', 'platform', 'serial', 'asset_tag',
-<<<<<<< HEAD
-            'rack', 'position', 'face', 'parent_device', 'status', 'primary_ip', 'primary_ip4', 'primary_ip6',
-=======
             'site', 'rack', 'position', 'face', 'parent_device', 'status', 'primary_ip', 'primary_ip4', 'primary_ip6',
->>>>>>> 4d26fc7e
             'comments', 'custom_fields',
         ]
 
