--- conflicted
+++ resolved
@@ -12,7 +12,6 @@
 
 from nautobot.core.models import BaseManager, BaseModel
 from nautobot.core.models.fields import AutoSlugField, JSONArrayField
-from nautobot.core.models import BaseModel
 from nautobot.core.models.generics import OrganizationalModel, PrimaryModel
 from nautobot.core.models.utils import array_to_string
 from nautobot.core.utils.data import UtilizationData
@@ -842,11 +841,6 @@
     def get_absolute_url(self):
         return reverse("ipam:ipaddress", args=[self.pk])
 
-<<<<<<< HEAD
-=======
-    def get_duplicates(self):
-        return IPAddress.objects.filter(vrf=self.vrf, host=self.host).exclude(pk=self.pk)
-
     # TODO: The current IPAddress model has no appropriate natural key available yet.
     #       However, by default all BaseModel subclasses now have a `natural_key` property;
     #       but for this model, accessing the natural_key will raise an exception.
@@ -857,7 +851,6 @@
 
     natural_key = AttributeRemover()
 
->>>>>>> b8da21b9
     @classproperty  # https://github.com/PyCQA/pylint-django/issues/240
     def STATUS_SLAAC(cls):  # pylint: disable=no-self-argument
         """Return a cached "slaac" `Status` object for later reference."""
