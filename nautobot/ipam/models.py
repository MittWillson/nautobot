import logging
import operator

import netaddr
from django.contrib.contenttypes.models import ContentType
from django.core.exceptions import ValidationError, MultipleObjectsReturned
from django.core.validators import MaxValueValidator, MinValueValidator
from django.db import models
from django.db.models import Q
from django.urls import reverse
from django.utils.functional import cached_property, classproperty

from nautobot.core.models import BaseManager, BaseModel
from nautobot.core.models.fields import AutoSlugField, JSONArrayField
from nautobot.core.models.generics import OrganizationalModel, PrimaryModel
from nautobot.core.models.utils import array_to_string
from nautobot.core.utils.data import UtilizationData
from nautobot.dcim.models import Device, Interface
from nautobot.extras.models import RoleModelMixin, Status, StatusModel
from nautobot.extras.utils import extras_features
from nautobot.ipam import choices
from nautobot.virtualization.models import VirtualMachine, VMInterface
from .constants import (
    SERVICE_PORT_MAX,
    SERVICE_PORT_MIN,
    VRF_RD_MAX_LENGTH,
)
from .fields import VarbinaryIPField
from .querysets import IPAddressQuerySet, PrefixQuerySet, RIRQuerySet
from .validators import DNSValidator


__all__ = (
    "IPAddress",
    "Prefix",
    "RIR",
    "RouteTarget",
    "Service",
    "VLAN",
    "VLANGroup",
    "VRF",
)


logger = logging.getLogger(__name__)


@extras_features(
    "custom_fields",
    "custom_links",
    "custom_validators",
    "dynamic_groups",
    "export_templates",
    "graphql",
    "locations",
    "relationships",
    "webhooks",
)
class Namespace(PrimaryModel):
    """Container for unique IPAM objects."""

    name = models.CharField(max_length=255, unique=True, db_index=True)
    description = models.CharField(max_length=200, blank=True)
    location = models.ForeignKey(
        to="dcim.Location",
        on_delete=models.PROTECT,
        related_name="namespaces",
        blank=True,
        null=True,
    )

    class Meta:
        ordering = ("name",)

    def __str__(self):
        return self.name

    def get_absolute_url(self):
        return reverse("ipam:namespace", args=[self.pk])


def get_default_namespace():
    """Return the Global namespace for use in default value for foreign keys."""
    obj, _ = Namespace.objects.get_or_create(
        name="Global", defaults={"description": "Default Global namespace. Created by Nautobot."}
    )

    return obj.pk


@extras_features(
    "custom_links",
    "custom_validators",
    "export_templates",
    "graphql",
    "webhooks",
)
class VRF(PrimaryModel):
    """
    A virtual routing and forwarding (VRF) table represents a discrete layer three forwarding domain (e.g. a routing
    table). Prefixes and IPAddresses can optionally be assigned to VRFs. (Prefixes and IPAddresses not assigned to a VRF
    are said to exist in the "global" table.)
    """

    name = models.CharField(max_length=100, db_index=True)
    rd = models.CharField(
        max_length=VRF_RD_MAX_LENGTH,
        blank=True,
        null=True,
        verbose_name="Route distinguisher",
        help_text="Unique route distinguisher (as defined in RFC 4364)",
    )
    namespace = models.ForeignKey(
        "ipam.Namespace",
        on_delete=models.PROTECT,
        related_name="vrfs",
        default=get_default_namespace,
    )
    devices = models.ManyToManyField(
        to="dcim.Device",
        related_name="vrfs",
        through="ipam.VRFDeviceAssignment",
        through_fields=("vrf", "device"),
    )
    prefixes = models.ManyToManyField(
        to="ipam.Prefix",
        related_name="vrfs",
        through="ipam.VRFPrefixAssignment",
    )
    tenant = models.ForeignKey(
        to="tenancy.Tenant",
        on_delete=models.PROTECT,
        related_name="vrfs",
        blank=True,
        null=True,
    )
    description = models.CharField(max_length=200, blank=True)
    import_targets = models.ManyToManyField(to="ipam.RouteTarget", related_name="importing_vrfs", blank=True)
    export_targets = models.ManyToManyField(to="ipam.RouteTarget", related_name="exporting_vrfs", blank=True)

    csv_headers = ["name", "rd", "tenant", "description"]
    clone_fields = [
        "tenant",
        "description",
    ]

    class Meta:
        ordering = ("namespace", "name")  # (name, rd) may be non-unique
        unique_together = [
            ["namespace", "name"],
            ["namespace", "rd"],
        ]
        verbose_name = "VRF"
        verbose_name_plural = "VRFs"

    def __str__(self):
        return self.display or super().__str__()

    def get_absolute_url(self):
        return reverse("ipam:vrf", args=[self.pk])

    def to_csv(self):
        return (
            self.name,
            self.rd,
            self.tenant.name if self.tenant else None,
            self.description,
        )

    @property
    def display(self):
        if self.namespace:
            return f"{self.namespace}: ({self.name})"
        return self.name

    def add_device(self, device, rd="", name=""):
        """
        Add a `device` to this VRF, optionally overloading `rd` and `name`.

        If `rd` or `name` are not provided, the values from this VRF will be inherited.

        Args:
            device (Device): Device instance
            rd (str): (Optional) RD of the VRF when associated with this Device
            name (str): (Optional) Name of the VRF when associated with this Device

        Returns:
            VRFDeviceAssignment instance
        """
        instance = self.devices.through(vrf=self, device=device, rd=rd, name=name)
        instance.validated_save()
        return instance

    def remove_device(self, device):
        """
        Remove a `device` from this VRF.

        Args:
            device (Device): Device instance

        Returns:
            tuple (int, dict): Number of objects deleted and a dict with number of deletions.
        """
        instance = self.devices.through.objects.get(vrf=self, device=device)
        return instance.delete()

    def add_prefix(self, prefix):
        """
        Add a `prefix` to this VRF. Each object must be in the same Namespace.

        Args:
            prefix (Prefix): Prefix instance

        Returns:
            VRFPrefixAssignment instance
        """
        instance = self.prefixes.through(vrf=self, prefix=prefix)
        instance.validated_save()
        return instance

    def remove_prefix(self, prefix):
        """
        Remove a `prefix` from this VRF.

        Args:
            prefix (Prefix): Prefix instance

        Returns:
            tuple (int, dict): Number of objects deleted and a dict with number of deletions.
        """
        instance = self.prefixes.through.objects.get(vrf=self, prefix=prefix)
        return instance.delete()


class VRFDeviceAssignment(BaseModel):
    vrf = models.ForeignKey("ipam.VRF", on_delete=models.CASCADE, related_name="device_assignments")
    device = models.ForeignKey("dcim.Device", on_delete=models.CASCADE, related_name="vrf_assignments")
    rd = models.CharField(
        max_length=VRF_RD_MAX_LENGTH,
        blank=True,
        null=True,
        verbose_name="Route distinguisher",
        help_text="Unique route distinguisher (as defined in RFC 4364)",
    )
    name = models.CharField(blank=True, max_length=100)

    class Meta:
        unique_together = [
            ["vrf", "device"],
            ["device", "rd", "name"],
        ]

    def __str__(self):
        return f"{self.vrf} [{self.device}] (rd: {self.rd}, name: {self.name})"

    def clean(self):
        super().clean()

        # If RD is not set, inherit it from `vrf.rd`.
        if not self.rd:
            self.rd = self.vrf.rd

        # If name is not set, inherit it from `vrf.name`.
        if not self.name:
            self.name = self.vrf.name


class VRFPrefixAssignment(BaseModel):
    vrf = models.ForeignKey("ipam.VRF", on_delete=models.CASCADE, related_name="+")
    prefix = models.ForeignKey("ipam.Prefix", on_delete=models.CASCADE, related_name="vrf_assignments")

    class Meta:
        unique_together = ["vrf", "prefix"]

    def __str__(self):
        return f"{self.vrf}: {self.prefix}"

    def clean(self):
        super().clean()

        if self.prefix.namespace != self.vrf.namespace:
            raise ValidationError({"prefix": "Prefix must be in same namespace as VRF"})


@extras_features(
    "custom_links",
    "custom_validators",
    "export_templates",
    "graphql",
    "webhooks",
)
class RouteTarget(PrimaryModel):
    """
    A BGP extended community used to control the redistribution of routes among VRFs, as defined in RFC 4364.
    """

    name = models.CharField(
        max_length=VRF_RD_MAX_LENGTH,  # Same format options as VRF RD (RFC 4360 section 4)
        unique=True,
        help_text="Route target value (formatted in accordance with RFC 4360)",
    )
    description = models.CharField(max_length=200, blank=True)
    tenant = models.ForeignKey(
        to="tenancy.Tenant",
        on_delete=models.PROTECT,
        related_name="route_targets",
        blank=True,
        null=True,
    )

    csv_headers = ["name", "description", "tenant"]

    class Meta:
        ordering = ["name"]

    def __str__(self):
        return self.name

    def get_absolute_url(self):
        return reverse("ipam:routetarget", args=[self.pk])

    def to_csv(self):
        return (
            self.name,
            self.description,
            self.tenant.name if self.tenant else None,
        )


@extras_features(
    "custom_validators",
    "graphql",
)
class RIR(OrganizationalModel):
    """
    A Regional Internet Registry (RIR) is responsible for the allocation of a large portion of the global IP address
    space. This can be an organization like ARIN or RIPE, or a governing standard such as RFC 1918.
    """

    name = models.CharField(max_length=100, unique=True)
    is_private = models.BooleanField(
        default=False,
        verbose_name="Private",
        help_text="IP space managed by this RIR is considered private",
    )
    description = models.CharField(max_length=200, blank=True)

    csv_headers = ["name", "is_private", "description"]

    objects = BaseManager.from_queryset(RIRQuerySet)()

    class Meta:
        ordering = ["name"]
        verbose_name = "RIR"
        verbose_name_plural = "RIRs"

    def __str__(self):
        return self.name

    def get_absolute_url(self):
        return reverse("ipam:rir", args=[self.pk])

    def to_csv(self):
        return (
            self.name,
            str(self.is_private),
            self.description,
        )


@extras_features(
    "custom_links",
    "custom_validators",
    "dynamic_groups",
    "export_templates",
    "graphql",
    "locations",
    "statuses",
    "webhooks",
)
class Prefix(PrimaryModel, StatusModel, RoleModelMixin):
    """
    A Prefix represents an IPv4 or IPv6 network, including mask length.
    Prefixes can optionally be assigned to Locations and VRFs.
    A Prefix must be assigned a status and may optionally be assigned a user-defined Role.
    A Prefix can also be assigned to a VLAN where appropriate.
    Prefixes are always ordered by `namespace` and `ip_version`, then by `network` and `prefix_length`.
    """

    network = VarbinaryIPField(
        null=False,
        db_index=True,
        help_text="IPv4 or IPv6 network address",
    )
    broadcast = VarbinaryIPField(null=False, db_index=True, help_text="IPv4 or IPv6 broadcast address")
    prefix_length = models.IntegerField(null=False, db_index=True, help_text="Length of the Network prefix, in bits.")
    type = models.CharField(
        max_length=50,
        choices=choices.PrefixTypeChoices,
        default=choices.PrefixTypeChoices.TYPE_NETWORK,
    )
    parent = models.ForeignKey(
        "self",
        blank=True,
        null=True,
        related_name="children",  # `IPAddress` to use `related_name="ip_addresses"`
        on_delete=models.PROTECT,
        help_text="The parent Prefix of this Prefix.",
    )
    # ip_version is set internally just like network, broadcast, and prefix_length.
    ip_version = models.IntegerField(
        choices=choices.IPAddressVersionChoices,
        null=True,
        editable=False,
        db_index=True,
    )
    location = models.ForeignKey(
        to="dcim.Location",
        on_delete=models.PROTECT,
        related_name="prefixes",
        blank=True,
        null=True,
    )
    namespace = models.ForeignKey(
        to="ipam.Namespace",
        on_delete=models.PROTECT,
        related_name="prefixes",
        default=get_default_namespace,
    )
    tenant = models.ForeignKey(
        to="tenancy.Tenant",
        on_delete=models.PROTECT,
        related_name="prefixes",
        blank=True,
        null=True,
    )
    vlan = models.ForeignKey(
        to="ipam.VLAN",
        on_delete=models.PROTECT,
        related_name="prefixes",
        blank=True,
        null=True,
        verbose_name="VLAN",
    )
    rir = models.ForeignKey(
        to="ipam.RIR",
        on_delete=models.PROTECT,
        related_name="prefixes",
        blank=True,
        null=True,
        verbose_name="RIR",
        help_text="Regional Internet Registry responsible for this prefix",
    )
    date_allocated = models.DateTimeField(
        blank=True,
        null=True,
        help_text="Date this prefix was allocated to an RIR, reserved in IPAM, etc.",
    )
    description = models.CharField(max_length=200, blank=True)

    objects = BaseManager.from_queryset(PrefixQuerySet)()

    csv_headers = [
        "prefix",
        "namespace",
        "type",
        "tenant",
        "location",
        "vlan_group",
        "vlan",
        "status",
        "role",
        "rir",
        "date_allocated",
        "description",
    ]
    clone_fields = [
        "date_allocated",
        "description",
        "location",
        "namespace",
        "rir",
        "role",
        "status",
        "tenant",
        "type",
        "vlan",
    ]
    """
    dynamic_group_filter_fields = {
        "vrf": "vrf_id",  # Duplicate filter fields that will be collapsed in 2.0
    }
    """

    class Meta:
        ordering = (
            "namespace",
            "ip_version",
            "network",
            "prefix_length",
        )
        index_together = [
            ["network", "broadcast", "prefix_length"],
            ["namespace", "network", "broadcast", "prefix_length"],
        ]
        unique_together = ["namespace", "network", "prefix_length"]
        verbose_name_plural = "prefixes"

    def validate_unique(self, exclude=None):
        if self.namespace is None:
            if Prefix.objects.filter(
                network=self.network, prefix_length=self.prefix_length, namespace__isnull=True
            ).exists():
                raise ValidationError(
                    {"__all__": "Prefix with this Namespace, Network and Prefix length already exists."}
                )
        super().validate_unique(exclude)

    def __init__(self, *args, **kwargs):
        prefix = kwargs.pop("prefix", None)
        super().__init__(*args, **kwargs)
        self._deconstruct_prefix(prefix)

    def __str__(self):
        return str(self.prefix)

    def _deconstruct_prefix(self, prefix):
        if prefix:
            if isinstance(prefix, str):
                prefix = netaddr.IPNetwork(prefix)
            # Note that our "broadcast" field is actually the last IP address in this prefix.
            # This is different from the more accurate technical meaning of a network's broadcast address in 2 cases:
            # 1. For a point-to-point prefix (IPv4 /31 or IPv6 /127), there are two addresses in the prefix,
            #    and neither one is considered a broadcast address. We store the second address as our "broadcast".
            # 2. For a host prefix (IPv6 /32 or IPv6 /128) there's only one address in the prefix.
            #    We store this address as both the network and the "broadcast".
            # This variance is intentional in both cases as we use the "broadcast" primarily for filtering and grouping
            # of addresses and prefixes, not for packet forwarding. :-)
            broadcast = prefix.broadcast if prefix.broadcast else prefix[-1]
            self.network = str(prefix.network)
            self.broadcast = str(broadcast)
            self.prefix_length = prefix.prefixlen
            self.ip_version = prefix.version

    def get_absolute_url(self):
        return reverse("ipam:prefix", args=[self.pk])

    # TODO: this function is completely unused at present - remove?
    def get_duplicates(self):
        return Prefix.objects.net_equals(self.prefix).filter(namespace=self.namespace).exclude(pk=self.pk)

    def clean(self):
        super().clean()

<<<<<<< HEAD
=======
        if self.prefix:
            # /0 masks are not acceptable
            if self.prefix.prefixlen == 0:
                raise ValidationError({"prefix": "Cannot create prefix with /0 mask."})

            # Enforce unique IP space (if applicable)
            if (self.vrf is None and settings.ENFORCE_GLOBAL_UNIQUE) or (self.vrf and self.vrf.enforce_unique):
                duplicate_prefixes = self.get_duplicates()
                if duplicate_prefixes:
                    vrf = f"VRF {self.vrf}" if self.vrf else "global table"
                    raise ValidationError({"prefix": f"Duplicate prefix found in {vrf}: {duplicate_prefixes.first()}"})

>>>>>>> 6d95265f
        # Validate location
        if self.location is not None:
            if ContentType.objects.get_for_model(self) not in self.location.location_type.content_types.all():
                raise ValidationError(
                    {"location": f'Prefixes may not associate to locations of type "{self.location.location_type}".'}
                )

    def delete(self, *args, **kwargs):
        """
        A Prefix with children will be impossible to delete and raise a `ProtectedError`.

        If a Prefix has children, this catch the error and explicitly update the
        `protected_objects` from the exception setting their parent to the old parent of this
        prefix, and then this prefix will be deleted.
        """

        try:
            return super().delete(*args, **kwargs)
        except models.ProtectedError as err:
            # This will be either IPAddress or Prefix.
            protected_model = tuple(err.protected_objects)[0]._meta.model

            # IPAddress objects must have a parent.
            if protected_model == IPAddress and self.parent is None:
                raise models.ProtectedError(
                    msg=(
                        f"Cannot delete Prefix {self} because it has child IPAddress objects that "
                        "would no longer have a parent."
                    ),
                    protected_objects=err.protected_objects,
                ) from err

            # Update protected objects to use the new parent and delete the old parent (self).
            protected_pks = (po.pk for po in err.protected_objects)
            protected_objects = protected_model.objects.filter(pk__in=protected_pks)
            protected_objects.update(parent=self.parent)
            return super().delete(*args, **kwargs)

    def save(self, *args, **kwargs):
        if isinstance(self.prefix, netaddr.IPNetwork):
            # Clear host bits from prefix
            self.prefix = self.prefix.cidr

        # Determine if a parent exists and set it to the closest ancestor by `prefix_length`.
        supernets = self.supernets()
        if supernets:
            parent = max(supernets, key=operator.attrgetter("prefix_length"))
            self.parent = parent

        super().save(*args, **kwargs)

        # Determine the subnets and reparent them to this prefix.
        self.reparent_subnets()
        # Determine the child IPs and reparent them to this prefix.
        self.reparent_ips()

    def to_csv(self):
        return (
            self.prefix,
            self.namespace.name if self.namespace else None,
            self.get_type_display(),
            self.tenant.name if self.tenant else None,
            self.location.name if self.location else None,
            self.vlan.vlan_group.name if self.vlan and self.vlan.vlan_group else None,
            self.vlan.vid if self.vlan else None,
            self.get_status_display(),
            self.role.name if self.role else None,
            self.rir.name if self.rir else None,
            str(self.date_allocated),
            self.description,
        )

    @property
    def cidr_str(self):
        if self.network is not None and self.prefix_length is not None:
            return f"{self.network}/{self.prefix_length}"
        return None

    @property
    def prefix(self):
        if self.cidr_str:
            return netaddr.IPNetwork(self.cidr_str)
        return None

    @prefix.setter
    def prefix(self, prefix):
        self._deconstruct_prefix(prefix)

    def reparent_subnets(self):
        """
        Determine the list of child Prefixes and set the parent to self.

        This query is similiar performing update from the query returned by `subnets(direct=True)`,
        but explicitly filters for subnets of the parent of this Prefix so they can be reparented.
        """
        query = Prefix.objects.select_for_update().filter(
            ~models.Q(id=self.id),  # Don't include yourself...
            parent_id=self.parent_id,
            prefix_length__gt=self.prefix_length,
            ip_version=self.ip_version,
            network__gte=self.network,
            broadcast__lte=self.broadcast,
            namespace=self.namespace,
        )

        return query.update(parent=self)

    def reparent_ips(self):
        """Determine the list of child IPAddresses and set the parent to self."""
        query = IPAddress.objects.select_for_update().filter(
            parent_id=self.parent_id,
        )

        return query.update(parent=self)

    def supernets(self, direct=False, include_self=False, for_update=False):
        """
        Return supernets of this Prefix.

        Args:
            direct (bool): Whether to only return the direct ancestor.
            include_self (bool): Whether to include this Prefix in the list of supernets.
            for_update (bool): Lock rows until the end of any subsequent transactions.

        Returns:
            QuerySet
        """
        query = Prefix.objects.all()

        if for_update:
            query = query.select_for_update()

        if direct:
            return query.filter(id=self.parent_id)

        if not include_self:
            query = query.exclude(id=self.id)

        return query.filter(
            ip_version=self.ip_version,
            prefix_length__lte=self.prefix_length,
            network__lte=self.network,
            broadcast__gte=self.broadcast,
            namespace=self.namespace,
        )

    def subnets(self, direct=False, include_self=False, for_update=False):
        """
        Return subnets of this Prefix.

        Args:
            direct (bool): Whether to only return direct descendants.
            include_self (bool): Whether to include this Prefix in the list of subnets.
            for_update (bool): Lock rows until the end of any subsequent transactions.

        Returns:
            QuerySet
        """
        query = Prefix.objects.all()

        if for_update:
            query = query.select_for_update()

        if direct:
            return query.filter(parent_id=self.id)

        if not include_self:
            query = query.exclude(id=self.id)

        return query.filter(
            ip_version=self.ip_version,
            prefix_length__gte=self.prefix_length,
            network__gte=self.network,
            broadcast__lte=self.broadcast,
            namespace=self.namespace,
        )

    def is_child_node(self):
        """
        Returns whether I am a child node.
        """
        return self.parent is not None

    def is_leaf_node(self):
        """
        Returns whether I am leaf node (no children).
        """
        return not self.children.exists()

    def is_root_node(self):
        """
        Returns whether I am a root node (no parent).
        """
        return self.parent is None

    def ancestors(self, ascending=False, include_self=False):
        """
        Return my ancestors descending from larger to smaller prefix lengths.

        Args:
            ascending (bool): If set, reverses the return order.
            include_self (bool): Whether to include this Prefix in the list of subnets.
        """
        query = self.supernets(include_self=include_self)
        if ascending:
            query = query.reverse()
        return query

    def descendants(self, include_self=False):
        """
        Return all of my children!

        Args:
            include_self (bool): Whether to include this Prefix in the list of subnets.
        """
        return self.subnets(include_self=include_self)

    @cached_property
    def descendants_count(self):
        """Display count of descendants."""
        return self.descendants().count()

    def root(self):
        """
        Returns the root node (the parent of all of my ancestors).
        """
        return self.ancestors().first()

    def siblings(self, include_self=False):
        """
        Return my siblings. Root nodes are siblings to other root nodes.

        Args:
            include_self (bool): Whether to include this Prefix in the list of subnets.
        """
        query = Prefix.objects.filter(parent=self.parent)
        if not include_self:
            query = query.exclude(id=self.id)

        return query

    def get_child_ips(self):
        """Return all IPAddresses directly contained within this Prefix and Namespace."""
        return self.ip_addresses.all()

    def get_available_prefixes(self):
        """
        Return all available Prefixes within this prefix as an IPSet.
        """
        prefix = netaddr.IPSet(self.prefix)
        child_prefixes = netaddr.IPSet([child.prefix for child in self.descendants()])
        available_prefixes = prefix - child_prefixes

        return available_prefixes

    def get_available_ips(self):
        """
        Return all available IPs within this prefix as an IPSet.
        """
        prefix = netaddr.IPSet(self.prefix)
        child_ips = netaddr.IPSet([ip.address.ip for ip in self.get_child_ips()])
        available_ips = prefix - child_ips

        # IPv6, pool, or IPv4 /31-32 sets are fully usable
        if any(
            [
                self.ip_version == 6,
                self.type == choices.PrefixTypeChoices.TYPE_POOL,
                self.ip_version == 4 and self.prefix_length >= 31,
            ]
        ):
            return available_ips

        # Omit first and last IP address from the available set
        # For "normal" IPv4 prefixes, omit first and last addresses
        available_ips -= netaddr.IPSet(
            [
                netaddr.IPAddress(self.prefix.first),
                netaddr.IPAddress(self.prefix.last),
            ]
        )
        return available_ips

    def get_first_available_prefix(self):
        """
        Return the first available child prefix within the prefix (or None).
        """
        available_prefixes = self.get_available_prefixes()
        if not available_prefixes:
            return None
        return available_prefixes.iter_cidrs()[0]

    def get_first_available_ip(self):
        """
        Return the first available IP within the prefix (or None).
        """
        available_ips = self.get_available_ips()
        if not available_ips:
            return None
        return f"{next(available_ips.__iter__())}/{self.prefix_length}"

    def get_utilization(self):
        """Get the child prefix size and parent size.

        For Prefixes with a type of "container", get the number child prefixes. For all others, count child IP addresses.

        Returns:
            UtilizationData (namedtuple): (numerator, denominator)
        """
        if self.type == choices.PrefixTypeChoices.TYPE_CONTAINER:
            child_prefixes = netaddr.IPSet(p.prefix for p in self.descendants())
            return UtilizationData(numerator=child_prefixes.size, denominator=self.prefix.size)

        else:
            prefix_size = self.prefix.size
            if all(
                [
                    self.ip_version == 4,
                    self.prefix_length < 31,
                    self.type != choices.PrefixTypeChoices.TYPE_POOL,
                ]
            ):
                prefix_size -= 2
            child_count = prefix_size - self.get_available_ips().size
            return UtilizationData(numerator=child_count, denominator=prefix_size)


@extras_features(
    "custom_links",
    "custom_validators",
    "dynamic_groups",
    "export_templates",
    "graphql",
    "statuses",
    "webhooks",
)
class IPAddress(PrimaryModel, StatusModel, RoleModelMixin):
    """
    An IPAddress represents an individual IPv4 or IPv6 address and its mask. The mask length should match what is
    configured in the real world. (Typically, only loopback interfaces are configured with /32 or /128 masks.) Like
    Prefixes, IPAddresses can optionally be assigned to a VRF. An IPAddress can optionally be assigned to an Interface.
    Interfaces can have zero or more IPAddresses assigned to them.

    An IPAddress can also optionally point to a NAT inside IP, designating itself as a NAT outside IP. This is useful,
    for example, when mapping public addresses to private addresses. When an Interface has been assigned an IPAddress
    which has a NAT outside IP, that Interface's Device can use either the inside or outside IP as its primary IP.
    """

    host = VarbinaryIPField(
        null=False,
        db_index=True,
        help_text="IPv4 or IPv6 host address",
    )
    broadcast = VarbinaryIPField(null=False, db_index=True, help_text="IPv4 or IPv6 broadcast address")
    prefix_length = models.IntegerField(null=False, db_index=True, help_text="Length of the Network prefix, in bits.")
    parent = models.ForeignKey(
        "ipam.Prefix",
        blank=True,
        null=True,
        related_name="ip_addresses",  # `IPAddress` to use `related_name="ip_addresses"`
        on_delete=models.PROTECT,
        help_text="The parent Prefix of this IPAddress.",
    )
    # ip_version is set internally just like network, broadcast, and prefix_length.
    ip_version = models.IntegerField(
        choices=choices.IPAddressVersionChoices,
        null=True,
        editable=False,
        db_index=True,
    )
    tenant = models.ForeignKey(
        to="tenancy.Tenant",
        on_delete=models.PROTECT,
        related_name="ip_addresses",
        blank=True,
        null=True,
    )
    nat_inside = models.ForeignKey(
        to="self",
        on_delete=models.SET_NULL,
        related_name="nat_outside_list",
        blank=True,
        null=True,
        verbose_name="NAT (Inside)",
        help_text='The IP Addresses for which this address is the "outside" IP',
    )
    dns_name = models.CharField(
        max_length=255,
        blank=True,
        validators=[DNSValidator],
        verbose_name="DNS Name",
        help_text="Hostname or FQDN (not case-sensitive)",
        db_index=True,
    )
    description = models.CharField(max_length=200, blank=True)

    csv_headers = [
        "address",
        "tenant",
        "status",
        "role",
        "is_primary",
        "dns_name",
        "description",
    ]
    clone_fields = [
        "tenant",
        "status",
        "role",
        "description",
    ]
    dynamic_group_skip_missing_fields = True  # Problematic form labels for `vminterface` and `interface`

    objects = BaseManager.from_queryset(IPAddressQuerySet)()

    class Meta:
        ordering = ("ip_version", "host", "prefix_length")  # address may be non-unique
        verbose_name = "IP address"
        verbose_name_plural = "IP addresses"
        unique_together = ["parent", "host"]

    def __init__(self, *args, **kwargs):
        address = kwargs.pop("address", None)
        namespace = kwargs.pop("namespace", None)
        # We don't want users providing their own parent since it will be derived automatically.
        parent = kwargs.pop("parent", None)
        # If namespace wasn't provided, but parent was, we'll use the parent's namespace.
        if namespace is None and parent is not None:
            namespace = parent.namespace
        self._namespace = namespace

        super().__init__(*args, **kwargs)
        self._deconstruct_address(address)

    def __str__(self):
        return str(self.address)

    def _deconstruct_address(self, address):
        if address:
            if isinstance(address, str):
                address = netaddr.IPNetwork(address)
            # Note that our "broadcast" field is actually the last IP address in this network.
            # This is different from the more accurate technical meaning of a network's broadcast address in 2 cases:
            # 1. For a point-to-point address (IPv4 /31 or IPv6 /127), there are two addresses in the network,
            #    and neither one is considered a broadcast address. We store the second address as our "broadcast".
            # 2. For a host prefix (IPv6 /32 or IPv6 /128) there's only one address in the network.
            #    We store this address as both the host and the "broadcast".
            # This variance is intentional in both cases as we use the "broadcast" primarily for filtering and grouping
            # of addresses and prefixes, not for packet forwarding. :-)
            broadcast = address.broadcast if address.broadcast else address[-1]
            self.host = str(address.ip)
            self.broadcast = str(broadcast)
            self.prefix_length = address.prefixlen
            self.ip_version = address.version

    def get_absolute_url(self):
        return reverse("ipam:ipaddress", args=[self.pk])

    @classproperty  # https://github.com/PyCQA/pylint-django/issues/240
    def STATUS_SLAAC(cls):  # pylint: disable=no-self-argument
        """Return a cached "slaac" `Status` object for later reference."""
        cls.__status_slaac = getattr(cls, "__status_slaac", None)
        if cls.__status_slaac is None:
            try:
                cls.__status_slaac = Status.objects.get_for_model(IPAddress).get(name="SLAAC")
            except Status.DoesNotExist:
                logger.error("SLAAC Status not found")
        return cls.__status_slaac

    def clean(self):
        super().clean()

<<<<<<< HEAD
=======
        if self.address:
            # /0 masks are not acceptable
            if self.address.prefixlen == 0:
                raise ValidationError({"address": "Cannot create IP address with /0 mask."})

            # Enforce unique IP space (if applicable)
            if self.role not in IPADDRESS_ROLES_NONUNIQUE and (
                (self.vrf is None and settings.ENFORCE_GLOBAL_UNIQUE) or (self.vrf and self.vrf.enforce_unique)
            ):
                duplicate_ips = self.get_duplicates()
                if duplicate_ips:
                    vrf = f"VRF {self.vrf}" if self.vrf else "global table"
                    raise ValidationError({"address": f"Duplicate IP address found in {vrf}: {duplicate_ips.first()}"})

>>>>>>> 6d95265f
        # TODO: update to work with interface M2M
        # This attribute will have been set by `IPAddressForm.clean()` to indicate that the
        # `primary_ip{version}` field on `self.assigned_object.parent` has been nullified but not yet saved.
        primary_ip_unset_by_form = getattr(self, "_primary_ip_unset_by_form", False)

        # Check for primary IP assignment that doesn't match the assigned device/VM if and only if
        # "_primary_ip_unset" has not been set by the caller.
        if self.present_in_database and not primary_ip_unset_by_form:
            device = Device.objects.filter(Q(primary_ip4=self) | Q(primary_ip6=self)).first()
            if device:
                if getattr(self.assigned_object, "device", None) != device:
                    raise ValidationError(
                        {"interface": f"IP address is primary for device {device} but not assigned to it!"}
                    )
            vm = VirtualMachine.objects.filter(Q(primary_ip4=self) | Q(primary_ip6=self)).first()
            if vm:
                if getattr(self.assigned_object, "virtual_machine", None) != vm:
                    raise ValidationError(
                        {"vminterface": f"IP address is primary for virtual machine {vm} but not assigned to it!"}
                    )

        # Validate IP status selection
        if self.status == IPAddress.STATUS_SLAAC and self.ip_version != 6:
            raise ValidationError({"status": "Only IPv6 addresses can be assigned SLAAC status"})

        # Force dns_name to lowercase
        self.dns_name = self.dns_name.lower()

    def save(self, *args, **kwargs):
        if not self.present_in_database:
            if self._namespace is None:
                raise ValidationError({"parent": "Namespace could not be determined."})
            namespace = self._namespace
        else:
            namespace = self.parent.namespace

        # Determine the closest parent automatically based on the Namespace.
        self.parent = Prefix.objects.get_closest_parent(self.host, namespace=namespace)

        super().save(*args, **kwargs)

    def to_csv(self):
        # Determine if this IP is primary for a Device
        is_primary = False
        if self.address.version == 4 and getattr(self, "primary_ip4_for", False):
            is_primary = True
        elif self.address.version == 6 and getattr(self, "primary_ip6_for", False):
            is_primary = True

        return (
            self.address,
            self.tenant.name if self.tenant else None,
            self.get_status_display(),
            self.role.name if self.role else None,
            str(is_primary),
            self.dns_name,
            self.description,
        )

    @property
    def address(self):
        if self.host is not None and self.prefix_length is not None:
            cidr = f"{self.host}/{self.prefix_length}"
            return netaddr.IPNetwork(cidr)
        return None

    @address.setter
    def address(self, address):
        self._deconstruct_address(address)

    def ancestors(self, ascending=False):
        """
        Return my ancestors descending from larger to smaller prefix lengths.

        Args:
            ascending (bool): If set, reverses the return order.
        """
        return self.parent.ancestors(include_self=True, ascending=ascending)

    @cached_property
    def ancestors_count(self):
        """Display count of ancestors."""
        return self.ancestors().count()

    def root(self):
        """
        Returns the root node (the parent of all of my ancestors).
        """
        return self.ancestors().first()

    def siblings(self, include_self=False):
        """
        Return my siblings that share the same parent Prefix.

        Args:
            include_self (bool): Whether to include this IPAddress in the list of siblings.
        """
        query = IPAddress.objects.filter(parent=self.parent)
        if not include_self:
            query = query.exclude(id=self.id)

        return query

    # 2.0 TODO: Remove exception, getter, setter below when we can safely deprecate previous properties
    class NATOutsideMultipleObjectsReturned(MultipleObjectsReturned):
        """
        An exception class is used to expose in API the object that cannot safely support the legacy getter, setter methods.
        """

        def __init__(self, obj):
            self.obj = obj

        def __str__(self):
            return f"Multiple IPAddress objects specify this object (pk: {self.obj.pk}) as nat_inside. Please refer to nat_outside_list."

    def _set_mask_length(self, value):
        """
        Expose the IPNetwork object's prefixlen attribute on the parent model so that it can be manipulated directly,
        e.g. for bulk editing.
        """
        if self.address is not None:
            self.prefix_length = value

    mask_length = property(fset=_set_mask_length)


class IPAddressToInterface(BaseModel):
    ip_address = models.ForeignKey("ipam.IPAddress", on_delete=models.CASCADE, related_name="+")
    interface = models.ForeignKey(
        "dcim.Interface", blank=True, null=True, on_delete=models.CASCADE, related_name="ip_address_assignments"
    )
    vm_interface = models.ForeignKey(
        "virtualization.VMInterface",
        blank=True,
        null=True,
        on_delete=models.CASCADE,
        related_name="ip_address_assignments",
    )
    is_source = models.BooleanField(default=False, help_text="Is source address on interface")
    is_destination = models.BooleanField(default=False, help_text="Is destination address on interface")
    is_default = models.BooleanField(default=False, help_text="Is default address on interface")
    is_preferred = models.BooleanField(default=False, help_text="Is preferred address on interface")
    is_primary = models.BooleanField(default=False, help_text="Is primary address on interface")
    is_secondary = models.BooleanField(default=False, help_text="Is secondary address on interface")
    is_standby = models.BooleanField(default=False, help_text="Is standby address on interface")

    def validate_unique(self, exclude=None):
        """
        Check uniqueness on combination of `ip_address`, `interface` and `vm_interface` fields
        and raise ValidationError if check failed.
        """
        if IPAddressToInterface.objects.filter(
            ip_address=self.ip_address,
            interface=self.interface,
            vm_interface=self.vm_interface,
        ).exists():
            raise ValidationError(
                "IPAddressToInterface with this ip_address, interface and vm_interface already exists."
            )

    def clean(self):
        super().clean()

        if self.interface is not None and self.vm_interface is not None:
            raise ValidationError(
                {"interface": "Cannot use a single instance to associate to both an Interface and a VMInterface."}
            )

        if self.interface is None and self.vm_interface is None:
            raise ValidationError({"interface": "Must associate to either an Interface or a VMInterface."})

    def __str__(self):
        if self.interface:
            return f"{self.ip_address!s} {self.interface.device.name} {self.interface.name}"
        else:
            return f"{self.ip_address!s} {self.vm_interface.virtual_machine.name} {self.vm_interface.name}"


@extras_features(
    "custom_validators",
    "graphql",
    "locations",
)
class VLANGroup(OrganizationalModel):
    """
    A VLAN group is an arbitrary collection of VLANs within which VLAN IDs and names must be unique.
    """

    name = models.CharField(max_length=100, db_index=True)
    # 2.0 TODO: Remove unique=None to make slug globally unique. This would be a breaking change.
    slug = AutoSlugField(populate_from="name", unique=None, db_index=True)
    location = models.ForeignKey(
        to="dcim.Location",
        on_delete=models.PROTECT,
        related_name="vlan_groups",
        blank=True,
        null=True,
    )
    description = models.CharField(max_length=200, blank=True)

    csv_headers = ["name", "slug", "location", "description"]

    class Meta:
        ordering = (
            "location",
            "name",
        )  # (location, name) may be non-unique
        unique_together = [
            # 2.0 TODO: since location is nullable, and NULL != NULL, this means that we can have multiple non-Location VLANGroups
            # with the same name. This should probably be fixed with a custom validate_unique() function!
            ["location", "name"],
            # 2.0 TODO: Remove unique_together to make slug globally unique. This would be a breaking change.
            ["location", "slug"],
        ]
        verbose_name = "VLAN group"
        verbose_name_plural = "VLAN groups"

    natural_key_field_names = ["name", "location"]  # location needs to be last since it's a variadic natural key

    def clean(self):
        super().clean()

        # Validate location
        if self.location is not None:
            if ContentType.objects.get_for_model(self) not in self.location.location_type.content_types.all():
                raise ValidationError(
                    {"location": f'VLAN groups may not associate to locations of type "{self.location.location_type}".'}
                )

    def __str__(self):
        return self.name

    def get_absolute_url(self):
        return reverse("ipam:vlangroup", args=[self.pk])

    def to_csv(self):
        return (
            self.name,
            self.slug,
            self.location.name if self.location else None,
            self.description,
        )

    def get_next_available_vid(self):
        """
        Return the first available VLAN ID (1-4094) in the group.
        """
        vlan_ids = VLAN.objects.filter(vlan_group=self).values_list("vid", flat=True)
        for i in range(1, 4095):
            if i not in vlan_ids:
                return i
        return None


@extras_features(
    "custom_links",
    "custom_validators",
    "export_templates",
    "graphql",
    "locations",
    "statuses",
    "webhooks",
)
class VLAN(PrimaryModel, StatusModel, RoleModelMixin):
    """
    A VLAN is a distinct layer two forwarding domain identified by a 12-bit integer (1-4094).
    Each VLAN must be assigned to a Location, however VLAN IDs need not be unique within a Location.
    A VLAN may optionally be assigned to a VLANGroup, within which all VLAN IDs and names but be unique.

    Like Prefixes, each VLAN is assigned an operational status and optionally a user-defined Role. A VLAN can have zero
    or more Prefixes assigned to it.
    """

    location = models.ForeignKey(
        to="dcim.Location",
        on_delete=models.PROTECT,
        related_name="vlans",
        blank=True,
        null=True,
    )
    vlan_group = models.ForeignKey(
        to="ipam.VLANGroup",
        on_delete=models.PROTECT,
        related_name="vlans",
        blank=True,
        null=True,
    )
    vid = models.PositiveSmallIntegerField(
        verbose_name="ID", validators=[MinValueValidator(1), MaxValueValidator(4094)]
    )
    name = models.CharField(max_length=255, db_index=True)
    tenant = models.ForeignKey(
        to="tenancy.Tenant",
        on_delete=models.PROTECT,
        related_name="vlans",
        blank=True,
        null=True,
    )
    description = models.CharField(max_length=200, blank=True)

    csv_headers = [
        "location",
        "vlan_group",
        "vid",
        "name",
        "tenant",
        "status",
        "role",
        "description",
    ]
    clone_fields = [
        "location",
        "vlan_group",
        "tenant",
        "status",
        "role",
        "description",
    ]

    class Meta:
        ordering = (
            "location",
            "vlan_group",
            "vid",
        )  # (location, group, vid) may be non-unique
        unique_together = [
            # 2.0 TODO: since group is nullable and NULL != NULL, we can have multiple non-group VLANs with
            # the same vid and name. We should probably fix this with a custom validate_unique() function.
            ["vlan_group", "vid"],
            ["vlan_group", "name"],
        ]
        verbose_name = "VLAN"
        verbose_name_plural = "VLANs"

    def __str__(self):
        return self.display or super().__str__()

    def get_absolute_url(self):
        return reverse("ipam:vlan", args=[self.pk])

    def clean(self):
        super().clean()

        # Validate location
        if self.location is not None:
            if ContentType.objects.get_for_model(self) not in self.location.location_type.content_types.all():
                raise ValidationError(
                    {"location": f'VLANs may not associate to locations of type "{self.location.location_type}".'}
                )

        # Validate VLAN group
        if (
            self.vlan_group is not None
            and self.location is not None
            and self.vlan_group.location is not None
            and self.vlan_group.location not in self.location.ancestors(include_self=True)
        ):
            raise ValidationError(
                {
                    "vlan_group": f'The assigned group belongs to a location that does not include location "{self.location}".'
                }
            )

    def to_csv(self):
        return (
            self.location.name if self.location else None,
            self.vlan_group.name if self.vlan_group else None,
            self.vid,
            self.name,
            self.tenant.name if self.tenant else None,
            self.get_status_display(),
            self.role.name if self.role else None,
            self.description,
        )

    @property
    def display(self):
        return f"{self.name} ({self.vid})"

    def get_interfaces(self):
        # Return all device interfaces assigned to this VLAN
        return Interface.objects.filter(Q(untagged_vlan_id=self.pk) | Q(tagged_vlans=self.pk)).distinct()

    def get_vminterfaces(self):
        # Return all VM interfaces assigned to this VLAN
        return VMInterface.objects.filter(Q(untagged_vlan_id=self.pk) | Q(tagged_vlans=self.pk)).distinct()


@extras_features(
    "custom_links",
    "custom_validators",
    "export_templates",
    "graphql",
    "webhooks",
)
class Service(PrimaryModel):
    """
    A Service represents a layer-four service (e.g. HTTP or SSH) running on a Device or VirtualMachine. A Service may
    optionally be tied to one or more specific IPAddresses belonging to its parent.
    """

    device = models.ForeignKey(
        to="dcim.Device",
        on_delete=models.CASCADE,
        related_name="services",
        verbose_name="device",
        null=True,
        blank=True,
    )
    virtual_machine = models.ForeignKey(
        to="virtualization.VirtualMachine",
        on_delete=models.CASCADE,
        related_name="services",
        null=True,
        blank=True,
    )
    name = models.CharField(max_length=100, db_index=True)
    protocol = models.CharField(max_length=50, choices=choices.ServiceProtocolChoices)
    ports = JSONArrayField(
        base_field=models.PositiveIntegerField(
            validators=[
                MinValueValidator(SERVICE_PORT_MIN),
                MaxValueValidator(SERVICE_PORT_MAX),
            ]
        ),
        verbose_name="Port numbers",
    )
    ip_addresses = models.ManyToManyField(
        to="ipam.IPAddress",
        related_name="services",
        blank=True,
        verbose_name="IP addresses",
    )
    description = models.CharField(max_length=200, blank=True)

    csv_headers = [
        "device",
        "virtual_machine",
        "name",
        "protocol",
        "ports",
        "description",
    ]

    class Meta:
        ordering = (
            "protocol",
            "ports",
        )  # (protocol, port) may be non-unique

    def __str__(self):
        return f"{self.name} ({self.get_protocol_display()}/{self.port_list})"

    def get_absolute_url(self):
        return reverse("ipam:service", args=[self.pk])

    @property
    def parent(self):
        return self.device or self.virtual_machine

    def clean(self):
        super().clean()

        # A Service must belong to a Device *or* to a VirtualMachine
        if self.device and self.virtual_machine:
            raise ValidationError("A service cannot be associated with both a device and a virtual machine.")
        if not self.device and not self.virtual_machine:
            raise ValidationError("A service must be associated with either a device or a virtual machine.")

    def to_csv(self):
        return (
            self.device.name if self.device else None,
            self.virtual_machine.name if self.virtual_machine else None,
            self.name,
            self.get_protocol_display(),
            self.ports,
            self.description,
        )

    @property
    def port_list(self):
        return array_to_string(self.ports)<|MERGE_RESOLUTION|>--- conflicted
+++ resolved
@@ -552,21 +552,6 @@
     def clean(self):
         super().clean()
 
-<<<<<<< HEAD
-=======
-        if self.prefix:
-            # /0 masks are not acceptable
-            if self.prefix.prefixlen == 0:
-                raise ValidationError({"prefix": "Cannot create prefix with /0 mask."})
-
-            # Enforce unique IP space (if applicable)
-            if (self.vrf is None and settings.ENFORCE_GLOBAL_UNIQUE) or (self.vrf and self.vrf.enforce_unique):
-                duplicate_prefixes = self.get_duplicates()
-                if duplicate_prefixes:
-                    vrf = f"VRF {self.vrf}" if self.vrf else "global table"
-                    raise ValidationError({"prefix": f"Duplicate prefix found in {vrf}: {duplicate_prefixes.first()}"})
-
->>>>>>> 6d95265f
         # Validate location
         if self.location is not None:
             if ContentType.objects.get_for_model(self) not in self.location.location_type.content_types.all():
@@ -1039,23 +1024,6 @@
     def clean(self):
         super().clean()
 
-<<<<<<< HEAD
-=======
-        if self.address:
-            # /0 masks are not acceptable
-            if self.address.prefixlen == 0:
-                raise ValidationError({"address": "Cannot create IP address with /0 mask."})
-
-            # Enforce unique IP space (if applicable)
-            if self.role not in IPADDRESS_ROLES_NONUNIQUE and (
-                (self.vrf is None and settings.ENFORCE_GLOBAL_UNIQUE) or (self.vrf and self.vrf.enforce_unique)
-            ):
-                duplicate_ips = self.get_duplicates()
-                if duplicate_ips:
-                    vrf = f"VRF {self.vrf}" if self.vrf else "global table"
-                    raise ValidationError({"address": f"Duplicate IP address found in {vrf}: {duplicate_ips.first()}"})
-
->>>>>>> 6d95265f
         # TODO: update to work with interface M2M
         # This attribute will have been set by `IPAddressForm.clean()` to indicate that the
         # `primary_ip{version}` field on `self.assigned_object.parent` has been nullified but not yet saved.
