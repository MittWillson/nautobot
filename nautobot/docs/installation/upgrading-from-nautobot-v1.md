# Upgrading from Nautobot v1.X

## Dependency Changes

- Nautobot no longer uses or supports the use of `django-mptt`.
- Nautobot no longer uses or supports the use of `django-rq`.

## Database (ORM) Changes

### Database Behavior Changes

| Model        | Field          | Changes                                                                           |
|--------------|----------------|-----------------------------------------------------------------------------------|
| (all)        | `created`      | Changed from DateField to DateTimeField                                           |
| JobLogEntry  | `absolute_url` | No longer accepts `null` values, use `""` instead                                 |
|              | `log_object`   | No longer accepts `null` values, use `""` instead                                 |
| Prefix       | `is_pool`      | Replaced by new field `type`, valid choices are "Container", "Network" and "Pool" |
|              | `status`       | Container status has been replaced by new field `type`                            |
| ScheduledJob | `queue`        | No longer accepts `null` values, use `""` instead                                 |
| Webhook      | `ca_file_path` | No longer accepts `null` values, use `""` instead                                 |

### Renamed Database Fields

| Model                   | Renamed Field                           | New Name                                       |
|-------------------------|-----------------------------------------|------------------------------------------------|
| CablePath               | `circuittermination`                    | `circuit_terminations`                         |
|                         | `consoleport`                           | `console_ports`                                |
|                         | `consoleserverport`                     | `console_server_ports`                         |
|                         | `interface`                             | `interfaces`                                   |
|                         | `powerfeed`                             | `power_feeds`                                  |
|                         | `poweroutlet`                           | `power_outlets`                                |
|                         | `powerport`                             | `power_ports`                                  |
| Circuit                 | `termination_a`                         | `circuit_termination_a`                        |
|                         | `termination_z`                         | `circuit_termination_z`                        |
|                         | `terminations`                          | `circuit_terminations`                         |
|                         | `type`                                  | `circuit_type`                                 |
| Cluster                 | `group`                                 | `cluster_group`                                |
|                         | `type`                                  | `cluster_type`                                 |
| ConfigContextSchema     | `schema`                                | `config_context_schema`                        |
|                         | `device_set`                            | `devices`                                      |
|                         | `virtualmachine_set`                    | `virtual_machines`                             |
| ContentType             | `computedfield_set`                     | `computed_fields`                              |
|                         | `configcontext_set`                     | `config_contexts`                              |
|                         | `configcontextschema_set`               | `config_context_schemas`                       |
|                         | `customlink_set`                        | `custom_links`                                 |
|                         | `dcim_device_related`                   | `devices`                                      |
|                         | `dynamicgroup_set`                      | `dynamic_groups`                               |
|                         | `exporttemplate_set`                    | `export_templates`                             |
|                         | `imageattachment_set`                   | `image_attachments`                            |
|                         | `note_set`                              | `notes`                                        |
|                         | `virtualization_virtualmachine_related` | `virtual_machines`                             |
| CustomFieldChoice       | `field`                                 | `custom_field`                                 |
| CustomField             | `choices`                               | `custom_field_choices`                         |
|                         | `slug`                                  | `key`                                          |
| Device                  | `consoleports`                          | `console_ports`                                |
|                         | `consoleserverports`                    | `console_server_ports`                         |
|                         | `devicebays`                            | `device_bays`                                  |
|                         | `device_role`                           | `role`                                         |
|                         | `frontports`                            | `front_ports`                                  |
|                         | `inventoryitems`                        | `inventory_items`                              |
|                         | `local_context_data`                    | `local_config_context_data`                    |
|                         | `local_context_data_owner_content_type` | `local_config_context_data_owner_content_type` |
|                         | `local_context_data_owner_object_id`    | `local_config_context_data_owner_object_id`    |
|                         | `local_context_schema`                  | `local_config_context_schema`                  |
|                         | `poweroutlets`                          | `power_outlets`                                |
|                         | `powerports`                            | `power_ports`                                  |
|                         | `rearports`                             | `rear_ports`                                   |
| DeviceRedundancyGroup   | `members`                               | `devices`                                      |
| DeviceType              | `consoleporttemplates`                  | `console_port_templates`                       |
|                         | `consoleserverporttemplates`            | `console_server_port_templates`                |
|                         | `devicebaytemplates`                    | `device_bay_templates`                         |
|                         | `frontporttemplates`                    | `front_port_templates`                         |
|                         | `interfacetemplates`                    | `interface_templates`                          |
|                         | `instances`                             | `devices`                                      |
|                         | `poweroutlettemplates`                  | `power_outlet_templates`                       |
|                         | `powerporttemplates`                    | `power_port_templates`                         |
|                         | `rearporttemplates`                     | `rear_port_templates`                          |
| FrontPortTemplate       | `rear_port`                             | `rear_port_template`                           |
| InventoryItem           | `child_items`                           | `children`                                     |
|                         | `level`                                 | `tree_depth`                                   |
| Job                     | `job_hook`                              | `job_hooks`                                    |
|                         | `results`                               | `job_results`                                  |
| JobResult               | `logs`                                  | `job_log_entries`                              |
|                         | `schedule`                              | `scheduled_job`                                |
| Location                | `powerpanels`                           | `power_panels`                                 |
| PowerOutletTemplate     | `power_port`                            | `power_port_template`                          |
| PowerPanel              | `powerfeeds`                            | `power_feeds`                                  |
| PowerPort               | `poweroutlets`                          | `power_outlets`                                |
| PowerPortTemplate       | `poweroutlet_templates`                 | `power_outlet_templates`                       |
| Rack                    | `group`                                 | `rack_group`                                   |
|                         | `powerfeed_set`                         | `power_feeds`                                  |
|                         | `reservations`                          | `rack_reservations`                            |
| RackGroup               | `level`                                 | `tree_depth`                                   |
|                         | `powerpanel_set`                        | `power_panels`                                 |
| RearPort                | `frontports`                            | `front_ports`                                  |
| RearPortTemplate        | `frontport_templates`                   | `front_port_templates`                         |
| Region                  | `level`                                 | `tree_depth`                                   |
| Relationship            | `associations`                          | `relationship_associations`                    |
| Secret                  | `groups`                                | `secrets_groups`                               |
|                         | `secretsgroupassociation_set`           | `secrets_group_associations`                   |
| RIR                     | `aggregates`                            | [`prefixes`](#aggregate-migrated-to-prefix)    |
| SecretsGroup            | `device_set`                            | `devices`                                      |
|                         | `deviceredundancygroup_set`             | `device_redundancy_groups`                     |
|                         | `gitrepository_set`                     | `git_repositories`                             |
|                         | `secretsgroupassociation_set`           | `secrets_group_associations`                   |
| SecretsGroupAssociation | `group`                                 | `secrets_group`                                |
| Service                 | `ipaddresses`                           | `ip_addresses`                                 |
| Status                  | `circuits_circuit_related`              | `circuits`                                     |
|                         | `dcim_cable_related`                    | `cables`                                       |
|                         | `dcim_device_related`                   | `devices`                                      |
|                         | `dcim_deviceredundancygroup_related`    | `device_redundancy_groups`                     |
|                         | `dcim_interface_related`                | `interfaces`                                   |
|                         | `dcim_location_related`                 | `locations`                                    |
|                         | `dcim_powerfeed_related`                | `power_feeds`                                  |
|                         | `dcim_rack_related`                     | `racks`                                        |
|                         | `ipam_ipaddress_related`                | `ip_addresses`                                 |
|                         | `ipam_prefix_related`                   | `prefixes`                                     |
|                         | `ipam_vlan_related`                     | `vlans`                                        |
|                         | `virtualization_virtualmachine_related` | `virtual_machines`                             |
|                         | `virtualization_vminterface_related`    | `vm_interfaces`                                |
| Tenant                  | `group`                                 | `tenant_group`                                 |
|                         | `rackreservations`                      | `rack_reservations`                            |
| TenantGroup             | `level`                                 | `tree_depth`                                   |
| User                    | `changes`                               | `object_changes`                               |
|                         | `note`                                  | `notes`                                        |
|                         | `rackreservation_set`                   | `rack_reservations`                            |
| VirtualMachine          | `local_context_data`                    | `local_config_context_data`                    |
|                         | `local_context_data_owner_content_type` | `local_config_context_data_owner_content_type` |
|                         | `local_context_data_owner_object_id`    | `local_config_context_data_owner_object_id`    |
|                         | `local_context_schema`                  | `local_config_context_schema`                  |
| VLAN                    | `group`                                 | `vlan_group`                                   |

### Removed Database Fields

<<<<<<< HEAD
| Model              | Removed Field    |
|--------------------|------------------|
| CircuitTermination | `site`           |
| Cluster            | `site`           |
| ConfigContext      | `sites`          |
|                    | `regions`        |
| Device             | `site`           |
| GitRepository      | `_token`         |
|                    | `username`       |
| InventoryItem      | `lft`            |
|                    | `rght`           |
|                    | `tree_id`        |
| Location           | `site`           |
| Rack               | `site`           |
| RackGroup          | `lft`            |
|                    | `rght`           |
|                    | `tree_id`        |
| PowerFeed          | `site`           |
| PowerPanel         | `site`           |
| Prefix             | `is_pool`        |
|                    | `site`           |
| Region             | `lft`            |
|                    | `rght`           |
|                    | `tree_id`        |
| TenantGroup        | `lft`            |
|                    | `rght`           |
|                    | `tree_id`        |
| VLAN               | `site`           |
| VLANGroup          | `site`           |
| VRF                | `enforce_unique` |
=======
| Model              | Removed Field |
|--------------------|---------------|
| CircuitTermination | `site`        |
| Cluster            | `site`        |
| ConfigContext      | `sites`       |
|                    | `regions`     |
| CustomField        | `name`        |
| Device             | `site`        |
| GitRepository      | `_token`      |
|                    | `username`    |
| InventoryItem      | `lft`         |
|                    | `rght`        |
|                    | `tree_id`     |
| Location           | `site`        |
| Rack               | `site`        |
| RackGroup          | `lft`         |
|                    | `rght`        |
|                    | `tree_id`     |
| PowerFeed          | `site`        |
| PowerPanel         | `site`        |
| Prefix             | `is_pool`     |
|                    | `site`        |
| Region             | `lft`         |
|                    | `rght`        |
|                    | `tree_id`     |
| TenantGroup        | `lft`         |
|                    | `rght`        |
|                    | `tree_id`     |
| VLAN               | `site`        |
| VLANGroup          | `site`        |
>>>>>>> ebc0899f

### Replaced Models

#### Generic Role Model

The `ipam.Role`, `dcim.RackRole`, and `dcim.DeviceRole` models have been removed and replaced by a single `extras.Role` model. This means that any references to the removed models in the code now use the `extras.Role` model instead.

| Removed Model     | Replaced With  |
|-------------------|----------------|
| `dcim.DeviceRole` | `extras.Role`  |
| `dcim.RackRole`   | `extras.Role`  |
| `ipam.Role`       | `extras.Role`  |

#### Site and Region Models

The `dcim.Region` and `dcim.Site` models have been removed and replaced by `dcim.Location` model. This means that any references to the removed models in the code now use the `dcim.Location` model instead with `LocationType` "Site" and "Region".

!!! important
    If you are a Nautobot App developer, or have any Apps installed that include data models that reference `Site` or `Region`, please review the [Region and Site Related Data Model Migration Guide](../installation/region-and-site-data-migration-guide.md#region-and-site-related-data-model-migration-guide-for-existing-nautobot-app-installations) to learn how to migrate your apps and models from `Site` and `Region` to `Location`.

| Removed Model     | Replaced With  |
|-------------------|----------------|
| `dcim.Region`     | `dcim.Location`|
| `dcim.Site`       | `dcim.Location`|

#### Aggregate Migrated to Prefix

The `ipam.Aggregate` model has been removed and all existing Aggregates will be migrated to `ipam.Prefix` records with their `type` set to "Container". The `Aggregate.date_added` field will be migrated to `Prefix.date_allocated` and changed from a Date field to a DateTime field with the time set to `00:00` UTC. `Aggregate.tenant`, `Aggregate.rir` and `Aggregate.description` will be migrated over to the equivalent fields on the new `Prefix`. ObjectChanges, Tags, Notes, Permissions, Custom Fields, Custom Links, Computed Fields and Relationships will be migrated to relate to the new `Prefix` as well.

If a `Prefix` already exists with the same network and prefix length as a previous `Aggregate`, the `rir` and `date_added` fields will be copied to the `rir` and `date_allocated` fields on the existing Prefix object. Messages will be output during migration (`nautobot-server migrate` or `nautobot-server post_upgrade`) if the `tenant`, `description` or `type` fields need to be manually migrated.

| Aggregate        | Prefix               |
|------------------|----------------------|
| `broadcast`      | `broadcast`          |
| **`date_added`** | **`date_allocated`** |
| `description`    | `description`        |
| `network`        | `network`            |
| `prefix_length`  | `prefix_length`      |
| `rir`            | `rir`                |
| `tenant`         | `tenant`             |

#### Prefix Parenting Concrete Relationship

The `ipam.Prefix` model has been modified to have a self-referencing foreign key as the `parent` field. Parenting of prefixes is now automatically managed at the database level to greatly improve performance especially when calculating tree hierarchy and utilization.

As a result of this change, it is no longer necessary nor possible to disable tree hierarchy using `settings.DISABLE_PREFIX_LIST_HIERARCHY` as this setting has been removed. Additionally it is no longer possible to disable global uniqueness using `settings.ENFORCE_GLOBAL_UNIQUE` as this setting has been removed.

The following changes have been made to the `Prefix` model.

| Removed                | Replaced With   |
|------------------------|-----------------|
| `get_child_prefixes()` | `descendants()` |

## GraphQL and REST API Changes

### API Behavior Changes

| Model                 | Field          | Changes                                                                                                  |
|-----------------------|----------------|----------------------------------------------------------------------------------------------------------|
| (all)                 | `created`      | Now is a date/time (`"2023-02-14T19:57:45.320232Z"`) rather than only a date                             |
| Cable                 | `status`       | Now uses a nested Status serializer, rather than `{"value": "<slug>", "label": "<name>"}`                |
| Circuit               | `status`       | Now uses a nested Status serializer, rather than `{"value": "<slug>", "label": "<name>"}`                |
| Device                | `location`     | Now `location` has changed to a required field on this model Serializer                                  |
|                       | `status`       | Now uses a nested Status serializer, rather than `{"value": "<slug>", "label": "<name>"}`                |
| DeviceRedundancyGroup | `status`       | Now uses a nested Status serializer, rather than `{"value": "<slug>", "label": "<name>"}`                |
| Interface             | `status`       | Now uses a nested Status serializer, rather than `{"value": "<slug>", "label": "<name>"}`                |
| IPAddress             | `role`         | `/ipam/ip-addresses/` endpoint now uses role nested serializer for the role field, rather than a string. |
|                       | `status`       | Now uses a nested Status serializer, rather than `{"value": "<slug>", "label": "<name>"}`                |
| Location              | `status`       | Now uses a nested Status serializer, rather than `{"value": "<slug>", "label": "<name>"}`                |
| PowerFeed             | `status`       | Now uses a nested Status serializer, rather than `{"value": "<slug>", "label": "<name>"}`                |
| PowerPanel            | `location`     | Now `location` has changed to a required field on this model Serializer                                  |
| Prefix                | `status`       | Now uses a nested Status serializer, rather than `{"value": "<slug>", "label": "<name>"}`                |
| Rack                  | `location`     | Now `location` has changed to a required field on this model Serializer                                  |
|                       | `status`       | Now uses a nested Status serializer, rather than `{"value": "<slug>", "label": "<name>"}`                |
| RackGroup             | `location`     | Now `location` has changed to a required field on this model Serializer                                  |
|                       | `rack_count`   | Now only counts Racks directly belonging to this RackGroup, not those belonging to its descendants.      |
| Region                | `site_count`   | Now only counts Sites directly belonging to this Region, not those belonging to its descendants.         |
| Site                  | `status`       | Now uses a nested Status serializer, rather than `{"value": "<slug>", "label": "<name>"}`                |
| TenantGroup           | `tenant_count` | Now only counts Tenants directly belonging to this TenantGroup, not those belonging to its descendants.  |
| VirtualMachine        | `status`       | Now uses a nested Status serializer, rather than `{"value": "<slug>", "label": "<name>"}`                |
| VLAN                  | `status`       | Now uses a nested Status serializer, rather than `{"value": "<slug>", "label": "<name>"}`                |
| VMInterface           | `status`       | Now uses a nested Status serializer, rather than `{"value": "<slug>", "label": "<name>"}`                |

### Renamed Serializer Fields

| Model                   | Renamed Field          | New Name                      |
|-------------------------|------------------------|-------------------------------|
| Circuit                 | `termination_a`        | `circuit_termination_a`       |
|                         | `termination_z`        | `circuit_termination_z`       |
|                         | `type`                 | `circuit_type`                |
| ConfigContext           | `schema`               | `config_context_schema`       |
| Cluster                 | `group`                | `cluster_group`               |
|                         | `type`                 | `cluster_type`                |
| CustomField             | `slug`                 | `key`                         |
| CustomFieldChoice       | `field`                | `custom_field`                |
| Device                  | `device_role`          | `role`                        |
|                         | `local_context_data`   | `local_config_context_data`   |
|                         | `local_context_schema` | `local_config_context_schema` |
| FrontPortTemplate       | `rear_port`            | `rear_port_template`          |
| Interface               | `count_ipaddresses`    | `ip_address_count`            |
| InventoryItem           | `_depth`               | `tree_depth`                  |
| Location                | `virtualmachine_count` | `virtual_machine_count`       |
| Manufacturer            | `devicetype_count`     | `device_type_count`           |
|                         | `inventoryitem_count`  | `inventory_item_count`        |
| Platform                | `virtualmachine_count` | `virtual_machine_count`       |
| PowerOutletTemplate     | `power_port`           | `power_port_template`         |
| PowerPanel              | `powerfeed_count`      | `power_feed_count`            |
| Rack                    | `group`                | `rack_group`                  |
|                         | `powerfeed_count`      | `power_feed_count`            |
| JobResult               | `schedule`             | `scheduled_job`               |
| RackGroup               | `_depth`               | `tree_depth`                  |
| Region                  | `_depth`               | `tree_depth`                  |
| SecretsGroupAssociation | `group`                | `secrets_group`               |
| Service                 | `ipaddresses`          | `ip_addresses`                |
| Tenant                  | `group`                | `tenant_group`                |
| TenantGroup             | `_depth`               | `tree_depth`                  |
| VirtualMachine          | `local_context_data`   | `local_config_context_data`   |
|                         | `local_context_schema` | `local_config_context_schema` |
| VLAN                    | `group`                | `vlan_group`                  |

### Removed Serializer Fields

| Model/Endpoint                    | Removed Field        | Comments                                              |
|-----------------------------------|----------------------|-------------------------------------------------------|
| `/api/status/`                    | `rq-workers-running` | Removed as RQ is no longer supported                  |
| `/ipam/prefixes/`                 | `is_pool`            | Functionality replaced by `type` field                |
| `/circuits/circuit-terminations/` | `site`               | `Site` and `Region` models are replaced by `Location` |
| `/virtualization/clusters/`       | `site`               | `Site` and `Region` models are replaced by `Location` |
| `/extras/config-contexts/`        | `regions`            | `Site` and `Region` models are replaced by `Location` |
|                                   | `sites`              | `Site` and `Region` models are replaced by `Location` |
| `/dcim/devices/`                  | `site`               | `Site` and `Region` models are replaced by `Location` |
| `/dcim/locations/`                | `site`               | `Site` and `Region` models are replaced by `Location` |
| `/dcim/power-feeds/`              | `site`               | `Site` and `Region` models are replaced by `Location` |
| `/dcim/power-panels/`             | `site`               | `Site` and `Region` models are replaced by `Location` |
| `/dcim/racks/`                    | `site`               | `Site` and `Region` models are replaced by `Location` |
| `/dcim/rack-groups/`              | `site`               | `Site` and `Region` models are replaced by `Location` |
| `/ipam/prefixes/`                 | `site`               | `Site` and `Region` models are replaced by `Location` |
| `/ipam/vlans/`                    | `site`               | `Site` and `Region` models are replaced by `Location` |
| `/ipam/vlangroups/`               | `site`               | `Site` and `Region` models are replaced by `Location` |
| `/ipam/vrfs/`                     | `enforce_unique`     | VRFs are no longer a boundary of IP uniqueness        |

### Removed 1.X Version Endpoints and Serializer Representations

Nautobot 2.0 removes support for 1.X versioned REST APIs and their Serializers. Requesting [older API versions](../rest-api/overview.md#versioning) will result in a `400 Bad Request` error.

Please ensure you are using the latest representations of request/response representations as seen in the API docs or Swagger.

### Replaced Endpoints

These endpoints `/ipam/roles/`, `/dcim/rack-roles/` and `/dcim/device-roles/` are no longer available. Instead,  use the `/extras/roles/` endpoint to retrieve and manipulate `role` data.

| Removed Endpoints     | Replaced With    |
|-----------------------|------------------|
| `/dcim/device-roles/` | `/extras/roles/` |
| `/dcim/rack-roles/`   | `/extras/roles/` |
| `/ipam/roles/`        | `/extras/roles/` |

## UI, GraphQL, and REST API Filter Changes

### Renamed Filter Fields

| Model                   | Renamed Filter Field      | New Name                         | UI and Rest API endpoints Available in v2.X                               |
|-------------------------|---------------------------|----------------------------------|---------------------------------------------------------------------------|
| Cable                   | `tag`                     | `tags`                           | `/dcim/cables/?tags=<uuid/slug>`                                          |
| Circuit                 | `tag`                     | `tags`                           | `/circuits/circuits/?tags=<uuid/slug>`                                    |
|                         | `type`                    | `circuit_type`                   | `/circuits/circuits/?circuit_type=<uuid/slug>`                            |
| Cluster                 | `tag`                     | `tags`                           | `/virtualization/clusters/?tags=<uuid/slug>`                              |
| ConsolePort             | `cabled`                  | `has_cable`                      | `/dcim/console-ports/?has_cable=True/False`                               |
| ConsoleServerPort       | `cabled`                  | `has_cable`                      | `/dcim/console-server-ports/?has_cable=True/False`                        |
| CustomFieldChoice       | `field`                   | `custom_field`                   | `/extras/custom-field-choices/?custom_field=<uuid/key>`                   |
| Device                  | `cluster_id`              | `cluster`                        | `/dcim/devices/?cluster=<uuid/slug>`                                      |
|                         | `device_type_id`          | `device_type`                    | `/dcim/devices/?device_type=<uuid/slug>`                                  |
|                         | `local_context_data`      | `local_config_context_data`      | `/dcim/devices/?local_config_context_data=True/False`                     |
|                         | `local_context_schema_id` | `local_config_context_schema_id` | `/dcim/devices/?local_config_context_schema_id=<uuid>`                    |
|                         | `local_context_schema`    | `local_config_context_schema`    | `/dcim/devices/?local_config_context_schema=<slug>`                       |
|                         | `rack_group_id`           | `rack_group`                     | `/dcim/devices/?rack_group=<uuid/slug>`                                   |
|                         | `rack_id`                 | `rack`                           | `/dcim/devices/?rack=<uuid/slug>`                                         |
|                         | `tag`                     | `tags`                           | `/dcim/devices/?tags=<uuid/slug>`                                         |
|                         | `virtual_chassis_id`      | `virtual_chassis`                | `/dcim/devices/?virtual_chassis=<uuid/slug>`                              |
| DeviceBay               | `tag`                     | `tags`                           | `/dcim/device-bays/?tags=<uuid/slug>`                                     |
| DeviceRedundancyGroup   | `tag`                     | `tags`                           | `/dcim/device-redundancy-groups/?tag=<uuid/slug>`                         |
| DeviceType              | `has_instances`           | `has_devices`                    | `/dcim/device-types/?has_devices=True/False`                              |
|                         | `instances`               | `devices`                        | `/dcim/device-types/?devices=<uuid>`                                      |
|                         | `tag`                     | `tags`                           | `/dcim/device-types/?tags=<uuid/slug>`                                    |
| FrontPort               | `cabled`                  | `has_cable`                      | `/dcim/front-ports/?has_cable=True/False`                                 |
|                         | `tag`                     | `tags`                           | `/dcim/front-ports/?tags=<uuid/slug>`                                     |
| GitRepository           | `tag`                     | `tags`                           | `/extras/git-repositories/?tags=<uuid/slug>`                              |
| Interface               | `cabled`                  | `has_cable`                      | `/dcim/interfaces/?has_cable=True/False`                                  |
| InventoryItem           | `child_items`             | `children`                       | `/dcim/inventory-items/?children=<uuid/name>`                             |
|                         | `has_child_items`         | `has_children`                   | `/dcim/inventory-items/?has_children=True/False`                          |
|                         | `tag`                     | `tags`                           | `/dcim/inventory-items/?tags=<uuid/slug>`                                 |
| IPAddress               | `tag`                     | `tags`                           | `/ipam/ip-addresses/?tags=<uuid/slug>`                                    |
| Job                     | `tag`                     | `tags`                           | `/extras/jobs/?tags=<uuid/slug>`                                          |
| Location                | `tag`                     | `tags`                           | `/dcim/locations/?tags=uuid/slug>`                                        |
| ObjectPermission        | `group`                   | `groups`                         | `/users/permissions/?groups=<slug>`                                       |
|                         | `group_id`                | `groups_id`                      | `/users/permissions/?groups_id=<id>`                                      |
|                         | `user`                    | `users`                          | `/users/permissions/?users=<uuid/username>`                               |
| PowerFeed               | `cabled`                  | `has_cable`                      | `/dcim/power-feeds/?has_cable=True/False`                                 |
|                         | `tag`                     | `tags`                           | `/dcim/power-feeds/?tags=<uuid/slug>`                                     |
| PowerOutlet             | `cabled`                  | `has_cable`                      | `/dcim/power-outlets/?has_cable=True/False`                               |
| PowerPanel              | `tag`                     | `tags`                           | `/dcim/power-panels/?tags=<uuid/slug>`                                    |
| PowerPort               | `cabled`                  | `has_cable`                      | `/dcim/power-ports/?has_cable=True/False`                                 |
| Prefix                  | `is_pool`                 | `type`                           | `/ipam/prefixes/?type=<container/network/pool>`                           |
|                         | `tag`                     | `tags`                           | `/ipam/prefixes/?tags=<uuid/slug>`                                        |
| Provider                | `tag`                     | `tags`                           | `/circuits/provider/?tags=<uuid/slug>`                                    |
| ProviderNetwork         | `tag`                     | `tags`                           | `/circuits/provider-networks/?tags=<uuid/slug>`                           |
| Rack                    | `group`                   | `rack_group`                     | `/dcim/racks/?rack_group=<uuid/slug>`                                     |
|                         | `has_reservations`        | `has_rack_reservations`          | `/dcim/racks/?has_rack_reservations=True/False`                           |
|                         | `reservations`            | `rack_reservations`              | `/dcim/racks/?rack_reservations=<uuid>`                                   |
|                         | `tag`                     | `tags`                           | `/dcim/racks/?tags=<uuid/slug>`                                           |
| RackReservation         | `group`                   | `rack_group`                     | `/dcim/rack-reservations/?rack_group=<uuid/slug>`                         |
|                         | `tag`                     | `tags`                           | `/dcim/rack-reservations/?tags=<uuid/slug>`                               |
| RearPort                | `cabled`                  | `has_cable`                      | `/dcim/rear-ports/?has_cable=True/False`                                  |
|                         | `tag`                     | `tags`                           | `/dcim/rear-ports/?tags=<uuid/slug>`                                      |
| RouteTarget             | `tag`                     | `tags`                           | `/ipam/route-targets/?tags=<uuid/slug>`                                   |
| SecretsGroupAssociation | `group`                   | `secrets_group`                  | `/extras/secrets-groups-associations/?secrets_group=<uuid/slug>`          |
| Service                 | `tag`                     | `tags`                           | `/ipam/services/?tags=<uuid/slug>`                                        |
| Site                    | `tag`                     | `tags`                           | `/dcim/sites/?tags=<uuid/slug>`                                           |
| Tenant                  | `tag`                     | `tags`                           | `/tenancy/tenants/?tags=<uuid/slug>`                                      |
| User                    | `changes`                 | `object_changes`                 | `/users/users/?object_changes=<id>`                                       |
|                         | `has_changes`             | `has_object_changes`             | `/users/users/?has_object_changes=True/False`                             |
|                         | `group`                   | `groups`                         | `/users/users/?groups=<slug>`                                             |
|                         | `group_id`                | `groups_id`                      | `/users/users/?groups_id=<id>`                                            |
| VirtualMachine          | `local_context_data`      | `local_config_context_data`      | `/virtualization/virtual-machines/?local_config_context_data=True/False`  |
|                         | `local_context_schema_id` | `local_config_context_schema_id` | `/virtualization/virtual-machines/?local_config_context_schema_id=<uuid>` |
|                         | `local_context_schema`    | `local_config_context_schema`    | `/virtualization/virtual-machines/?local_config_context_schema=<slug>`    |
|                         | `tag`                     | `tags`                           | `/virtualization/virtual-machines/?tags=<uuid/slug>`                      |
| VLAN                    | `tag`                     | `tags`                           | `/ipam/vlans/?tags=<uuid/slug>`                                           |
| VMInterface             | `tag`                     | `tags`                           | `/virtualization/interfaces/?tags=<uuid/slug>`                            |
| VRF                     | `tag`                     | `tags`                           | `/ipam/vrfs/?tags=<uuid/slug>`                                            |

### Enhanced Filter Fields

Below is a table documenting [enhanced filter field changes](../release-notes/version-2.0.md#enhanced-filter-fields-2804) in v2.x.

| Model             | Enhanced Filter Field  | Changes                                                    | UI and Rest API endpoints Available in v2.X               |
|-------------------|------------------------|------------------------------------------------------------|-----------------------------------------------------------|
| (all)             | `created[__(gte/lte)]` | Now can filter on multiple values; now supports date-times | `?created__gte=2023-02-14%2012:00:00`                     |
| Circuit           | `circuit_type`         | Enhanced to support primary key UUIDs in addition to slugs | `/circuits/circuits/?circuit_type=<uuid/slug>`            |
|                   | `provider`             | Enhanced to support primary key UUIDs in addition to slugs | `/circuits/circuits/?provider=<uuid/slug>`                |
|                   | `site`                 | Enhanced to support primary key UUIDs in addition to slugs | `/circuits/circuits/?site=<uuid/slug>`                    |
| ConsolePort       | `device`               | Enhanced to support primary key UUIDs in addition to names | `/dcim/console-ports/?device=<uuid/name>`                 |
| ConsoleServerPort | `device`               | Enhanced to support primary key UUIDs in addition to names | `/dcim/console-server-ports/?device=<uuid/name>`          |
| Device            | `cluster_id`           | Enhanced to support primary key UUIDs in addition to slugs | `/dcim/devices/?cluster=<uuid/slug>`                      |
|                   | `device_type_id`       | Enhanced to support primary key UUIDs in addition to slugs | `/dcim/devices/?device_type=<uuid/slug>`                  |
|                   | `manufacturer`         | Enhanced to support primary key UUIDs in addition to slugs | `/dcim/devices/?manufacturer=<uuid/slug>`                 |
|                   | `model`                | Enhanced to support primary key UUIDs in addition to slugs | `/dcim/devices/?model=<uuid/slug>`                        |
|                   | `platform`             | Enhanced to support primary key UUIDs in addition to slugs | `/dcim/devices/?platform=<uuid/slug>`                     |
|                   | `role`                 | Enhanced to support primary key UUIDs in addition to slugs | `/dcim/devices/?role=<uuid/slug>`                         |
|                   | `rack_id`              | Enhanced to support primary key UUIDs in addition to slugs | `/dcim/devices/?rack=<uuid/slug>`                         |
|                   | `rack_group_id`        | Enhanced to support primary key UUIDs in addition to slugs | `/dcim/devices/?rack_group=<uuid/slug>`                   |
|                   | `serial`               | Enhanced to permit filtering on multiple values            | `/dcim/devices/?serial=<value>&serial=<value>...`         |
|                   | `secrets_group`        | Enhanced to support primary key UUIDs in addition to slugs | `/dcim/devices/?secrets_group=<uuid/slug>`                |
|                   | `site`                 | Enhanced to support primary key UUIDs in addition to slugs | `/dcim/devices/?site=<uuid/slug>`                         |
|                   | `virtual_chassis_id`   | Enhanced to support primary key UUIDs in addition to slugs | `/dcim/devices/?virtual_chassis=<uuid/slug>`              |
| DeviceBay         | `cable`                | Enhanced to support primary key UUIDs in addition to slugs | `/dcim/regions/?parent=<uuid/slug>`                       |
|                   | `device`               | Enhanced to support primary key UUIDs in addition to names | `/dcim/device-bays/?device=<uuid/name>`                   |
| DeviceType        | `manufacturer`         | Enhanced to support primary key UUIDs in addition to slugs | `/dcim/device-types/?manufacturer=<uuid/slug>`            |
| FrontPort         | `device`               | Enhanced to support primary key UUIDs in addition to names | `/dcim/front-ports/?device=<uuid/name>`                   |
| Interface         | `device`               | Enhanced to support primary key UUIDs in addition to names | `/dcim/interfaces/?device=<uuid/name>`                    |
| InventoryItem     | `device`               | Enhanced to support primary key UUIDs in addition to name  | `/dcim/inventory-items/?device=<uuid/name>`               |
|                   | `manufacturer`         | Enhanced to support primary key UUIDs in addition to slugs | `/dcim/inventory-items/?manufacturer=<uuid/slug>`         |
|                   | `serial`               | Enhanced to permit filtering on multiple values            | `/dcim/inventory-items/?serial=<value>&serial=<value>...` |
|                   | `site`                 | Enhanced to support primary key UUIDs in addition to slugs | `/dcim/inventory-items/?site=<uuid/slug>`                 |
| Platform          | `manufacturer`         | Enhanced to support primary key UUIDs in addition to slugs | `/dcim/platforms/?manufacturer=<uuid/slug>`               |
| PowerFeed         | `site`                 | Enhanced to support primary key UUIDs in addition to slugs | `/dcim/power-feeds/?site=<uuid/slug>`                     |
| PowerOutlet       | `device`               | Enhanced to support primary key UUIDs in addition to names | `/dcim/power-outlets/?device=<uuid/name>`                 |
| PowerPort         | `device`               | Enhanced to support primary key UUIDs in addition to names | `/dcim/power-ports/?device=<uuid/name>`                   |
| Provider          | `site`                 | Enhanced to support primary key UUIDs in addition to slugs | `/circuits/providers/?site=<uuid/slug>`                   |
| ProviderNetwork   | `provider`             | Enhanced to support primary key UUIDs in addition to slugs | `/circuits/provider-networks/?provider=<uuid/slug>`       |
| Rack              | `role`                 | Enhanced to support primary key UUIDs in addition to slugs | `/dcim/racks/?role=<uuid/slug>`                           |
|                   | `serial`               | Enhanced to permit filtering on multiple values            | `/dcim/racks/?serial=<value>&serial=<value>...`           |
| RackGroup         | `parent`               | Enhanced to support primary key UUIDs in addition to slugs | `/dcim/rack-groups/?parent=<uuid/slug>`                   |
| RackReservation   | `user`                 | Enhanced to support primary key UUIDs in addition to slugs | `/dcim/rack-reservations/?user=<uuid/slug>`               |
| RearPort          | `device`               | Enhanced to support primary key UUIDs in addition to names | `/dcim/rear-ports/?device=<uuid/name>`                    |
| Region            | `parent`               | Enhanced to support primary key UUIDs in addition to slugs | `/dcim/regions/?parent=<uuid/slug>`                       |
| Tenant            | `tenant_group`         | Enhanced to support primary key UUIDs in addition to slugs | `/tenancy/tenants/?tenant_group=<uuid/slug>`              |
| VirtualChassis    | `master`               | Enhanced to support primary key UUIDs in addition to name  | `/dcim/virtual-chassis/?master=<uuid/name>`               |
|                   | `site`                 | Enhanced to support primary key UUIDs in addition to slugs | `/dcim/virtual-chassis/?site=<uuid/slug>`                 |
|                   | `tenant`               | Enhanced to support primary key UUIDs in addition to slugs | `/dcim/virtual-chassis/?tenant=<uuid/slug>`               |
| VLAN              | `available_on_device`  | Enhanced to permit filtering on multiple values            | `/ipam/vlans/?available_on_device=<uuid>&...`             |
|                   | `vlan_group`           | Enhanced to support primary key UUIDs in addition to slugs | `/ipam/vlans/?vlan_group=<uuid/slug>`                     |

### Corrected Filter Fields

Below is a table documenting [corrected filter field changes](../release-notes/version-2.0.md#corrected-filter-fields-2804) in v2.x.

| Model                   | Changed Filter Field   | Before                                                  | After                                                                                   |
|-------------------------|------------------------|---------------------------------------------------------|-----------------------------------------------------------------------------------------|
| CustomFieldChoice       | `custom_field`         | `/extras/custom-field-choices/?custom_field=<uuid/name>`| `/extras/custom-field-choices/?custom_field=<uuid/key>`                                 |
| Device                  | `console_ports`        | `/dcim/devices/?console_ports=True`                     | `/dcim/devices/?console_ports=<uuid>` or `?has_console_ports=<True/False>`              |
|                         | `console_server_ports` | `/dcim/devices/?console_server_ports=True`              | `/dcim/devices/?console_server_ports=<uuid>` or `?has_console_server_ports=<True/False>`|
|                         | `device_bays`          | `/dcim/devices/?device_bays=True`                       | `/dcim/devices/?device_bays=<uuid>` or `?has_device_bays=<True/False>`                  |
|                         | `front_ports`          | `/dcim/devices/?front_ports=True`                       | `/dcim/devices/?front_ports=<uuid>` or `?has_front_ports=<True/False>`                  |
|                         | `interfaces`           | `/dcim/devices/?interfaces=True`                        | `/dcim/devices/?interfaces=<uuid>` or `?has_interfaces=<True/False>`                    |
|                         | `power_ports`          | `/dcim/devices/?power_ports=True`                       | `/dcim/devices/?power_ports=<uuid>` or `?has_power_ports=<True/False>`                  |
|                         | `power_outlets`        | `/dcim/devices/?power_outlets=True`                     | `/dcim/devices/?power_outlets=<uuid>` or `?has_power_outlets=<True/False>`              |
|                         | `rear_ports`           | `/dcim/devices/?rear_ports=True`                        | `/dcim/devices/?rear_ports=<uuid>` or `?has_rear_ports=<True/False>`                    |

### Removed Filter Fields

Below is a table documenting [removed filter field changes](../release-notes/version-2.0.md#removed-filter-fields-2804) in v2.x.
Unless stated otherwise, all of the `*_id=<uuid>` filters have been replaced by generic filters that support both uuid and slug.
For example `/circuits/circuits/?provider_id=<uuid>` has been replaced by `/circuits/circuits/?provider=<uuid>`.

In addition, `region_id`/`region` and `site_id`/`site` are all being removed because `Region` and `Site` Models are being collapsed into `Location` Model.
Their filters are also being replaced by `?location=<uuid/slug>`. For example `/dcim/devices/?site=ams-01` is replaced by `/dcim/devices/?location=ams-01`.

| Model                   | Removed Filter Field  | UI and API endpoints that are no longer supported in v2.X                                     |
|-------------------------|-----------------------|-----------------------------------------------------------------------------------------------|
| Aggregate               | `tenant_group_id`     |                                                                                               |
| Circuit                 | `provider_id`         |                                                                                               |
|                         | `provider_network_id` |                                                                                               |
|                         | `region`              |                                                                                               |
|                         | `region_id`           |                                                                                               |
|                         | `site`                |                                                                                               |
|                         | `site_id`             |                                                                                               |
|                         | `tenant_group_id`     |                                                                                               |
|                         | `type_id`             | instead of `/circuits/circuits/?type_id=<uuid>`, use `circuit_type=<uuid>`                    |
| CircuitTermination      | `circuit_id`          |                                                                                               |
|                         | `provider_network_id` |                                                                                               |
|                         | `region_id`           |                                                                                               |
|                         | `region`              |                                                                                               |
|                         | `site`                |                                                                                               |
|                         | `site_id`             |                                                                                               |
| Cluster                 | `region`              |                                                                                               |
|                         | `region_id`           |                                                                                               |
|                         | `site`                |                                                                                               |
|                         | `site_id`             |                                                                                               |
|                         | `tenant_group_id`     |                                                                                               |
| ConfigContext           | `region`              |                                                                                               |
|                         | `region_id`           |                                                                                               |
|                         | `role_id`             |                                                                                               |
|                         | `site`                |                                                                                               |
|                         | `site_id`             |                                                                                               |
| ConsolePort             | `device_id`           |                                                                                               |
|                         | `region`              |                                                                                               |
|                         | `region_id`           |                                                                                               |
|                         | `site`                |                                                                                               |
|                         | `site_id`             |                                                                                               |
| ConsoleServerPort       | `device_id`           |                                                                                               |
|                         | `region`              |                                                                                               |
|                         | `region_id`           |                                                                                               |
|                         | `site`                |                                                                                               |
|                         | `site_id`             |                                                                                               |
| CustomFieldChoice       | `field_id`            | instead of `/extras/custom-field-choices/?field_id=<uuid>`, use `custom_field=<uuid>`         |
| Device                  | `manufacturer_id`     |                                                                                               |
|                         | `model`               | instead of `/dcim/devices/?model=<uuid>`, use `device_type=<uuid>`                            |
|                         | `pass_through_ports`  | instead of `/dcim/devices/?pass_through_ports=<bool>`, use `has_front_ports`/`has_rear_ports` |
|                         | `platform_id`         |                                                                                               |
|                         | `region`              |                                                                                               |
|                         | `region_id`           |                                                                                               |
|                         | `role_id`             |                                                                                               |
|                         | `secrets_group_id`    |                                                                                               |
|                         | `site`                |                                                                                               |
|                         | `site_id`             |                                                                                               |
|                         | `tenant_group_id`     |                                                                                               |
| DeviceBay               | `device_id`           |                                                                                               |
|                         | `region`              |                                                                                               |
|                         | `region_id`           |                                                                                               |
|                         | `site`                |                                                                                               |
|                         | `site_id`             |                                                                                               |
| DeviceType              | `manufacturer_id`     |                                                                                               |
| FrontPort               | `device_id`           |                                                                                               |
|                         | `region`              |                                                                                               |
|                         | `region_id`           |                                                                                               |
|                         | `site`                |                                                                                               |
|                         | `site_id`             |                                                                                               |
| Interface               | `bridge_id`           |                                                                                               |
|                         | `device_id`           |                                                                                               |
|                         | `lag_id`              |                                                                                               |
|                         | `parent_interface_id` |                                                                                               |
|                         | `region`              |                                                                                               |
|                         | `region_id`           |                                                                                               |
|                         | `site`                |                                                                                               |
|                         | `site_id`             |                                                                                               |
| InventoryItem           | `device_id`           |                                                                                               |
|                         | `manufacturer_id`     |                                                                                               |
|                         | `parent_id`           |                                                                                               |
|                         | `region`              |                                                                                               |
|                         | `region_id`           |                                                                                               |
|                         | `site`                |                                                                                               |
|                         | `site_id`             |                                                                                               |
| IPAddress               | `tenant_group_id`     |                                                                                               |
| Location                | `tenant_group_id`     |                                                                                               |
|                         | `region`              |                                                                                               |
|                         | `region_id`           |                                                                                               |
|                         | `site`                |                                                                                               |
|                         | `site_id`             |                                                                                               |
| Provider                | `region`              |                                                                                               |
| ObjectPermission        | `user_id`             | instead of `/users/permissions/?user_id=<uuid>`, use `users=<uuid>`                           |
|                         | `region_id`           |                                                                                               |
|                         | `site`                |                                                                                               |
|                         | `site_id`             |                                                                                               |
| ProviderNetwork         | `provider_id`         |                                                                                               |
| Rack                    | `group_id`            |                                                                                               |
|                         | `region`              |                                                                                               |
|                         | `region_id`           |                                                                                               |
|                         | `role_id`             |                                                                                               |
|                         | `site`                |                                                                                               |
|                         | `site_id`             |                                                                                               |
|                         | `tenant_group_id`     |                                                                                               |
| RackGroup               | `parent_id`           |                                                                                               |
|                         | `region`              |                                                                                               |
|                         | `region_id`           |                                                                                               |
|                         | `site`                |                                                                                               |
|                         | `site_id`             |                                                                                               |
| RackReservation         | `group_id`            |                                                                                               |
|                         | `rack_id`             |                                                                                               |
|                         | `site`                |                                                                                               |
|                         | `site_id`             |                                                                                               |
|                         | `tenant_group_id`     |                                                                                               |
|                         | `user_id`             |                                                                                               |
| RearPort                | `device_id`           |                                                                                               |
|                         | `region`              |                                                                                               |
|                         | `region_id`           |                                                                                               |
|                         | `site`                |                                                                                               |
|                         | `site_id`             |                                                                                               |
| Region                  | `parent_id`           |                                                                                               |
| RouteTarget             | `tenant_group_id`     |                                                                                               |
| Platform                | `manufacturer_id`     |                                                                                               |
| PowerOutlet             | `device_id`           |                                                                                               |
|                         | `region`              |                                                                                               |
|                         | `region_id`           |                                                                                               |
|                         | `site`                |                                                                                               |
|                         | `site_id`             |                                                                                               |
| PowerFeed               | `power_panel_id`      |                                                                                               |
|                         | `rack_id`             |                                                                                               |
|                         | `region`              |                                                                                               |
|                         | `region_id`           |                                                                                               |
|                         | `site`                |                                                                                               |
|                         | `site_id`             |                                                                                               |
| PowerPanel              | `rack_group_id`       |                                                                                               |
|                         | `region`              |                                                                                               |
|                         | `region_id`           |                                                                                               |
|                         | `site`                |                                                                                               |
|                         | `site_id`             |                                                                                               |
| PowerPort               | `device_id`           |                                                                                               |
|                         | `region`              |                                                                                               |
|                         | `region_id`           |                                                                                               |
|                         | `site`                |                                                                                               |
|                         | `site_id`             |                                                                                               |
| Prefix                  | `region`              |                                                                                               |
|                         | `region_id`           |                                                                                               |
|                         | `site`                |                                                                                               |
|                         | `site_id`             |                                                                                               |
|                         | `tenant_group_id`     |                                                                                               |
| SecretsGroupAssociation | `group_id`            | instead of `/extras/secrets-groups-associations/?group_id=<uuid>`, use `secrets_group=<uuid>` |
| Site                    | `region`              |                                                                                               |
|                         | `region_id`           |                                                                                               |
|                         | `tenant_group_id`     |                                                                                               |
| Tenant                  | `aggregates`          |                                                                                               |
|                         | `group_id`            |                                                                                               |
|                         | `has_aggregates`      |                                                                                               |
|                         | `has_sites`           |                                                                                               |
|                         | `sites`               |                                                                                               |
| TenantGroup             | `parent_id`           |                                                                                               |
| VirtualChassis          | `master_id`           |                                                                                               |
|                         | `region`              |                                                                                               |
|                         | `region_id`           |                                                                                               |
|                         | `site`                |                                                                                               |
|                         | `site_id`             |                                                                                               |
|                         | `tenant_id`           |                                                                                               |
| VirtualMachine          | `tenant_group_id`     |                                                                                               |
| VLANGroup               | `region`              |                                                                                               |
|                         | `region_id`           |                                                                                               |
|                         | `site`                |                                                                                               |
|                         | `site_id`             |                                                                                               |
| VLAN                    | `group_id`            |                                                                                               |
|                         | `group`               | instead of `/ipam/vlans/?group=<slug>`, use `vlan_group=<slug>`                               |
|                         | `region`              |                                                                                               |
|                         | `region_id`           |                                                                                               |
|                         | `site`                |                                                                                               |
|                         | `site_id`             |                                                                                               |
|                         | `tenant_group_id`     |                                                                                               |
| VMInterface             | `bridge_id`           |                                                                                               |
|                         | `parent_interface_id` |                                                                                               |
| VRF                     | `tenant_group_id`     |                                                                                               |

## Python Code Location Changes

The below is mostly relevant only to authors of Jobs and Nautobot Apps. End users should not be impacted by the changes in this section.

| Old Module                           | Class/Function(s)                                           | New Module                             |
|--------------------------------------|-------------------------------------------------------------|----------------------------------------|
| `nautobot.core.api.utils`            | `TreeModelSerializerMixin`                                  | `nautobot.core.api.serializers`        |
| `nautobot.core.fields`               | `*`                                                         | `nautobot.core.models.fields`          |
| `nautobot.core.forms`                | `SearchForm`                                                | `nautobot.core.forms.search`           |
| `nautobot.core.utilities`            | `*`                                                         | `nautobot.core.views.utils`            |
| `nautobot.dcim.fields`               | `MACAddressCharField`                                       | `nautobot.core.models.fields`          |
| `nautobot.dcim.forms`                | `MACAddressField`                                           | `nautobot.core.forms`                  |
| `nautobot.utilities.api`             | `*`                                                         | `nautobot.core.api.utils`              |
| `nautobot.utilities.apps`            | `*`                                                         | `nautobot.core.apps`                   |
| `nautobot.utilities.checks`          | `*`                                                         | `nautobot.core.checks`                 |
| `nautobot.utilities.choices`         | `*`                                                         | `nautobot.core.choices`                |
| `nautobot.utilities.config`          | `*`                                                         | `nautobot.core.utils.config`           |
| `nautobot.utilities.constants`       | `*`                                                         | `nautobot.core.constants`              |
| `nautobot.utilities.deprecation`     | `*`                                                         | `nautobot.core.utils.deprecation`      |
| `nautobot.utilities.error_handlers`  | `*`                                                         | `nautobot.core.views.utils`            |
| `nautobot.utilities.exceptions`      | `*`                                                         | `nautobot.core.exceptions`             |
| `nautobot.utilities.factory`         | `*`                                                         | `nautobot.core.factory`                |
| `nautobot.utilities.fields`          | `*`                                                         | `nautobot.core.models.fields`          |
| `nautobot.utilities.filters`         | `*`                                                         | `nautobot.core.filters`                |
| `nautobot.utilities.forms`           | `*`                                                         | `nautobot.core.forms`                  |
| `nautobot.utilities.git`             | `*`                                                         | `nautobot.core.utils.git`              |
| `nautobot.utilities.logging`         | `*`                                                         | `nautobot.core.utils.logging`          |
| `nautobot.utilities.management`      | `*`                                                         | `nautobot.core.management`             |
| `nautobot.utilities.ordering`        | `*`                                                         | `nautobot.core.utils.ordering`         |
| `nautobot.utilities.paginator`       | `*`                                                         | `nautobot.core.views.paginator`        |
| `nautobot.utilities.permissions`     | `*`                                                         | `nautobot.core.utils.permissions`      |
| `nautobot.utilities.query_functions` | `*`                                                         | `nautobot.core.models.query_functions` |
| `nautobot.utilities.querysets`       | `*`                                                         | `nautobot.core.models.querysets`       |
| `nautobot.utilities.tables`          | `*`                                                         | `nautobot.core.tables`                 |
| `nautobot.utilities.tasks`           | `*`                                                         | `nautobot.core.tasks`                  |
| `nautobot.utilities.templatetags`    | `*`                                                         | `nautobot.core.templatetags`           |
| `nautobot.utilities.testing`         | `*`                                                         | `nautobot.core.testing`                |
| `nautobot.utilities.tree_queries`    | `*`                                                         | `nautobot.core.models.tree_queries`    |
| `nautobot.utilities.utils`           | `array_to_string`                                           | `nautobot.core.models.utils`           |
|                                      | `convert_querydict_to_factory_formset_acceptable_querydict` | `nautobot.core.utils.requests`         |
|                                      | `copy_safe_request`                                         | `nautobot.core.utils.requests`         |
|                                      | `count_related`                                             | `nautobot.core.models.querysets`       |
|                                      | `csv_format`                                                | `nautobot.core.views.utils`            |
|                                      | `deepmerge`                                                 | `nautobot.core.utils.data`             |
|                                      | `dict_to_filter_params`                                     | `nautobot.core.api.utils`              |
|                                      | `dynamic_import`                                            | `nautobot.core.api.utils`              |
|                                      | `ensure_content_type_and_field_name_inquery_params`         | `nautobot.core.utils.requests`         |
|                                      | `flatten_dict`                                              | `nautobot.core.utils.data`             |
|                                      | `flatten_iterable`                                          | `nautobot.core.utils.data`             |
|                                      | `foreground_color`                                          | `nautobot.core.utils.color`            |
|                                      | `get_all_lookup_expr_for_field`                             | `nautobot.core.utils.filtering`        |
|                                      | `get_api_version_serializer`                                | `nautobot.core.api.utils`              |
|                                      | `get_changes_for_model`                                     | `nautobot.core.utils.lookup`           |
|                                      | `get_filterset_field`                                       | `nautobot.core.utils.filtering`        |
|                                      | `get_filterset_for_model`                                   | `nautobot.core.utils.lookup`           |
|                                      | `get_filterable_params_from_filter_params`                  | `nautobot.core.utils.requests`         |
|                                      | `get_form_for_model`                                        | `nautobot.core.utils.lookup`           |
|                                      | `get_model_from_name`                                       | `nautobot.core.utils.lookup`           |
|                                      | `get_related_class_for_model`                               | `nautobot.core.utils.lookup`           |
|                                      | `get_route_for_model`                                       | `nautobot.core.utils.lookup`           |
|                                      | `get_table_for_model`                                       | `nautobot.core.utils.lookup`           |
|                                      | `hex_to_rgb`                                                | `nautobot.core.utils.color`            |
|                                      | `is_taggable`                                               | `nautobot.core.models.utils`           |
|                                      | `is_uuid`                                                   | `nautobot.core.utils.data`             |
|                                      | `lighten_color`                                             | `nautobot.core.utils.color`            |
|                                      | `normalize_querydict`                                       | `nautobot.core.utils.requests`         |
|                                      | `prepare_cloned_fields`                                     | `nautobot.core.views.utils`            |
|                                      | `pretty_print_query`                                        | `nautobot.core.models.utils`           |
|                                      | `render_jinja2`                                             | `nautobot.core.utils.data`             |
|                                      | `rgb_to_hex`                                                | `nautobot.core.utils.color`            |
|                                      | `SerializerForAPIVersions`                                  | `nautobot.core.api.utils`              |
|                                      | `serialize_object`                                          | `nautobot.core.models.utils`           |
|                                      | `serialize_object_v2`                                       | `nautobot.core.models.utils`           |
|                                      | `shallow_compare_dict`                                      | `nautobot.core.utils.data`             |
|                                      | `slugify_dots_to_dashes`                                    | `nautobot.core.models.fields`          |
|                                      | `slugify_dashes_to_underscores`                             | `nautobot.core.models.fields`          |
|                                      | `to_meters`                                                 | `nautobot.core.utils.data`             |
|                                      | `UtilizationData`                                           | `nautobot.core.utils.data`             |
|                                      | `versioned_serializer_selector`                             | `nautobot.core.api.utils`              |
| `nautobot.utilities.validators`      | `*`                                                         | `nautobot.core.models.validators`      |
| `nautobot.utilities.views`           | `*`                                                         | `nautobot.core.views.mixins`           |

## Git Data Source Changes

The Configuration Contexts Metadata key `schema` has been replaced with `config_context_schema`. This means that any `schema` references in your git repository's data must be updated to reflect this change.

## Logging Changes

Where applicable, `logging.getLogger("module_name")` is replaced with `logging.getLogger(__name__)` or `logging.getLogger(__name__ + ".MyFeature")`.

Below is a table documenting changes in logger names that could potentially affect existing deployments with expectations around specific logger names used for specific purposes.

| Old Logger Name                          | New Logger Name                                       |
|------------------------------------------|-------------------------------------------------------|
| `nautobot.authentication`                | `nautobot.core.authentication`                        |
| `nautobot.datasources.git`               | `nautobot.extras.datasources.git`                     |
| `nautobot.datasources.utils`             | `nautobot.extras.datasources.utils`                   |
| `nautobot.dcim.cable`                    | `nautobot.dcim.signals.cable`                         |
| `nautobot.graphql.generators`            | `nautobot.core.graphql.generators`                    |
| `nautobot.graphql.schema`                | `nautobot.core.graphql.schema`                        |
| `nautobot.jobs`                          | `nautobot.extras.jobs`                                |
| `nautobot.jobs.*`                        | `nautobot.extras.jobs.*`                              |
| `nautobot.releases`                      | `nautobot.core.releases`                              |
| `nautobot.releases`                      | `nautobot.utilities.tasks`                            |
| `nautobot.plugins`                       | `nautobot.extras.templatetags.plugins`                |
| `nautobot.plugins`                       | `nautobot.extras.plugins.utils`                       |
| `nautobot.views.ObjectEditView`          | `nautobot.core.views.generic.ObjectEditView`          |
| `nautobot.views.ObjectDeleteView`        | `nautobot.core.views.generic.ObjectDeleteView`        |
| `nautobot.views.BulkCreateView`          | `nautobot.core.views.generic.BulkCreateView`          |
| `nautobot.views.ObjectImportView`        | `nautobot.core.views.generic.ObjectImportView`        |
| `nautobot.views.BulkImportView`          | `nautobot.core.views.generic.BulkImportView`          |
| `nautobot.views.BulkEditView`            | `nautobot.core.views.generic.BulkEditView`            |
| `nautobot.views.BulkRenameView`          | `nautobot.core.views.generic.BulkRenameView`          |
| `nautobot.views.BulkDeleteView`          | `nautobot.core.views.generic.BulkDeleteView`          |
| `nautobot.views.ComponentCreateView`     | `nautobot.core.views.generic.ComponentCreateView`     |
| `nautobot.views.BulkComponentCreateView` | `nautobot.core.views.generic.BulkComponentCreateView` |

## Job Database Model Changes

The Job `name` field has been changed to a unique field and the `name` + `grouping` uniqueness constraint has been removed. The processes that refresh jobs (`nautobot-server post_upgrade` and `nautobot-server migrate`) have been updated to gracefully handle duplicate job names.

!!! example
    ```py
    class NautobotJob1(Job):
        class Meta:
            name = "Sample job"

    class NautobotJob2(Job):
        class Meta:
            name = "Sample job"
    ```

    These jobs would be named `Sample job` and `Sample job (2)`

The Job `slug` has been updated to be derived from the `name` field instead of a combination of `job_source`, `git_repository`, and `job_class`.

!!! example
    The Nautobot Golden Config backup job's slug will change from `plugins-nautobot_golden_config-jobs-backupjob` to `backup-configurations`.<|MERGE_RESOLUTION|>--- conflicted
+++ resolved
@@ -132,13 +132,13 @@
 
 ### Removed Database Fields
 
-<<<<<<< HEAD
 | Model              | Removed Field    |
 |--------------------|------------------|
 | CircuitTermination | `site`           |
 | Cluster            | `site`           |
 | ConfigContext      | `sites`          |
 |                    | `regions`        |
+| CustomField        | `name`           |
 | Device             | `site`           |
 | GitRepository      | `_token`         |
 |                    | `username`       |
@@ -163,38 +163,6 @@
 | VLAN               | `site`           |
 | VLANGroup          | `site`           |
 | VRF                | `enforce_unique` |
-=======
-| Model              | Removed Field |
-|--------------------|---------------|
-| CircuitTermination | `site`        |
-| Cluster            | `site`        |
-| ConfigContext      | `sites`       |
-|                    | `regions`     |
-| CustomField        | `name`        |
-| Device             | `site`        |
-| GitRepository      | `_token`      |
-|                    | `username`    |
-| InventoryItem      | `lft`         |
-|                    | `rght`        |
-|                    | `tree_id`     |
-| Location           | `site`        |
-| Rack               | `site`        |
-| RackGroup          | `lft`         |
-|                    | `rght`        |
-|                    | `tree_id`     |
-| PowerFeed          | `site`        |
-| PowerPanel         | `site`        |
-| Prefix             | `is_pool`     |
-|                    | `site`        |
-| Region             | `lft`         |
-|                    | `rght`        |
-|                    | `tree_id`     |
-| TenantGroup        | `lft`         |
-|                    | `rght`        |
-|                    | `tree_id`     |
-| VLAN               | `site`        |
-| VLANGroup          | `site`        |
->>>>>>> ebc0899f
 
 ### Replaced Models
 
