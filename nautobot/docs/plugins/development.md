# App Development

This documentation covers the development of custom apps (plugins) for Nautobot. Nautobot apps are essentially self-contained [Django applications](https://docs.djangoproject.com/en/stable/ref/applications/) which integrate with Nautobot to provide custom functionality. Since the development of Django applications is already very well-documented, this will only be covering the aspects that are specific to Nautobot.

Apps can [do a lot of different things](./index.md#capabilities), all of which will be covered in detail in this document.
Keep in mind that each piece of functionality is entirely optional. For example, if your app merely adds a piece of middleware or an API endpoint for existing data, there's no need to define any new models.

+/- 1.5.2
    The `nautobot.apps` namespace was added in Nautobot 1.5.2. If developing apps to be backwards-compatible with older versions of Nautobot, please refer to the app developer documentation of your required Nautobot version.

!!! tip
    The app detail view (`/plugins/installed-plugins/<plugin_name>/`, accessible to superusers via **Plugins -> Installed Plugins** in the navigation menu, then selecting a specific app) provides in-depth information about which features any installed app is implementing or making use of.

## Initial Setup

!!! important "Use a Development Environment, Not Production For App Development"
    You should not use your production environment for app development. For information on getting started with a development environment, check out [Nautobot development guide](../development/getting-started.md).

### App Structure

Although the specific structure of an app is largely left to the discretion of its authors, a Nautobot app that makes use of all available app features described in this document could potentially look something like this:

```no-highlight
app_name/
  - app_name/
    - __init__.py           # required
    - admin.py              # Django Admin Interface
    - api/
      - serializers.py      # REST API Model serializers
      - urls.py             # REST API URL patterns
      - views.py            # REST API view sets
    - banner.py             # Banners
    - custom_validators.py  # Custom Validators
    - datasources.py        # Loading Data from a Git Repository
    - filter_extensions.py  # Extending Filters
    - filters.py            # Filtersets for UI, REST API, and GraphQL Model Filtering
    - forms.py              # UI Forms and Filter Forms
    - graphql/
      - types.py            # GraphQL Type Objects
    - homepage.py           # Home Page Content
    - jinja_filters.py      # Jinja Filters
    - jobs.py               # Job classes
    - middleware.py         # Request/response middleware
    - migrations/
      - 0001_initial.py     # Database Models
    - models.py             # Database Models
    - navigation.py         # Navigation Menu Items
    - secrets.py            # Secret Providers
    - signals.py            # Signal Handler Functions
    - template_content.py   # Extending Core Templates
    - templates/
      - app_name/
        - *.html            # UI content templates
    - urls.py               # UI URL Patterns
    - views.py              # UI Views and any view override definitions
  - pyproject.toml          # *** REQUIRED *** - Project package definition
  - README.md
```

The top level is the project root. Immediately within the root should exist several items:

* `pyproject.toml` - This is the new [unified Python project settings file](https://www.python.org/dev/peps/pep-0518/) that replaces `setup.py`, `requirements.txt`, and various other setup files (like `setup.cfg`, `MANIFEST.in`, among others).
* `README.md` - A brief introduction to your app, how to install and configure it, where to find help, and any other pertinent information. It is recommended to write README files using a markup language such as Markdown.
* The app source directory, with the same name as your app.

The app source directory contains all of the actual Python code and other resources used by your app. Its structure is left to the author's discretion, however it is recommended to follow best practices as outlined in the [Django documentation](https://docs.djangoproject.com/en/stable/intro/reusable-apps/). At a minimum, this directory **must** contain an `__init__.py` file containing an instance of Nautobot's `NautobotAppConfig` class.

!!! note
    Nautobot includes a command to help create the app directory:
    `nautobot-server startplugin [app_name]`
    Please see the [Nautobot Server Guide](../administration/nautobot-server.md#startplugin) for more information.

### Create pyproject.toml

#### Poetry Init (Recommended)

To get started with a project using [Python Poetry](https://python-poetry.org/) you use the `poetry init` command. This will guide you through the prompts necessary to generate a pyproject.toml with details required for packaging.

```no-highlight
This command will guide you through creating your pyproject.toml config.

Package name [tmp]:  nautobot-animal-sounds
Version [0.1.0]:
Description []:  An example Nautobot app
Author [, n to skip]:  Bob Jones
License []:  Apache 2.0
Compatible Python versions [^3.8]:  ^3.8

Would you like to define your main dependencies interactively? (yes/no) [yes] no
Would you like to define your development dependencies interactively? (yes/no) [yes] no
Generated file

[tool.poetry]
name = "nautobot-animal-sounds"
version = "0.1.0"
description = "An example Nautobot app"
authors = ["Bob Jones"]
license = "Apache 2.0"

[tool.poetry.dependencies]
python = "^3.8"

[tool.poetry.dev-dependencies]

[build-system]
requires = ["poetry-core>=1.0.0"]
build-backend = "poetry.core.masonry.api"


Do you confirm generation? (yes/no) [yes]
```

### Define a NautobotAppConfig

The `NautobotAppConfig` class is a Nautobot-specific wrapper around Django's built-in [`AppConfig`](https://docs.djangoproject.com/en/stable/ref/applications/) class. It is used to declare Nautobot app functionality within a Python package. Each app should provide its own subclass, defining its name, metadata, and default and required configuration parameters. An example is below:

```python
from nautobot.apps import NautobotAppConfig

class AnimalSoundsConfig(NautobotAppConfig):
    name = 'nautobot_animal_sounds'
    verbose_name = 'Animal Sounds'
    description = 'An example app for development purposes'
    version = '0.1'
    author = 'Bob Jones'
    author_email = 'bob@example.com'
    base_url = 'animal-sounds'
    required_settings = []
    default_settings = {
        'loud': False
    }

config = AnimalSoundsConfig
```

Nautobot looks for the `config` variable within an app's `__init__.py` to load its configuration. Typically, this will be set to the `NautobotAppConfig` subclass, but you may wish to dynamically generate a `NautobotAppConfig` class based on environment variables or other factors.

#### Required NautobotAppConfig Attributes

| Name | Description |
| ---- | ----------- |
| `author` | Name of app's author |
| `author_email` | Author's public email address |
| `description` | Brief description of the app's purpose |
| `name` | Raw app name; same as the app's source directory |
| `verbose_name` | Human-friendly name for the app |
| `version` | Current release ([semantic versioning](https://semver.org/) is encouraged) |

#### Optional NautobotAppConfig Attributes

| Name | Default | Description |
| ---- | ------- | ----------- |
| `base_url` | Same as specified `name` | Base path to use for app URLs |
| `config_view_name` | `None` | [URL name](#adding-links-to-the-installed-apps-view) for a "configuration" view defined by this app |
| `default_settings` | `{}` | A dictionary of configuration parameters and their default values |
| `home_view_name` | `None` | [URL name](#adding-links-to-the-installed-apps-view) for a "home" or "dashboard" view defined by this app |
| `docs_view_name` | `None` | [URL name](#adding-links-to-the-installed-apps-view) for a "documentation" view defined by this app |
| `installed_apps` | `[]` | A list of additional Django application dependencies to automatically enable when the app is activated (you must still make sure these underlying dependent libraries are installed) |
| `max_version` | `None` | Maximum version of Nautobot with which the app is compatible |
| `middleware` | `[]` | A list of middleware classes to append after Nautobot's built-in middleware |
| `min_version` | `None` | Minimum version of Nautobot with which the app is compatible |
| `required_settings` | `[]` | A list of any configuration parameters that **must** be defined by the user |
| `searchable_models` | `[]` | A list of model names to include in the global Nautobot search |
| `constance_config` | `{}` | [Django Constance](#adding-database-backed-config) configuration parameters for settings. |

+++ 2.0.0
    Support for the `searchable_models` and `constance_config` attributes were added.

--- 2.0.0
    Support for `caching_config` was removed with the removal of `django-cacheops`.

!!! note
    All `required_settings` must be configured in `PLUGINS_CONFIG` in `nautobot_config.py` before the app can be used.

!!! warning
    If a configuration parameter is listed in either of `required_settings` or `constance_config`, and also in `default_settings`, the default setting will be ignored.

#### NautobotAppConfig Code Location Attributes

The following `NautobotAppConfig` attributes can be configured to customize where Nautobot will look to locate various pieces of app code. In most cases you will not need to change these, but they are provided as options in case your app has a non-standard organizational structure.

!!! info
    As used below, a "dotted path" is the combination of a Python module path within the app and the name of a variable within that module. For example, `"template_content.template_extensions"` refers to a variable named `template_extensions` inside a `template_content` module located at the root of the app.

| Name | Default | Description |
| ---- | ------- | ----------- |
| `banner_function` | `"banner.banner"` | Dotted path to a function that can render a custom [banner](#adding-a-banner) |
| `custom_validators` | `"custom_validators.custom_validators"` | Dotted path to a list of [custom validator classes](#implementing-custom-validators) |
| `datasource_contents` | `"datasources.datasource_contents"` | Dotted path to a list of [datasource (Git, etc.) content types](#loading-data-from-a-git-repository) to register |
| `graphql_types` | `graphql.types.graphql_types` | Dotted path to a list of [GraphQL type classes](#creating-your-own-graphql-type-object) |
| `homepage_layout` | `"homepage.layout"` | Dotted path to a list of [home page items](#adding-home-page-content) provided by the app |
| `jinja_filters` | `"jinja_filters"` | Path to a module that contains [Jinja2 filters](#adding-jinja2-filters) to be registered |
| `jobs` | `"jobs.jobs"` | Dotted path to a list of [Job classes](#including-jobs) |
| `menu_items` | `"navigation.menu_items"` | Dotted path to a list of [navigation menu items](#adding-navigation-menu-items) provided by the app |
| `secrets_providers` | `"secrets.secrets_providers"` | Dotted path to a list of [secrets providers](#implementing-secrets-providers) in the app |
| `template_extensions` | `"template_content.template_extensions"` | Dotted path to a list of [template extension classes](#extending-object-detail-views) |

### Install the App for Development

The app needs to be installed into the same python environment where Nautobot is, so that we can get access to `nautobot-server` command, and also so that the nautobot-server is aware of the new app.

If you installed Nautobot using Poetry, then go to the root directory of your clone of the Nautobot repository and run `poetry shell` there.  Afterward, return to the root directory of your app to continue development.

Otherwise if using the pip install or Docker workflows, manually activate nautobot using `source /opt/nautobot/bin/activate`.

To install the app for development the following steps should be taken:

* Activate the Nautobot virtual environment (as detailed above)
* Navigate to the project root, where the `pyproject.toml` file exists for the app
* Execute the command `poetry install` to install the local package into the Nautobot virtual environment

!!! note
    Poetry installs the current project and its dependencies in editable mode (aka ["development mode"](https://setuptools.readthedocs.io/en/latest/userguide/development_mode.html)).

!!! important "This should be done in development environment"
    You should not use your production environment for app development. For information on getting started with a development environment, check out [Nautobot development guide](../development/getting-started.md).

```no-highlight
poetry install
```

Once the app has been installed, add it to the configuration for Nautobot:

```python
PLUGINS = ["animal_sounds"]
```

### Verify that the App is Installed

After restarting the Nautobot server, the newly installed app should appear in **Plugins -> Installed Plugins** if everything is configured correctly. You can also click on the app's name in this table to view more detailed information about this app based on its NautobotAppConfig and other contents.

## Extending the Existing Nautobot UI

### Extending Object Detail Views

Apps can inject custom content into certain areas of the detail views of applicable models. This is accomplished by subclassing `TemplateExtension`, designating a particular Nautobot model, and defining the desired methods to render custom content. Four methods are available:

* `left_page()` - Inject content on the left side of the page
* `right_page()` - Inject content on the right side of the page
* `full_width_page()` - Inject content across the entire bottom of the page
* `buttons()` - Add buttons to the top of the page
* `detail_tabs()` - Add extra tabs to the end of the list of tabs within the page tabs navigation

Additionally, a `render()` method is available for convenience. This method accepts the name of a template to render, and any additional context data you want to pass. Its use is optional, however.

When a TemplateExtension is instantiated, context data is assigned to `self.context`. Available data include:

* `object` - The object being viewed
* `request` - The current request
* `settings` - Global Nautobot settings
* `config` - App-specific configuration parameters

For example, accessing `{{ request.user }}` within a template will return the current user.

Declared subclasses should be gathered into a list or tuple for integration with Nautobot. By default, Nautobot looks for an iterable named `template_extensions` within a `template_content.py` file. (This can be overridden by setting `template_extensions` to a custom value on the app's `NautobotAppConfig`.) An example is below.

```python
# template_content.py
from django.urls import reverse
from nautobot.apps.ui import TemplateExtension

from .models import Animal


class SiteAnimalCount(TemplateExtension):
    """Template extension to display animal count on the right side of the page."""

    model = 'dcim.site'

    def right_page(self):
        return self.render('nautobot_animal_sounds/inc/animal_count.html', extra_context={
            'animal_count': Animal.objects.count(),
        })


class DeviceExtraTabs(TemplateExtension):
    """Template extension to add extra tabs to the object detail tabs."""

    model = 'dcim.device'

    def detail_tabs(self):
        """
        You may define extra tabs to render on a model's detail page by utilizing this method.
        Each tab is defined as a dict in a list of dicts.

        For each of the tabs defined:
        - The <title> key's value will become the tab link's title.
        - The <url> key's value is used to render the HTML link for the tab

        These tabs will be visible (in this instance) on the Device model's detail page as
        set by the DeviceContent.model attribute "dcim.device"

        This example demonstrates defining two tabs. The tabs will be ordered by their position in list.
        """
        return [
            {
                "title": "App Tab 1",
                "url": reverse("plugins:example_plugin:device_detail_tab_1", kwargs={"pk": self.context["object"].pk}),
            },
            {
                "title": "App Tab 2",
                "url": reverse("plugins:example_plugin:device_detail_tab_2", kwargs={"pk": self.context["object"].pk}),
            },
        ]

template_extensions = [DeviceExtraTabs, SiteAnimalCount]
```

#### Adding Extra Tabs

+++ 1.4.0

In order for any extra tabs to work properly, the `"url"` key must reference a view which inherits from the `nautobot.apps.views.ObjectView` class and the template must extend the object's detail template such as:

```html
<!-- example_plugin/tab_device_detail_1.html -->
{% extends 'dcim/device.html' %}

{% block content %}
    <h2>Device App Tab 1</h2>
    <p>I am some content for the example plugin's device ({{ object.pk }}) detail tab 1.</p>
{% endblock %}
```

Here's a basic example of a tab's view

```python
# views.py
from nautobot.apps.views import ObjectView
from nautobot.dcim.models import Device

class DeviceDetailAppTabOne(ObjectView):
    """
    This view's template extends the device detail template,
    making it suitable to show as a tab on the device detail page.

    Views that are intended to be for an object detail tab's content rendering must
    always inherit from nautobot.apps.views.ObjectView.
    """

    queryset = Device.objects.all()
    template_name = "example_plugin/tab_device_detail_1.html"
```

You must also add the view to the `url_patterns` like so (make sure to read the note after this code snippet):

```python
# urls.py
from django.urls import path

from example_plugin import views

urlpatterns = [
    # ... previously defined urls
    path("devices/<uuid:pk>/example-plugin-tab-1/", views.DeviceDetailAppTabOne.as_view(), name="device_detail_tab_1"),
]
```

!!! note
    For added tab views, we recommend for consistency that you follow the URL pattern established by the base model detail view and tabs (if any). For example, `nautobot/dcim/urls.py` references Device tab views with the URL pattern `devices/<uuid:pk>/TAB-NAME/`, so above we have followed that same pattern.

### Adding a Banner

+++ 1.2.0

An app can provide a function that renders a custom banner on any number of Nautobot views. By default Nautobot looks for a function `banner()` inside of `banner.py`. (This can be overridden by setting `banner_function` to a custom value on the app's `NautobotAppConfig`.)

This function currently receives a single argument, `context`, which is the [Django request context](https://docs.djangoproject.com/en/stable/ref/templates/api/#using-requestcontext) in which the current page is being rendered. The function can return `None` if no banner is needed for a given page view, or can return a `Banner` object describing the banner contents. Here's a simple example `banner.py`:

```python
# banner.py
from django.utils.html import format_html

from nautobot.apps.ui import Banner, BannerClassChoices

def banner(context, *args, **kwargs):
    """Greet the user, if logged in."""
    # Request parameters can be accessed via context.request
    if not context.request.user.is_authenticated:
        # No banner if the user isn't logged in
        return None
    else:
        return Banner(
            content=format_html("Hello, <strong>{}</strong>! 👋", context.request.user),
            banner_class=BannerClassChoices.CLASS_SUCCESS,
        )
```

### Adding Navigation Menu Items

Apps can extend the existing navigation bar layout. By default, Nautobot looks for a `menu_items` list inside of `navigation.py`. (This can be overridden by setting `menu_items` to a custom value on the app's `NautobotAppConfig`.)

Using a key and weight system, a developer can integrate the app's menu additions amongst existing menu tabs, groups, and items.

--- 2.0.0
    As part of the Nautobot 2.0 UI redesign, the option for apps to add entirely new top-level menu "tabs" has been removed. Additionally, buttons can no longer be added to menu items.

More documentation and examples can be found in the [Navigation Menu](../development/navigation-menu.md) guide.

!!! tip
    To reduce the amount of clutter in the navigation menu, if your app provides an "app configuration" view, we recommend [linking it from the main "Installed Plugins" page](#adding-links-to-the-installed-apps-view) rather than adding it as a separate item in the navigation menu.

    Similarly, if your app provides an "app home" or "dashboard" view, consider linking it from the "Installed Plugins" page, and/or adding a link from the Nautobot home page (see below), rather than adding it to the navigation menu.

### Adding Home Page Content

+++ 1.2.0

Apps can add content to the Nautobot home page. By default, Nautobot looks for a `layout` list inside of `homepage.py`. (This can be overridden by setting `homepage_layout` to a custom value on the app's `NautobotAppConfig`.)

Using a key and weight system, a developer can integrate the app content amongst existing panels, groups, and items and/or create entirely new panels as desired.

More documentation and examples can be found in the guide on [Home Page Panels](../development/homepage.md).

### Adding Links to the Installed Apps View

+++ 1.2.0

It's common for many apps to provide an "app configuration" [view](#adding-web-ui-views) used for interactive configuration of aspects of the app that don't necessarily need to be managed by a system administrator via `PLUGINS_CONFIG`. The `NautobotAppConfig` setting of `config_view_name` lets you provide the URL pattern name defined for this view, which will then be accessible via a button on the **Plugins -> Installed Plugins** UI view.

For example, if the `animal_sounds` app provides a configuration view, which is set up in `urls.py` as follows:

```python
# urls.py
from django.urls import path

from . import views

urlpatterns = [
    path("configuration/", views.AnimalSoundsConfigView.as_view(), name="config"),
]
```

then in your `AnimalSoundsConfig` you could refer to the view by name:

```python
# __init__.py
from nautobot.apps import NautobotAppConfig

class AnimalSoundsConfig(NautobotAppConfig):
    # ...
    config_view_name = "plugins:animal_sounds:config"

config = AnimalSoundsConfig
```

and now the "Configuration" button that appears in the Installed Plugins table next to "Animal Sounds" will be a link to your configuration view.

Similarly, if your app provides an "app home" or "dashboard" view, you can provide a link for the "Home" button in the Installed Plugins table by defining `home_view_name` on your `NautobotAppConfig` class. This can also be done for documentation by defining `docs_view_name` on your `NautobotAppConfig` class.

### Adding Database Backed Config

+++ 2.0.0

Apps can define settings that will be stored in the Database Backend through [Django Constance](https://django-constance.readthedocs.io/en/latest/#). All of the standard Django Constance types are supported. A
Constance Fieldset will automatically be created for your plugin. We have added the `ConstanceConfigItem`
namedtuple to assist in the configurations.

```python
# __init__.py
from nautobot.apps import ConstanceConfigItem, NautobotAppConfig

class AnimalSoundsConfig(NautobotAppConfig):
    # ...
    constance_config = {
        'DOG': ConstanceConfigItem(default='woof', help_text='Dog sound'),
        'CAT': ConstanceConfigItem(default='meow', help_text='Cat sound'),
        'FOX': ConstanceConfigItem(default=123, help_text='Fox sound', field_type=int),
    }
```

![Nautobot app in the admin config](../media/plugins/plugin_admin_config.png)

!!! warning
    Do not store secrets in the constance_config, instead use Nautobot [Secrets](../models/extras/secret.md).

## Extending Existing Functionality

### Adding Jinja2 Filters

+++ 1.1.0

Apps can define custom Jinja2 filters to be used when rendering templates defined in computed fields. Check out the [official Jinja2 documentation](https://jinja.palletsprojects.com/en/3.0.x/api/#custom-filters) on how to create filter functions.

In the file that defines your filters (by default `jinja_filters.py`, but configurable in the `NautobotAppConfig` if desired), you must import the `library` module from the `django_jinja` library. Filters must then be decorated with `@library.filter`. See an example below that defines a filter called `leet_speak`.

```python
from django_jinja import library


@library.filter
def leet_speak(input_str):
    charset = {"a": "4", "e": "3", "l": "1", "o": "0", "s": "5", "t": "7"}
    output_str = ""
    for char in input_str:
        output_str += charset.get(char.lower(), char)
    return output_str
```

This filter will then be available for use in computed field templates like so:

```jinja2
{{ "HELLO WORLD" | leet_speak }}
```

The output of this template results in the string `"H3110 W0R1D"`.

### Including Jobs

Apps can provide [Jobs](../additional-features/jobs.md) to take advantage of all the built-in functionality provided by that feature (user input forms, background execution, results logging and reporting, etc.).

By default, for each app, Nautobot looks for an iterable named `jobs` within a `jobs.py` file. (This can be overridden by setting `jobs` to a custom value on the app's `NautobotAppConfig`.) A brief example is below; for more details on Job design and implementation, refer to the Jobs feature documentation.

```python
# jobs.py
from nautobot.extras.jobs import Job


class CreateDevices(Job):
    ...


class DeviceConnectionsReport(Job):
    ...


class DeviceIPsReport(Job):
    ...


jobs = [CreateDevices, DeviceConnectionsReport, DeviceIPsReport]
```

### Implementing Custom Validators

Apps can register custom validator classes which implement model validation logic to be executed during a model's `clean()` method. Like template extensions, custom validators are registered to a single model and offer a method which app authors override to implement their validation logic. This is accomplished by subclassing `CustomValidator` and implementing the `clean()` method.

App authors must raise `django.core.exceptions.ValidationError` within the `clean()` method to trigger validation error messages which are propagated to the user and prevent saving of the model instance. A convenience method `validation_error()` may be used to simplify this process. Raising a `ValidationError` is no different than vanilla Django, and the convenience method will simply pass the provided message through to the exception.

When a CustomValidator is instantiated, the model instance is assigned to context dictionary using the `object` key, much like TemplateExtension. E.g. `self.context['object']`.

Declared subclasses should be gathered into a list or tuple for integration with Nautobot. By default, Nautobot looks for an iterable named `custom_validators` within a `custom_validators.py` file. (This can be overridden by setting `custom_validators` to a custom value on the app's `NautobotAppConfig`.) An example is below.

```python
# custom_validators.py
from nautobot.apps.models import CustomValidator


class SiteValidator(CustomValidator):
    """Custom validator for Sites to enforce that they must have a Region."""

    model = 'dcim.site'

    def clean(self):
        if self.context['object'].region is None:
            # Enforce that all sites must be assigned to a region
            self.validation_error({
                "region": "All sites must be assigned to a region"
            })


custom_validators = [SiteValidator]
```

### Loading Data from a Git Repository

It's possible for an app to register additional types of data that can be provided by a [Git repository](../models/extras/gitrepository.md) and be automatically notified when such a repository is refreshed with new data. By default, Nautobot looks for an iterable named `datasource_contents` within a `datasources.py` file. (This can be overridden by setting `datasource_contents` to a custom value on the app's `NautobotAppConfig`.) An example is below.

```python
# datasources.py
import yaml
import os

from nautobot.extras.choices import LogLevelChoices
from nautobot.apps.datasources import DatasourceContent

from .models import Animal


def refresh_git_animals(repository_record, job_result, delete=False):
    """Callback for GitRepository updates - refresh Animals managed by it."""
    if 'nautobot_animal_sounds.Animal' not in repository_record.provided_contents or delete:
        # This repository is defined not to provide Animal records.
        # In a more complete worked example, we might want to iterate over any
        # Animals that might have been previously created by this GitRepository
        # and ensure their deletion, but for now this is a no-op.
        return

    # We have decided that a Git repository can provide YAML files in a
    # /animals/ directory at the repository root.
    animal_path = os.path.join(repository_record.filesystem_path, 'animals')
    for filename in os.listdir(animal_path):
        with open(os.path.join(animal_path, filename)) as fd:
            animal_data = yaml.safe_load(fd)

        # Create or update an Animal record based on the provided data
        animal_record, created = Animal.objects.update_or_create(
            name=animal_data['name'],
            defaults={'sound': animal_data['sound']}
        )

        # Record the outcome in the JobResult record
        job_result.log(
            "Successfully created/updated animal",
            obj=animal_record,
            level_choice=LogLevelChoices.LOG_SUCCESS,
            grouping="animals",
        )


# Register that Animal records can be loaded from a Git repository,
# and register the callback function used to do so
datasource_contents = [
    (
        'extras.gitrepository',                                  # datasource class we are registering for
        DatasourceContent(
            name='animals',                                      # human-readable name to display in the UI
            content_identifier='nautobot_animal_sounds.animal',  # internal slug to identify the data type
            icon='mdi-paw',                                      # Material Design Icons icon to use in UI
            callback=refresh_git_animals,                        # callback function on GitRepository refresh
        )
    )
]
```

With this code, once your app is installed, the Git repository creation/editing UI will now include "Animals" as an option for the type(s) of data that a given repository may provide. If this option is selected for a given Git repository, your `refresh_git_animals` function will be automatically called when the repository is synced.

### Populating Extensibility Features

+++ 1.2.0

In many cases, an app may wish to make use of Nautobot's various extensibility features, such as [custom fields](../models/extras/customfield.md) or [relationships](../models/extras/relationship.md). It can be useful for an app to automatically create a custom field definition or relationship definition as a consequence of being installed and activated, so that everyday usage of the app can rely upon these definitions to be present.

To make this possible, Nautobot provides a custom [signal](https://docs.djangoproject.com/en/stable/topics/signals/), `nautobot_database_ready`, that apps can register to listen for. This signal is triggered when `nautobot-server migrate` or `nautobot-server post_upgrade` is run after installing an app, and provides an opportunity for the app to make any desired additions to the database at this time.

For example, maybe we want our app to make use of a Relationship allowing each Site to be linked to our Animal model. We would define our callback function that makes sure this Relationship exists, by convention in a `signals.py` file:

```python
# signals.py

from nautobot.extras.choices import RelationshipTypeChoices

def create_site_to_animal_relationship(sender, apps, **kwargs):
    """Create a Site-to-Animal Relationship if it doesn't already exist."""
    # Use apps.get_model to look up Nautobot core models
    ContentType = apps.get_model("contenttypes", "ContentType")
    Relationship = apps.get_model("extras", "Relationship")
    Site = apps.get_model("dcim", "Site")
    # Use sender.get_model to look up models from this app
    Animal = sender.get_model("Animal")

    # Ensure that the Relationship exists
    Relationship.objects.update_or_create(
<<<<<<< HEAD
        key="site-favorite-animal",
=======
        key="site_favorite_animal",
>>>>>>> 2221d188
        defaults={
            "label": "Site's Favorite Animal",
            "type": RelationshipTypeChoices.TYPE_ONE_TO_MANY,
            "source_type": ContentType.objects.get_for_model(Animal),
            "source_label": "Sites that love this Animal",
            "destination_type": ContentType.objects.get_for_model(Site),
            "destination_label": "Favorite Animal",
        },
    )
```

Then, in the `NautobotAppConfig` `ready()` function, we connect this callback function to the `nautobot_database_ready` signal:

```python
# __init__.py

from nautobot.apps import nautobot_database_ready, NautobotAppConfig

from .signals import create_site_to_animal_relationship

class AnimalSoundsConfig(NautobotAppConfig):
    # ...

    def ready(self):
        super().ready()
        nautobot_database_ready.connect(create_site_to_animal_relationship, sender=self)

config = AnimalSoundsConfig
```

After writing this code, run `nautobot-server migrate` or `nautobot-server post_upgrade`, then restart the Nautobot server, and you should see that this custom Relationship has now been automatically created.

### Implementing Secrets Providers

+++ 1.2.0

An app can define and register additional providers (sources) for [Secrets](../models/extras/secret.md), allowing Nautobot to retrieve secret values from additional systems or data sources. By default, Nautobot looks for an iterable named `secrets_providers` within a `secrets.py` file. (This can be overridden by setting `secrets_providers` to a custom value on the app's `NautobotAppConfig`.)

To define a new `SecretsProvider` subclass, we must specify the following:

* A unique `slug` string identifying this provider
* A human-readable `name` string (optional; the `slug` will be used if this is not specified)
* A Django form for entering the parameters required by this provider, as an inner class named `ParametersForm`
* An implementation of the `get_value_for_secret()` API to actually retrieve the value of a given secret

For a simple (insecure!) example, we could define a "constant-value" provider that simply stores a constant value in Nautobot itself and returns this value on demand.

!!! warning
    This is an intentionally simplistic example and should not be used in practice! Sensitive secret data should never be stored directly in Nautobot's database itself.

```python
# secrets.py
from django import forms
from nautobot.apps.secrets import SecretsProvider
from nautobot.utilities.forms import BootstrapMixin


class ConstantValueSecretsProvider(SecretsProvider):
    """
    Example SecretsProvider - this one just returns a user-specified constant value.

    Obviously this is insecure and not something you'd want to actually use!
    """

    slug = "constant-value"
    name = "Constant Value"

    class ParametersForm(BootstrapMixin, forms.Form):
        """
        User-friendly form for specifying the required parameters of this provider.
        """
        constant = forms.CharField(
            required=True,
            help_text="Constant secret value. <strong>DO NOT USE FOR REAL DATA</strong>"
        )

    @classmethod
    def get_value_for_secret(cls, secret, obj=None, **kwargs):
        """
        Return the value defined in the Secret.parameters "constant" key.

        A more realistic SecretsProvider would make calls to external APIs, etc.,
        to retrieve a secret from another system as desired.

        Args:
            secret (nautobot.extras.models.Secret): The secret whose value should be retrieved.
            obj (object): The object (Django model or similar) providing context for the secret's
                parameters.
        """
        return secret.rendered_parameters(obj=obj).get("constant")


secrets_providers = [ConstantValueSecretsProvider]
```

After installing and enabling your app, you should now be able to navigate to `Secrets > Secrets` and create a new Secret, at which point `"constant-value"` should now be available as a new secrets provider to use.

### Extending Filters

+++ 1.3.0

Apps can extend any model-based `FilterSet` and `FilterForm` classes that are provided by the Nautobot core.

The requirements to extend a filter set or a filter form (or both) are:

* The file must be named `filter_extensions.py`
* The variable `filter_extensions` must be declared in that file, and contain a list of `FilterExtension` subclasses
* The `model` attribute of each `FilterExtension` subclass must be set to a valid model name in the dotted pair format (`{app_label}.{model}`, e.g. `tenant.tenant` or `dcim.device`)

Nautobot dynamically creates many additional filters based upon the defined filter type. Specifically, there are additional lookup expressions (referred to in code as `lookup_expr`) that are created for each filter, when there is neither a `lookup_expr` nor `method` parameter already set. These dynamically-added lookup expressions are added using a shorthand notation (e.g. `icontains` is `ic`). Nautobot will also add the negation of each, for example, so `icontains` will be added along with _not_ `icontains` using the `ic` and `nic` expressions respectively.

The dynamically-added lookup expressions can be found in the source code at [nautobot/core/constants.py](https://github.com/nautobot/nautobot/blob/main/nautobot/core/constants.py) and the mapping logic can be found in [nautobot/core/filters.py](https://github.com/nautobot/nautobot/blob/main/nautobot/core/filters.py). Please see the documentation on [filtering](../rest-api/filtering.md#lookup-expressions) for more information.

!!! tip
    For developers of apps that define their own model filters, note that the above are added dynamically, as long as the class inherits from `nautobot.apps.filters.BaseFilterSet`.

However, that does not cover every possible use case, to list a few examples:

* Usage of a custom `method` argument on a filter that points to a `FilterSet` method, which would allow arbitrary filtering using custom logic. This is how the `q` field search logic is currently performed.
* Creation of a filter on a field that does not currently have filtering support
* Convenience methods for highly nested fields

There are several conditions that must be met in order to extend a filter:

* The original FilterSet must follow the pattern: `f"{model.__name__}FilterSet"` e.g. `TenantFilterSet`
* The `FilterExtension.filterset_fields` attribute must be a valid dict, with each key being the filter name (which must start with the plugin's `name` + `_`, e.g. `"example_plugin_description"`, not merely `"description"`) and each value being a valid [django-filter](https://django-filter.readthedocs.io/en/main/) filter

Nautobot will dynamically generate the additional relevant lookup expressions of an app's defined custom FilterSet field, so no need to additionally register `example_plugin_description__ic`, etc.

Similar to `FilterSet` fields, Nautobot provides a default filter form for each model, however that does not cover every possible use case. To list a few examples of why one may want to extend a filter form:

* The base filter form does not include a custom filter defined by the app as described above
* The base filter form does not provide a specific lookup expression to a filterable field, such as allowing regex on name

There are several conditions that must be met in order to extend a filter:

* The original `FilterForm` must follow the pattern: `f"{model.__name__}FilterForm"`, e.g. `TenantFilterForm`
* The `filterform_fields` attribute must be a valid dictionary of Django form fields

!!! note
    An app is not required to define both `filterset_fields` and `filterform_fields`.

You can view an example of `filter_extensions.py` by viewing [the one provided](https://github.com/nautobot/nautobot/blob/main/examples/example_plugin/example_plugin/filter_extensions.py) with the Example Plugin.

!!! tip
    The `method` parameter, if used, must be a callable (method/function). Note that because filters with a `method` do their filtering in Python code rather than at the database level, performance of `method` filters is generally much poorer than pure-database filters. The `method` parameter is not supported when using [Dynamic Groups](../models/extras/dynamicgroup.md).

## Adding Database Models

If your app introduces a new type of object in Nautobot, you'll probably want to create a [Django model](https://docs.djangoproject.com/en/stable/topics/db/models/) for it. A model is essentially a Python representation of a database table, with attributes that represent individual columns. Model instances can be created, manipulated, and deleted using [queries](https://docs.djangoproject.com/en/stable/topics/db/queries/). Models must be defined within a file named `models.py`.

It is highly recommended to have app models inherit from at least `nautobot.apps.models.BaseModel` which provides base functionality and convenience methods common to all models.

For more advanced usage, you may want to instead inherit from one of Nautobot's "generic" models derived from `BaseModel` -- `nautobot.apps.models.OrganizationalModel` or `nautobot.apps.models.PrimaryModel`. The inherent capabilities provided by inheriting from these various parent models differ as follows:

| Feature | `django.db.models.Model` | `BaseModel` | `OrganizationalModel` | `PrimaryModel` |
| ------- | --------------------- | ----------- | --------------------- | -------------- |
| UUID primary key | ❌ | ✅ | ✅ | ✅ |
| [Natural keys](../development/natural-keys.md) | ❌ | ✅ | ✅ | ✅ |
| [Object permissions](../administration/permissions.md) | ❌ | ✅ | ✅ | ✅ |
| [`validated_save()`](../development/best-practices.md#model-validation) | ❌ | ✅ | ✅ | ✅ |
| [Change logging](../additional-features/change-logging.md) | ❌ | ❌ | ✅ | ✅ |
| [Custom fields](../models/extras/customfield.md) | ❌ | ❌ | ✅ | ✅ |
| [Relationships](../models/extras/relationship.md) | ❌ | ❌ | ✅ | ✅ |
| [Note](../models/extras/note.md) | ❌ | ❌ | ✅ | ✅ |
| [Tags](../models/extras/tag.md) | ❌ | ❌ | ❌ | ✅ |

Below is an example `models.py` file containing a basic model with two character fields:

```python
# models.py
from django.db import models

from nautobot.apps.models import BaseModel


class Animal(BaseModel):
    """Base model for animals."""

    name = models.CharField(max_length=50)
    sound = models.CharField(max_length=50)

    def __str__(self):
        return self.name

    class Meta:
        unique_together = [["name", "sound"]]
```

Once you have defined the model(s) for your app, you'll need to create the database schema migrations. A migration file is essentially a set of instructions for manipulating the database to support your new model, or to alter existing models.

Creating migrations can be done automatically using the `nautobot-server makemigrations <app_name>` management command, where `<app_name>` is the name of the Python package for your app (e.g. `animal_sounds`):

```no-highlight
nautobot-server makemigrations nautobot_animal_sounds
```

!!! note
    An app must be installed before it can be used with Django management commands. If you skipped this step above, run `poetry install` from the app's root directory.

```no-highlight
nautobot-server makemigrations nautobot_animal_sounds
```

Example output:

```no-highlight
Migrations for 'nautobot_animal_sounds':
  /home/bjones/animal_sounds/nautobot_animal_sounds/migrations/0001_initial.py
    - Create model Animal
```

Next, apply the migration to the database with the `nautobot-server migrate <app_name>` command:

```no-highlight
nautobot-server migrate nautobot_animal_sounds
```

Example output:

```no-highlight
Operations to perform:
  Apply all migrations: nautobot_animal_sounds
Running migrations:
  Applying nautobot_animal_sounds.0001_initial... OK
```

For more background on schema migrations, see the [Django documentation](https://docs.djangoproject.com/en/stable/topics/migrations/).

### Using the Django Admin Interface

Apps can optionally expose their models via Django's built-in [administrative interface](https://docs.djangoproject.com/en/stable/ref/contrib/admin/). This can greatly improve troubleshooting ability, particularly during development. To expose a model, simply register it using Django's `admin.register()` function. An example `admin.py` file for the above model is shown below:

```python
# admin.py
from django.contrib import admin
from nautobot.apps.admin import NautobotModelAdmin

from .models import Animal


@admin.register(Animal)
class AnimalAdmin(NautobotModelAdmin):
    list_display = ('name', 'sound')
```

This will display the app and its model in the admin UI. Staff users can create, change, and delete model instances via the admin UI without needing to create a custom view.

![Nautobot app in the admin UI](../media/plugins/plugin_admin_ui.png)

### Including Models in the Global Search

+++ 2.0.0

Simply define a `searchable_models` array on the NautobotAppConfig for your app, listing the lowercase names of the model(s) from your app that you wish to include in the Nautobot global search.

```python
class AnimalSoundsConfig(NautobotAppConfig):
    ...
    searchable_models = ["animal"]
```

### Integrating with GraphQL

Apps can optionally expose their models via the GraphQL interface to allow the models to be part of the Graph and to be queried easily. There are two mutually exclusive ways to expose a model to the GraphQL interface.

* By using the `@extras_features` decorator
* By creating your own GraphQL type definition and registering it within `graphql/types.py` of your app (the decorator _should not_ be used in this case)

All GraphQL model types defined by your app, regardless of which method is chosen, will automatically support some built-in Nautobot features:

* Support for object permissions based on their associated `Model` class
* Include any [custom fields](../models/extras/customfield.md) defined for their `Model`
* Include any [relationships](../models/extras/relationship.md) defined for their `Model`
* Include [tags](../models/extras/tag.md), if the `Model` supports them

#### Using the `@extras_features` Decorator for GraphQL

To expose a model via GraphQL, simply register it using the `@extras_features("graphql")` decorator. Nautobot will detect this and will automatically create a GraphQL type definition based on the model. Additionally, if a `FilterSet` is available at `<app_name>.filters.<ModelName>FilterSet`, Nautobot will automatically use the filterset to generate GraphQL filtering options for this type as well.

```python
# models.py
from django.db import models

from nautobot.apps.models import BaseModel, extras_features


@extras_features("graphql")
class Animal(BaseModel):
    """Base model for animals."""

    name = models.CharField(max_length=50)
    sound = models.CharField(max_length=50)

    def __str__(self):
        return self.name
```

#### Creating Your Own GraphQL Type Object

In some cases, such as when a model is using Generic Foreign Keys, or when a model has constructed fields that should also be reflected in GraphQL, the default GraphQL type definition generated by the `@extras_features` decorator may not work as the developer intends, and it will be preferable to provide custom GraphQL types.

By default, Nautobot looks for custom GraphQL types in an iterable named `graphql_types` within a `graphql/types.py` file. (This can be overridden by setting `graphql_types` to a custom value on the app's `NautobotAppConfig`.) Each type defined in this way must be a class inheriting from `graphene_django.DjangoObjectType` or `graphene_django_optimizer.OptimizedDjangoObjectType` and must follow the [standards defined by graphene-django](https://docs.graphene-python.org/projects/django/en/latest/queries/).

Nautobot uses a library called [`graphene-django-optimizer`](https://github.com/tfoxy/graphene-django-optimizer) to decrease the time queries take to process. By inheriting from `graphene_django_optimizer` type classes are automatically optimized.

!!! warning
    When defining types this way, do **not** use the `@extras_features("graphql")` decorator on the corresponding Model class, as no auto-generated GraphQL type is desired for this model.

```python
# graphql/types.py
import graphene_django_optimizer as gql_optimizer

from nautobot_animal_sounds.models import Animal


class AnimalType(gql_optimizer.OptimizedDjangoObjectType):
    """GraphQL Type for Animal"""

    class Meta:
        model = Animal
        exclude = ["sound"]


graphql_types = [AnimalType]
```

#### Using GraphQL ORM Utilities

GraphQL utility functions:

1. `execute_query()`: Runs string as a query against GraphQL.
2. `execute_saved_query()`: Execute a saved query from Nautobot database.

Both functions have the same arguments other than `execute_saved_query()` which requires a name to identify the saved query rather than a string holding a query.

+/- 2.0.0
    `execute_saved_query()` now expects a `saved_query_name` rather than a `saved_query_slug`.

For authentication either a request object or user object needs to be passed in. If there is none, the function will error out.

Arguments:

* `execute_query()`:
    * `query` (str): String with GraphQL query.
    * `variables` (dict, optional): If the query has variables they need to be passed in as a dictionary.
    * `request` (django.test.client.RequestFactory, optional): Used to authenticate.
    * `user` (django.contrib.auth.models.User, optional): Used to authenticate.
* `execute_saved_query()`:
    * `saved_query_name` (str): Name of a saved GraphQL query.
    * `variables` (dict, optional): If the query has variables they need to be passed in as a dictionary.
    * `request` (django.test.client.RequestFactory, optional): Used to authenticate.
    * `user` (django.contrib.auth.models.User, optional): Used to authenticate.

Returned is a GraphQL object which holds the same data as returned from GraphiQL. Use `execute_query().to_dict()` to get the data back inside of a dictionary.

## Adding Web UI Views

If your app needs its own page or pages in the Nautobot web UI, you'll need to define views. A view is a particular page tied to a URL within Nautobot, which renders content using a template.

### NautobotUIViewSet

+++ 1.4.0

New in Nautobot 1.4 is the debut of `NautobotUIViewSet`: A powerful app development tool that can save app developer hundreds of lines of code compared to using legacy `generic.views`. Using it to gain access to default functionalities previous provided by `generic.views` such as `create()`, `bulk_create()`, `update()`, `partial_update()`, `bulk_update()`, `destroy()`, `bulk_destroy()`, `retrieve()` and `list()` actions.

Note that this ViewSet is catered specifically to the UI, not the API.

Concrete examples on how to use `NautobotUIViewSet` resides in `nautobot.circuits.views`.

Below we provide an example on how to use `NautobotUIViewSet` on a theoretical app model.

```python
from nautobot.apps.views import NautobotUIViewSet
from yourapp import filters, forms, models, tables
from yourapp.api import serializers

class YourAppModelUIViewSet(NautobotUIViewSet):
    bulk_create_form_class = forms.YourAppModelCSVForm
    bulk_update_form_class = forms.YourAppModelBulkEditForm
    filterset_class = filters.YourAppModelFilterSet
    filterset_form_class = forms.YourAppModelFilterForm
    form_class = forms.YourAppModelForm
    queryset = models.YourAppModel.objects.all()
    serializer_class = serializers.YourAppModelSerializer
    table_class = tables.YourAppModelTable
```

#### Setting ViewSet Attributes

**One caveat of using the NautobotUIViewSet is that the `queryset`, `serializer_class` and `table_class` attribute of the `YourAppModelUIViewSet` has to be set before most of the `NautobotUIViewSet` functionalities will become available.**

By default the URL patterns generated by a `NautobotUIViewSet` are based on the model's `pk` (`/model-name/<pk>/` for the detail view, `/model-name/<pk>/edit/` for the edit view, etc.). if you need to use a different field to look up an object, just override the default `lookup_field` in your ViewSet attributes:

```python
from nautobot.apps.views import NautobotUIViewSet

class YourAppModelUIViewSet(NautobotUIViewSet):
    ...
    lookup_field = "slug"
    ...
```

+/- 2.0.0
    The default `lookup_field` for `NautobotUIViewSet` has been changed from `"slug"` to `"pk"`.

!!! note
    Using a field other than the default `pk` or the alternative field `slug` (as shown in the example above), may result in certain pieces of the UI not displaying (for example, the edit and delete buttons on the object detail view). This is due to the URL expecting a named key of slug or pk, rather than id.

#### View Template Context

Templates can benefit from a very rich context passed down from the views and renderer, including forms, tables, as well as any other information that may be helpful for rendering templates. The keys it provides are as follows:

* `content_type`: The ContentType object for the associated model
* `filter_form`: The FilterForm object for the associated model
* `form`: A Form object for the associated model if relevant (`None` for list and detail/retrieve views)
* `object`: An instance of the associated mode if available (`None` for list and bulk operation views)
* `permissions`: Summary of user permissions for the given model
* `return_url`: The relevant return URL
* `table`: A Table object for the associated model if relevant (`None` for detail/retrieve and update views)
* `table_config_form`: A TableConfigForm object for the associated `table`, providing the ability to customize the table
* `verbose_name`: The singular form of the model's name
* `verbose_name_plural`: The plural form of the model's name

An example from editing a Provider object:

```python
{
    'content_type': <ContentType: circuits | provider>,
    'filter_form': <ProviderFilterForm bound=True, valid=Unknown, fields=(region;site;location;q;asn;tag)>,
    'form': <ProviderForm bound=False, valid=Unknown, fields=(name;slug;asn;account;portal_url;noc_contact;admin_contact;comments;tags;object_note)>,
    'object': <Provider: NautobotProvider>,
    'permissions': {'add': True, 'change': True, 'delete': True, 'view': True},
    'return_url': '/circuits/providers/nautobotprovider',
    'table': None,
    'table_config_form': None,
    'verbose_name': 'provider',
    'verbose_name_plural': 'providers'
}
```

Other context keys may be available for certain views:

* `editing`: Provided for create and update views to help the template determine if this is a new or existing object
* `action_buttons`: Provided for the list view for the top of table buttons (such as "Add" and "Export")

You may see other context keys as well, but any not documented above should not be relied upon as they may be removed in a future release. Some examples of those are:

* `obj`: Please use `object` instead
* `obj_type`: Please use `verbose_name` instead
* `obj_type_plural`: Please use `verbose_name_plural` instead

--- 2.0.0
    The `changelog_url` context key was removed. Use `object.get_changelog_url` instead.

#### Excluding ViewMixins from NautobotUIViewSet

For app models that do not require certain views, simply inherit directly from the `ViewMixin` classes available in `nautobot.apps.views` instead of `NautobotUIViewSet`.

Concrete examples for excluding `ViewMixins`, checkout `CircuitTerminationUIViewSet` and `CircuitTypeUIViewSet` in `nautobot.circuits.views`.

```python
## An app model viewset that does not support bulk views and operations
import nautobot.apps.views

class YourAppModelUIViewSet(
    nautobot.apps.views.ObjectListViewMixin,
    nautobot.apps.views.ObjectDetailViewMixin,
    nautobot.apps.views.ObjectEditViewMixin,
    nautobot.apps.views.ObjectDestroyViewMixin,
):

    filterset_class = YourAppModelFilterSet
    filterset_form_class = YourAppModelFilterForm
    form_class = YourAppModelForm
    queryset = YourAppModel.objects.all()
    serializer_class = serializers.YourAppModelSerializer
    table_class = YourAppModelTable
    # You do not need to specify attributes that are not needed.
```

Excluding unwanted urls from `NautobotUIViewSetRouter` is done for you at the ViewSet level. If you do not inherit the unwanted ViewMixins, the corresponding route from the router will not be published.

```python
# urls.py
# All the urls correspond to BulkViewMixins will not be published when you register your ViewSet with the router.
router.register("yourappmodel", views.YourAppModelUIViewSet)
```

#### Template Naming for NautobotUIViewSet

Template naming is very intuitive in NautobotUIViewSet. In `templates/yourapp` folder, name your templates following the convention `{model_name}_{action}.html`.

| ViewMixins                 | action       |
| -------------------------- |:------------:|
| ObjectListViewMixin        | list         |
| ObjectDetailViewMixin      | retrieve     |
| ObjectEditViewMixin        | create/update|
| ObjectDestroyViewMixin     | destroy      |
| ObjectBulkDestroyViewMixin | bulk_destroy |
| ObjectBulkCreateViewMixin  | bulk_create  |
| ObjectBulkUpdateViewMixin  | bulk_update  |

For example, for a DetailView template for `YourAppModel`, the template name will be `yourapp/yourappmodel_retrieve.html`, for a BulkCreateView template for `yourappmodel`, the template name will be `yourapp/yourappmodel_bulk_create.html` and etc.

If you do not provide your own templates in the `yourapp/templates/yourapp` folder, `NautobotUIViewSet` will fall back to `generic/object_{self.action}.html`.

Since in many cases the `create` and `update` templates for a model will be identical, you are not required to create both. If you provide a `{app_label}/{model_opts.model_name}_create.html` file but not a `{app_label}/{model_opts.model_name}_update.html` file, then when you update an object, it will fall back to `{app_label}/{model_opts.model_name}_create.html` and vice versa.

### NautobotUIViewSetRouter

With `NautobotUIViewSet` as the base UI ViewSet for `YourAppModel`, it is required to register your urls with the help of `NautobotUIViewSetRouter`.

For a concrete example on how to use `NautobotUIViewSetRouter`, see `nautobot.circuits.urls`.

Below is a theoretical `urls.py` file for `YourAppModel`:

```python
from django.urls import path

from nautobot.apps.urls import NautobotUIViewSetRouter
from your_app import views


router = NautobotUIViewSetRouter()
router.register("yourappmodel", views.YourAppModelUIViewSet)

urlpatterns = [
    # Extra urls that do not follow the patterns of `NautobotUIViewSetRouter` go here.
    # changelog, notes and etc.
    ...
    path(
        "yourappmodels/<uuid:pk>/changelog/",
        ObjectChangeLogView.as_view(),
        name="yourappmodel_changelog",
        kwargs={"model": yourappmodel},
    ),
    path(
        "yourappmodels/<uuid:pk>/notes/",
        ObjectNotesView.as_view(),
        name="yourappmodel_notes",
        kwargs={"model": yourappmodel},
    ),
    ...
]
urlpatterns += router.urls
```

+++ 1.5.1
    Changelog and Notes views and URLs are now provided in the NautobotUIViewSet and NautobotUIViewSetRouter.

### Utilizing Generic Django Views

The use of `generic` Django views can aid in app development. As an example, let's write a view which displays a random animal and the sound it makes. First, create the view in `views.py`:

```python
# views.py
from django.shortcuts import render
from django.views.generic import View

from .models import Animal


class RandomAnimalView(View):
    """Display a randomly-selected Animal."""

    def get(self, request):
        animal = Animal.objects.order_by('?').first()
        return render(request, 'nautobot_animal_sounds/animal.html', {
            'animal': animal,
        })
```

This view retrieves a random animal from the database and and passes it as a context variable when rendering a template named `animal.html`, which doesn't exist yet. To create this template, first create a directory named `templates/nautobot_animal_sounds/` within the app source directory. (We use the app's name as a subdirectory to guard against naming collisions with other apps.) Then, create a template named `animal.html` as described below.

### Utilizing Nautobot Generic Views

+++ 1.1.0
    Via [PR #14](https://github.com/nautobot/nautobot/issues/14), some `generic` views have been exposed to help aid in plugin development. These views have some requirements that must be in place in order to work. These can be used by importing them from `from nautobot.core.views import generic`.

More documentation and examples can be found in [Generic Views](../development/generic-views.md) guide.

### Extending the Base Template

Nautobot provides a base template to ensure a consistent user experience, which apps can extend with their own content. This template includes four content blocks:

* `title` - The page title
* `header` - The upper portion of the page
* `content` - The main page body
* `javascript` - A section at the end of the page for including Javascript code

For more information on how template blocks work, consult the [Django documentation](https://docs.djangoproject.com/en/stable/ref/templates/builtins/#block).

```jinja2
{# templates/nautobot_animal_sounds/animal.html #}
{% extends 'base.html' %}

{% block content %}
    {% with config=settings.PLUGINS_CONFIG.nautobot_animal_sounds %}
        <h2 class="text-center" style="margin-top: 200px">
            {% if animal %}
                The {{ animal.name|lower }} says
                {% if config.loud %}
                    {{ animal.sound|upper }}!
                {% else %}
                    {{ animal.sound }}
                {% endif %}
            {% else %}
                No animals have been created yet!
            {% endif %}
        </h2>
    {% endwith %}
{% endblock %}

```

The first line of the template instructs Django to extend the Nautobot base template and inject our custom content within its `content` block.

!!! note
    Django renders templates with its own custom [template language](https://docs.djangoproject.com/en/stable/topics/templates/#the-django-template-language). This template language is very similar to Jinja2, however there are some important differences to keep in mind.

### Registering URL Patterns

Finally, to make the view accessible to users, we need to register a URL for it. We do this in `urls.py` by defining a `urlpatterns` variable containing a list of paths.

```python
# urls.py
from django.urls import path

from . import views


urlpatterns = [
    path('random/', views.RandomAnimalView.as_view(), name='random_animal'),
]
```

A URL pattern has three components:

* `route` - The unique portion of the URL dedicated to this view
* `view` - The view itself
* `name` - A short name used to identify the URL path internally

This makes our view accessible at the URL `/plugins/animal-sounds/random/`. (Remember, our `AnimalSoundsConfig` class sets our app's base URL to `animal-sounds`.) Viewing this URL should show the base Nautobot template with our custom content inside it.

!!! tip
    As a next step, you would typically want to add links from the Nautobot UI to this view, either from the [navigation menu](#adding-navigation-menu-items), the [Nautobot home page](#adding-home-page-content), and/or the [Installed Plugins view](#adding-links-to-the-installed-apps-view).

## Adding REST API Endpoints

Apps can declare custom endpoints on Nautobot's REST API to retrieve or manipulate models or other data. These behave very similarly to views, except that instead of rendering arbitrary content using a template, data is returned in JSON format using a serializer. Nautobot uses the [Django REST Framework](https://www.django-rest-framework.org/), which makes writing API serializers and views very simple.

First, create a serializer for the `Animal` model, in `api/serializers.py`:

```python
# api/serializers.py
from nautobot.apps.api import ValidatedModelSerializer

from nautobot_animal_sounds.models import Animal


class AnimalSerializer(ValidatedModelSerializer):
    """API serializer for interacting with Animal objects."""

    class Meta:
        model = Animal
        fields = ('id', 'name', 'sound')
```

!!! tip
    For more full-featured models, you should use one of the other base classes from `nautobot.apps.api` such as `NautobotModelSerializer`.

Next, create a generic API view set that allows basic CRUD (create, read, update, and delete) operations for Animal instances. This is defined in `api/views.py`:

```python
# api/views.py
from rest_framework.viewsets import ModelViewSet

from nautobot_animal_sounds.models import Animal
from .serializers import AnimalSerializer


class AnimalViewSet(ModelViewSet):
    """API viewset for interacting with Animal objects."""

    queryset = Animal.objects.all()
    serializer_class = AnimalSerializer
```

!!! tip
    For more full-featured models, you should probably use `nautobot.apps.api.NautobotModelViewSet` as a base class.

Finally, register a URL for our endpoint in `api/urls.py`. This file **must** define a variable named `urlpatterns`.

```python
# api/urls.py
from rest_framework import routers

from .views import AnimalViewSet


router = routers.DefaultRouter()
router.register('animals', AnimalViewSet)
urlpatterns = router.urls
```

With these three components in place, we can request `/api/plugins/animal-sounds/animals/` to retrieve a list of all Animal objects defined.

![Nautobot REST API app endpoint](../media/plugins/plugin_rest_api_endpoint.png)

!!! warning
    This example is provided as a minimal reference implementation only. It does not address authentication, performance, or the myriad of other concerns that app authors should have.

## Adding Help Documentation

If you are using the `generic.ObjectEditView` from Nautobot for your object, the form can automatically include a help icon with a link to that object's documentation. For this to happen, Nautobot must be able to find the documentation for this object in a specific directory tree within your app:

```no-highlight
app_name/                   # "nautobot_animal_sounds"
  - static/
    - app_name/             # "nautobot_animal_sounds"
      - docs/
        - index.html
        - models/
          - object_model.html  # "animal.html"
```

## Overriding Existing Functionality

### Replacing Views

+++ 1.4.0

You may override any of the core or app views by providing an `override_views` `dict` in an app's `views.py` file.

To override a view, you must specify the view's fully qualified name as the `dict` key which consists of the app name followed by the view's name separated by a colon, for instance `dcim:device`. The `dict` value should be the overriding view function.

A simple example to override the device detail view:

```python
# views.py
from django.shortcuts import HttpResponse
from django.views import generic


class DeviceViewOverride(generic.View):
    def get(self, request, *args, **kwargs):
        return HttpResponse(("Hello world! I'm a view which "
                             "overrides the device object detail view."))


override_views = {
    "dcim:device": DeviceViewOverride.as_view(),
}
```

## Note URL Endpoint

+++ 1.4.0

Models that inherit from `PrimaryModel` and `OrganizationalModel` can have notes associated. In order to utilize this new feature you will need to add the endpoint to `urls.py`. Here is an option to be able to support both 1.4+ and older versions of Nautobot:

```python

urlpatterns = [
    path('random/', views.RandomAnimalView.as_view(), name='random_animal'),
]

try:
    from nautobot.extras.views import ObjectNotesView
    urlpatterns.append(
        path(
            'random/<uuid:pk>/notes/),
            ObjectNotesView.as_view(),
            name="random_notes",
            kwargs={"model": Random},
        )
    )
except ImportError:
    pass
```

## Prometheus Metrics

+++ 1.5.13

It is possible for Nautobot apps to provide their own [Prometheus metrics](../additional-features/prometheus-metrics.md). There are two general ways to achieve this:

1. Use the `prometheus_client` library directly in your app code. Depending on whether that code runs in the web server or the worker context, the metric will show up in the respective `/metrics` endpoint(s) (i.e. metrics generated in the worker context show up in the worker's endpoint and those generated in the web application's context show up in the web application's endpoint).
2. If the metric cannot be generated alongside existing code, apps can implement individual metric generator functions and register them into a list called `metrics` in a file named `metrics.py` at the root of the app. Nautobot will automatically read these and expose them via its `/metrics` endpoint. The following code snippet shows an example metric defined this way:

```python
# metrics.py
from prometheus_client.metrics_core import GaugeMetricFamily

from nautobot_animal_sounds.models import Animal


def metric_animals():
    gauges = GaugeMetricFamily("nautobot_noisy_animals_count", "Nautobot Noisy Animals Count", labels=[])
    screaming_animal_count = Animal.objects.filter(loudness="noisy").count()
    gauges.add_metric(labels=[], value=screaming_animal_count)
    yield gauges


metrics = [metric_example]
```

## Testing Apps

In general apps can be tested like other Django apps. In most cases you'll want to run your automated tests via the `nautobot-server test <app_module>` command or, if using the `coverage` Python library, `coverage run --module nautobot.core.cli test <app_module>`.

### Factories

+++ 1.5.0

The [`TEST_USE_FACTORIES`](../configuration/optional-settings.md#test_use_factories) setting defaults to `False` when testing apps, primarily for backwards-compatibility reasons. It can prove a useful way of populating a baseline of Nautobot database data for your tests and save you the trouble of creating a large amount of baseline data yourself. We recommend adding [`factory-boy`](https://pypi.org/project/factory-boy/) to your app's development dependencies and settings `TEST_USE_FACTORIES = True` in your app's development/test `nautobot_config.py` to take advantage of this.

### Performance Tests

+++ 1.5.0

### Running Performance Tests

You need to install `django-slowtests` as a part of your app dev dependency to run performance tests. It has a very intuitive way to measure the performance of your own tests for your app  (all you have to do is tag your tests with `performance`) and do `invoke performance-test` to get the time to run your tests with `NautobotPerformanceTestRunner`.

`NautobotPerformanceTestRunner` is used by adding the flag `--testrunner nautobot.core.tests.runner.NautobotPerformanceTestRunner` to the `coverage run` command used for unit tests. This flag will replace the default `NautobotTestRunner` while retaining all its functionalities with the addition of performance evaluation after test
runs.
Checkout [Performance Tests](../development/testing.md#performance-tests) for more detail.

```python
@tag("performance")
def test_your_app(self)
    pass
...
```

### Gathering Performance Test Baseline Data

If you want to add baselines for your own test to `nautobot/core/tests/performance_baselines.yml` or have your own baseline yaml file for performance testing, specify a different file path for  `TEST_PERFORMANCE_BASELINE_FILE` in app's development/test `nautobot_config.py`, and store the output of `invoke performance-test --performance-snapshot` command in that file. `--performance-snapshot` flag will store the results of your performance test to `report.yml` and all you need to do is copy/paste the result to the file set by `TEST_PERFORMANCE_BASELINE_FILE`. Now you have baselines for your own tests!
Example output of `invoke performance-test --performance-snapshot`:

```yaml
tests:
  - name: >-
      test_run_job_with_sensitive_variables_and_requires_approval
      (nautobot.extras.tests.test_views.JobTestCase)
    execution_time: 4.799533
  - name: test_run_missing_schedule (nautobot.extras.tests.test_views.JobTestCase)
    execution_time: 4.367563
  - name: test_run_now_missing_args (nautobot.extras.tests.test_views.JobTestCase)
    execution_time: 4.363194
  - name: >-
      test_create_object_with_constrained_permission
      (nautobot.extras.tests.test_views.GraphQLQueriesTestCase)
    execution_time: 3.474244
  - name: >-
      test_run_now_constrained_permissions
      (nautobot.extras.tests.test_views.JobTestCase)
    execution_time: 2.727531
```

We recommend adding [`django-slowtests`](https://pypi.org/project/django-slowtests/) to your app's development dependencies to leverage this functionality to build better performing apps.<|MERGE_RESOLUTION|>--- conflicted
+++ resolved
@@ -651,11 +651,7 @@
 
     # Ensure that the Relationship exists
     Relationship.objects.update_or_create(
-<<<<<<< HEAD
-        key="site-favorite-animal",
-=======
         key="site_favorite_animal",
->>>>>>> 2221d188
         defaults={
             "label": "Site's Favorite Animal",
             "type": RelationshipTypeChoices.TYPE_ONE_TO_MANY,
