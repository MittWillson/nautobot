<!-- markdownlint-disable MD024 -->

# Nautobot v1.5

This document describes all new features and changes in Nautobot 1.5.

If you are a user migrating from NetBox to Nautobot, please refer to the ["Migrating from NetBox"](../installation/migrating-from-netbox.md) documentation.

## Release Overview

### Added

#### Added `nautobot-server generate_test_data` command ([#2536](https://github.com/nautobot/nautobot/issues/2536))

A new management command, [`nautobot-server generate_test_data`](../administration/nautobot-server.md#generate_test_data), has been added that can be used to populate the Nautobot database with various data as a baseline for manual or automated testing. This is now used internally by Nautobot's unit testing suite to create a synthetic data set that looks and feels like real data with randomly-generated values. Most importantly, the objects are created with all of the fields fully and correctly populated, to assert that each object in the database is properly exercising all features.

!!! warning
    Be very cautious about running this command on your server instance. It is not intended to be used in production environments and will result in data loss.

#### Custom Field Grouping ([#899](https://github.com/nautobot/nautobot/issues/899))

Custom fields can now be assigned to a free-text "grouping" to improve usability when a large number of custom fields are defined on a given model. In the UI, fields in the same grouping will be grouped together, and groupings can be expanded/collapsed for display purposes.

#### Custom Celery Task Queues ([#2421](https://github.com/nautobot/nautobot/pull/2421))

A new optional job property `task_queues` has been introduced to allow Nautobot to leverage custom celery queues for jobs. This will allow you to send jobs to specific workers based on which queue is selected. This property can be set on the job class and overridden in the job model, similar to other overridable job fields. If `task_queues` is not defined on the job class or job model, the job will only be able to use the default queue. A new field has been added to the job run form to allow you to select a queue when you run the job and  an optional field `task_queue` has been added to the REST API [job run endpoint](../additional-features/jobs.md#via-the-api) for the same purpose.

!!! important
    The default celery queue name has been changed from `celery` to `default`. If you have any workers or tasks hard coded to use `celery` you will need to update those workers/tasks or change the [`CELERY_TASK_DEFAULT_QUEUE`](../configuration/optional-settings.md#celery_task_default_queue) setting in your `nautobot_config.py`.

#### Device Redundancy Groups ([#1892](https://github.com/nautobot/nautobot/issues/1892))

Device Redundancy Groups have been added to model groups of distinct devices that perform device clustering or failover high availability functions. This may be used to model whole device redundancy strategies across devices with separate control planes (ex: ASA failover), not devices that share a control plane (ex: stackwise switch stacks), or interface specific redundancy strategies (ex: hsrp). Device Redundancy Groups support grouping an arbitrary number of devices and may be assigned an optional secrets group and one or more optional failover strategies.

#### Nautobot Apps API ([#2723](https://github.com/nautobot/nautobot/issues/2723))

+++ 1.5.2

The new `nautobot.apps` module provides a common starting point for app (a.k.a. plugin) developers to find all of the functions and classes that are recommended for use in apps. For example, instead of needing to look through the entire Nautobot codebase to find the appropriate classes, and then write:

```python
from nautobot.extras.forms import NautobotModelForm
from nautobot.utilities.forms import BulkEditForm, CSVModelForm
from nautobot.utilities.forms.fields import DynamicModelChoiceField
```

an app developer can now refer to `nautobot.apps.forms` and then write simply:

```python
from nautobot.apps.forms import (
    BulkEditForm,
    CSVModelForm,
    DynamicModelChoiceField,
    NautobotModelForm,
)
```

For more details, please refer to the updated [app developer documentation](../plugins/development.md).

#### Nestable LocationTypes ([#2608](https://github.com/nautobot/nautobot/issues/2608))

`LocationType` definitions can now be flagged as `nestable`. When this flag is set, Locations of this type may nest within one another, similar to how Regions work at present. This allows you to have a variable-depth hierarchy of Locations, for example:

- Main Campus ("Building Group" location type)
    - West Campus (Building Group)
        - Building A ("Building" location type)
        - Building B (Building)
    - East Campus (Building Group)
        - Building C (Building)
        - Building D (Building)
    - South Campus (Building Group)
        - Western South Campus (Building Group)
            - Building G (Building)
- Satellite Campus (Building Group)
    - Building Z (Building)

In the above example, only two LocationTypes are defined ("Building Group" and "Building") but the "Building Group" type is flagged as nestable, so one Building Group may contain another Building Group.

#### Required Relationships ([#873](https://github.com/nautobot/nautobot/issues/873))

Relationships can be marked as being required. By default, relationships are not marked as being required.

To mark a relationship as being required, select "Source objects MUST implement this relationship" or conversely "
Destination objects MUST implement this relationship" from the "Required on" field when editing or creating a
relationship:

- If "Destination objects MUST implement this relationship" is selected, objects of the type selected in "Destination Type" will enforce this relationship when they are created or edited.
- If "Source objects MUST implement this relationship" is selected, objects of the type selected in "Source Type" will enforce this relationship when they are created or edited.

Required relationships are enforced in the following scenarios:

- Creating or editing an object via the API or the UI
- Bulk creating objects via the API
- Bulk editing objects via the API or the UI

### Changed

#### Database Query Caching is now Disabled by Default ([#1721](https://github.com/nautobot/nautobot/issues/1721))

In prior versions of Nautobot, database query caching using the [`django-cacheops`](https://github.com/Suor/django-cacheops) application (aka Cacheops) was enabled by default. This is determined by the default value of the [`CACHEOPS_ENABLED`](../configuration/optional-settings.md#cacheops_enabled) setting being set to `True`.

Through much trial and error we ultimately decided that this feature is more trouble than it is worth and we have begun to put more emphasis on improving performance of complex database queries over continuing to rely upon the various benefits and pitfalls of utilizing Cacheops.

As a result, the value of this setting now defaults to `False`, disabling database query caching entirely for new deployments. Cacheops will be removed entirely in a future release.

!!! important
    Users with existing `nautobot_config.py` files generated from earlier versions of Nautobot will still have `CACHEOPS_ENABLED = True` unless they modify or regenerate their configuration. If users no longer desire caching, please be sure to explicitly toggle the value of this setting to `False` and restart your Nautobot services.

#### Deprecation Warnings Silenced by Default ([#2798](https://github.com/nautobot/nautobot/pull/2798))

+/- 1.5.2

Deprecation warnings raised by Nautobot itself (such as warnings about upcoming breaking changes in a future release) are no longer logged as `WARNING` log messages by default, but can be enabled by setting the `NAUTOBOT_LOG_DEPRECATION_WARNINGS` environment variable to `True` in your configuration. More information is available under [Optional Settings](../configuration/optional-settings.md#nautobot_log_deprecation_warnings).

!!! caution
    In Nautobot 2.0, deprecation warnings will again be logged by default; a future release of Nautobot 1.5.x will also re-enable default logging of deprecation warnings.

#### Redesigned List Filtering UI ([#1998](https://github.com/nautobot/nautobot/issues/1998))

Added a dynamic filter form that allows users to filter object tables/lists by any field and lookup expression combination supported by the corresponding FilterSet and API.

<<<<<<< HEAD
=======
#### Renamed Mixin Classes ([#2779](https://github.com/nautobot/nautobot/issues/2779))

+/- 1.5.2

A number of mixin classes have been renamed and/or relocated for improved self-consistency and clarity of usage. The former names of these mixins are still available for now as aliases, but inheriting from these aliases will now raise a `DeprecationWarning`, and these aliases wil be removed in a future release.

| Former Name                    | New Name                                     |
| ------------------------------ | -------------------------------------------- |
| `CableTerminationFilterSet`    | `CableTerminationModelFilterSetMixin`        |
| `CableTerminationSerializer`   | `CableTerminationModelSerializerMixin`       |
| `ConnectedEndpointSerializer`  | `PathEndpointModelSerializerMixin`           |
| `ConnectionFilterSet`          | `ConnectionFilterSetMixin`                   |
| `CreatedUpdatedFilterSet`      | `CreatedUpdatedModelFilterSetMixin`          |
| `CustomFieldModelFilterSet`    | `CustomFieldModelFilterSetMixin`             |
| `CustomFieldModelSerializer`   | `CustomFieldModelSerializerMixin`            |
| `DeviceComponentFilterSet`     | `DeviceComponentModelFilterSetMixin`         |
| `DeviceTypeComponentFilterSet` | `DeviceComponentTemplateModelFilterSetMixin` |
| `LocalContextFilterSet`        | `LocalContextModelFilterSetMixin`            |
| `PathEndpointFilterSet`        | `PathEndpointModelFilterSetMixin`            |
| `PluginBanner`                 | `Banner`                                     |
| `PluginConfig`                 | `NautobotAppConfig`                          |
| `PluginCustomValidator`        | `CustomValidator`                            |
| `PluginFilterExtension`        | `FilterExtension`                            |
| `PluginTemplateExtension`      | `TemplateExtension`                          |
| `RelationshipModelFilterSet`   | `RelationshipModelFilterSetMixin`            |
| `TaggedObjectSerializer`       | `TaggedModelSerializerMixin`                 |
| `TenancyFilterSet`             | `TenancyModelFilterSetMixin`                 |

<!-- towncrier release notes start -->
## v1.5.4 (2022-12-02)

### Added

- [#86](https://github.com/nautobot/nautobot/issues/86) - Added user-guide for relationships and S3 storage backends.

### Fixed

- [#2154](https://github.com/nautobot/nautobot/issues/2154) - Fixed SwaggerUI use of Authorization Token, API calls in SwaggerUI now use appropriate token pattern and curl command match the correct pattern.
- [#2931](https://github.com/nautobot/nautobot/issues/2931) - Fixed title and breadcrumb rendering in NautobotUIViewSet list views.
- [#2936](https://github.com/nautobot/nautobot/issues/2936) - Fixed NautobotUIViewSet views not being able to delete objects.

## v1.5.3 (2022-11-29)

### Fixed

- [#2924](https://github.com/nautobot/nautobot/issues/2924) - Fix deprecation warning flag check throwing error on startup with plugins installed.

## v1.5.2 (2022-11-28)

### Added

- [#1273](https://github.com/nautobot/nautobot/issues/1273) - Added section "VS Code Remote Debugging Configuration" to development chapter in documentation.
- [#2473](https://github.com/nautobot/nautobot/issues/2473) - Added `multipart/form-data` support to Job run API.
- [#2723](https://github.com/nautobot/nautobot/issues/2723) - Added `nautobot.apps` module to provide a central location for code that is recommended for use by Nautobot apps (plugins).
- [#2723](https://github.com/nautobot/nautobot/issues/2723) - Added code reference documentation for the `nautobot.apps` module.
- [#2759](https://github.com/nautobot/nautobot/issues/2759) - Add prometheus metrics for health check results
- [#2798](https://github.com/nautobot/nautobot/issues/2798) - Added `LOG_DEPRECATION_WARNINGS` configuration variable and corresponding environment-variable support.

### Changed

- [#2644](https://github.com/nautobot/nautobot/issues/2644) - Changed published accepted content types for REST API to remove unsupported types.
- [#2723](https://github.com/nautobot/nautobot/issues/2723) - Moved app (plugin) development documentation into its own section.
- [#2723](https://github.com/nautobot/nautobot/issues/2723) - Revised "plugin" development documentation to refer to "apps" instead where appropriate.
- [#2779](https://github.com/nautobot/nautobot/issues/2779) - Renamed many mixin classes for clarity and consistency. Aliases remain but will raise `DeprecationWarning`.
- [#2779](https://github.com/nautobot/nautobot/issues/2779) - Reorganized filterset code and created `nautobot.dcim.filters.mixins`, `nautobot.extras.filters.mixins`, and `nautobot.tenancy.filters.mixins` submodules.
- [#2798](https://github.com/nautobot/nautobot/issues/2798) - Changed logging of Nautobot deprecation warnings to be silent by default (can be enabled with `DEBUG` or `LOG_DEPRECATION_WARNINGS` settings).
- [#2814](https://github.com/nautobot/nautobot/issues/2814) - Update dependency `netutils` to `~1.3.0`.
- [#2817](https://github.com/nautobot/nautobot/issues/2817) - Update docs to not indicate prompt, makes for better use of copy code snippet feature of MkDocs
- [#2838](https://github.com/nautobot/nautobot/issues/2838) - Fixed filter selection box colors in dark mode.
- [#2878](https://github.com/nautobot/nautobot/issues/2878) - Changed Upstream Workflow Job to continue on error for group, not each specific job.

### Fixed

- [#1519](https://github.com/nautobot/nautobot/issues/1519) - Extending the model table columns that need to display copy button when hovered over.
- [#2477](https://github.com/nautobot/nautobot/issues/2477) - Fixed last login time being updated during maintenance mode when remote user authentication is used.
- [#2744](https://github.com/nautobot/nautobot/issues/2744) - Enforced required Relationships when bulk editing or creating objects that have required relationships. Bulk edit via API or UI. Bulk create via API.
- [#2774](https://github.com/nautobot/nautobot/issues/2774) - Fixed SiteFactory time_zone attribute to use only `pytz.common_timezones`.
- [#2795](https://github.com/nautobot/nautobot/issues/2795) - Fixed changelog diff data to fall back to `object_data` when `object_data_v2` is not present for both `ObjectChange` instances.
- [#2816](https://github.com/nautobot/nautobot/issues/2816) - Fixed issue where changing the interface mode first required removing tagged_vlans in a different request.
- [#2819](https://github.com/nautobot/nautobot/issues/2819) - Adds appropriate invoke task for running docs locally and adds how to run manually.
- [#2833](https://github.com/nautobot/nautobot/issues/2833) - Fixed plugin banner issue and breadcrumb rendering issue in NautobotHTMLRenderer.
- [#2837](https://github.com/nautobot/nautobot/issues/2837) - Fixed incorrect logic in `nautobot.utilities.utils.is_single_choice_field` that was causing valid filters to report as invalid.

## v1.5.1 (2022-11-14)

### Added

- [#2500](https://github.com/nautobot/nautobot/issues/2500) - Added `try/except` block to catch `NoReverseMatch` exception in NotesSerializerMixin and return helpful message.
- [#2556](https://github.com/nautobot/nautobot/issues/2556) - Revised TODO/FIXME comments for more clarity.
- [#2740](https://github.com/nautobot/nautobot/issues/2740) - Added ObjectChangeLogView and ObjectNotesView Viewset mixins and routes.

### Changed

- [#1813](https://github.com/nautobot/nautobot/issues/1813) - Updated Example_Plugin to use NautobotUIViewSet.

### Fixed

- [#2470](https://github.com/nautobot/nautobot/issues/2470) - Fixed incorrect automatic generation of Location slugs in the UI.
- [#2757](https://github.com/nautobot/nautobot/issues/2757) - Fixed filters on default filter form replaces filters on dynamic filter form on submit
- [#2761](https://github.com/nautobot/nautobot/issues/2761) - Fixed failover strategy not being displayed on Device Redundancy Group page.
- [#2789](https://github.com/nautobot/nautobot/issues/2789) - Fixed web UI footer margin and swagger UI authorization box size.
- [#2824](https://github.com/nautobot/nautobot/issues/2824) - Fixed an issue when filtering on nested related fields for Dynamic Groups.

>>>>>>> 76b4b60c
## v1.5.0 (2022-11-08)

Unchanged from v1.5.0-beta.1.

## v1.5.0-beta.1 (2022-11-07)

### Added

- [#270](https://github.com/nautobot/nautobot/issues/270) - Added custom fields user guide to documentation.
- [#873](https://github.com/nautobot/nautobot/issues/873) - Made it possible to require Relationships to be included when editing or creating the related models.
- [#899](https://github.com/nautobot/nautobot/issues/899) - Added support for grouping of Custom Fields.
- [#1468](https://github.com/nautobot/nautobot/issues/1468) - Added relationship columns to ObjectListTableView and disabled sorting.
- [#1892](https://github.com/nautobot/nautobot/issues/1892) - Added `DeviceRedundancyGroup` model for representing a logical grouping of physical hardware for the purposes of high-availability.
- [#2063](https://github.com/nautobot/nautobot/issues/2063) - Added documentation and initial support for custom celery queues.
- [#2064](https://github.com/nautobot/nautobot/issues/2064) - Added `task_queues` job property to support custom celery queues.
- [#2227](https://github.com/nautobot/nautobot/issues/2227) - Added generating performance report options to 'invoke unittest'.
- [#2227](https://github.com/nautobot/nautobot/issues/2227) - Added `invoke performance-test` to `tasks.py`.
- [#2281](https://github.com/nautobot/nautobot/issues/2281) - Added test database fixtures for Tag and Status models.
- [#2282](https://github.com/nautobot/nautobot/issues/2282) - Added fixture factory for Region, Site, Location, LocationType.
- [#2283](https://github.com/nautobot/nautobot/issues/2283) - Added test fixture factories for Prefix and IPAddress models.
- [#2460](https://github.com/nautobot/nautobot/issues/2460) - Added search box filter form to generic list views.
- [#2479](https://github.com/nautobot/nautobot/issues/2479) - Added `factory-boy` as development dependency. Added factories for Tenant, TenantGroup, RIR, and Aggregate models. Updated test runner global setup to use these factories to pre-populate baseline data.
- [#2514](https://github.com/nautobot/nautobot/issues/2514) - Added test factories for RouteTarget, VRF, Role, VLANGroup, and VLAN models.
- [#2514](https://github.com/nautobot/nautobot/issues/2514) - Added `OrganizationalModelFactory` and `PrimaryModelFactory` base classes.
- [#2514](https://github.com/nautobot/nautobot/issues/2514) - Added `TenancyFilterTestCaseMixin` class.
- [#2518](https://github.com/nautobot/nautobot/issues/2518) - Added `base_site` and `subtree` filters to `LocationFilterSet`, allowing for filtering Locations by their root ancestor or its Site.
- [#2536](https://github.com/nautobot/nautobot/issues/2536) - Added `nautobot-server generate_test_data` command.
- [#2536](https://github.com/nautobot/nautobot/issues/2536) - Added `TEST_USE_FACTORIES` and `TEST_FACTORY_SEED` optional settings.
- [#2593](https://github.com/nautobot/nautobot/issues/2593) - Added StatusFactory and TagFactory classes.
- [#2594](https://github.com/nautobot/nautobot/issues/2594) - Added factories for DCIM `DeviceRole`, `DeviceType`, `Manufacturer`, and `Platform`.
- [#2608](https://github.com/nautobot/nautobot/issues/2608) - Added the option for certain LocationTypes to be nestable (similar to Regions).
- [#2617](https://github.com/nautobot/nautobot/issues/2617) - Added dynamic filter form support to specialized list views.
- [#2686](https://github.com/nautobot/nautobot/issues/2686) - Added test helper method to `FilterTestCases` to find values suitable for testing multiple choice filters.

### Changed

- [#1892](https://github.com/nautobot/nautobot/issues/1892) - Updated `Device` to have `device_redundancy_group` relationship, `device_redundancy_group_priority` numeric property.
- [#1892](https://github.com/nautobot/nautobot/issues/1892) - Updated `ConfigContext` to have `ManyToManyField` to `dcim.DeviceRedundancyGroup` for the purposes of applying a `ConfigContext` based upon a `Device`s `DeviceRedundancyGroup` membership.
- [#1983](https://github.com/nautobot/nautobot/issues/1983) - Updated `django-taggit` dependency to 3.0.0.
- [#1998](https://github.com/nautobot/nautobot/issues/1998) - Added DynamicFilterForm to list views.
- [#2064](https://github.com/nautobot/nautobot/issues/2064) - Changed default celery queue name from `celery` to `default`.
- [#2170](https://github.com/nautobot/nautobot/issues/2170) - Updated `django-constance` dependency to 2.9.1; updated `Jinja2` dependency to 3.1.2; updated `black` development dependency to 22.8.0.
- [#2282](https://github.com/nautobot/nautobot/issues/2282) - Changed unittests to use Site, Region, Location, LocationType fixtures.
- [#2320](https://github.com/nautobot/nautobot/issues/2320) - Removed PKs from Tag test database fixture.
- [#2482](https://github.com/nautobot/nautobot/issues/2482) - Updated `djangorestframework` to `~3.14.0`, `drf-spectacular` to `0.24.2`.
- [#2483](https://github.com/nautobot/nautobot/issues/2483) - Updated `mkdocs` to 1.4.2 and `mkdocs-material` to 8.5.8.
- [#2484](https://github.com/nautobot/nautobot/issues/2484) - Updated `django-debug-toolbar` to `~3.7.0`
- [#2551](https://github.com/nautobot/nautobot/issues/2551) - Updated development dependency on `coverage` to version 6.5.0.
- [#2562](https://github.com/nautobot/nautobot/issues/2562) - Updated `django-mptt` dependency to 0.14.0.
- [#2597](https://github.com/nautobot/nautobot/issues/2597) - Updated `GitPython` dependency from 3.1.27 to 3.1.29.
- [#2615](https://github.com/nautobot/nautobot/issues/2615) - Changed `ConfigContextFilterForm`s `schema` filter form field to support added filter field on `ConfigContextFilterSet`.
- [#2615](https://github.com/nautobot/nautobot/issues/2615) - Changed `BaseNetworkQuerySet` and `IPAddressQuerySet` to search both IPv6 and IPv4 when given search string is ambiguous.
- [#2615](https://github.com/nautobot/nautobot/issues/2615) - Changed `test_slug_not_modified` to ensure no collision on new slug source value as well as changing lookup expression from `__contains` to `__exact`.
- [#2615](https://github.com/nautobot/nautobot/issues/2615) - Changed `DeleteObjectViewTestCase.get_deletable_object` to throw a helpful failure message when deletable object not found.
- [#2645](https://github.com/nautobot/nautobot/issues/2645) - Updated `psycopg2-binary` dependency from 2.9.3 to 2.9.5.
- [#2710](https://github.com/nautobot/nautobot/issues/2710) - Updated `pyuwsgi` minimum version from 2.0.20 to 2.0.21.
- [#2711](https://github.com/nautobot/nautobot/issues/2711) - Updated `Pillow` package dependency from 9.2.0 to 9.3.0.
- [#2746](https://github.com/nautobot/nautobot/issues/2746) - Changed `LocationType` test case to not attempt to re-parent a `LocationType` with descendant `Locations`.

### Fixed

- [#192](https://github.com/nautobot/nautobot/issues/192) - Eliminated Unit Test noisy output.
- [#2266](https://github.com/nautobot/nautobot/issues/2266) - Fixed navbar floating over main viewport scrollbar.
- [#2388](https://github.com/nautobot/nautobot/issues/2388) - Return "—" instead of "None" when relationship column is empty.
- [#2536](https://github.com/nautobot/nautobot/issues/2536) - Made use of test factories optional when using Nautobot test runner.
- [#2555](https://github.com/nautobot/nautobot/issues/2555) - Fixed broken accordion for Job list view.
- [#2615](https://github.com/nautobot/nautobot/issues/2615) - Fixed `ConfigContextFilterSet` missing `schema` filter but existed on form.
- [#2615](https://github.com/nautobot/nautobot/issues/2615) - Fixed `Device(Form)TestCase` flaky test setup possibly not finding a `DeviceType` with a `Manufacturer` with associated `Platform`s that is full depth and 1U height.
- [#2615](https://github.com/nautobot/nautobot/issues/2615) - Fixed `Location(View)TestCase`, `RouteTarget(View)TestCase` flaky test setup possibly finding names for `csv_data` that might include commas but not escaped.
- [#2615](https://github.com/nautobot/nautobot/issues/2615) - Fixed `PrefixFactory` may randomly decide to create a child of `2.2.2.2/32`.
- [#2615](https://github.com/nautobot/nautobot/issues/2615) - Fixed `BaseNetworkQuerySet` and `IPAddressQuerySet` only searching non-abbreviated first hextet IPv6 addresses.
- [#2615](https://github.com/nautobot/nautobot/issues/2615) - Fixed `DynamicFilterLookupExpressionTest`, `VirtualChassis(Filter)TestCase`, `Cluster(Filter)TestCase`, `VirtualMachine(Filter)TestCase` had too narrow of a region lookup for supported tests.
- [#2615](https://github.com/nautobot/nautobot/issues/2615) - Fixed `RackGroup(Model)Test`, `Prefix(Model)Test`, `VLANGroup(Model)Test` may randomly choose to update to the same site.
- [#2615](https://github.com/nautobot/nautobot/issues/2615) - Fixed `Tenant(View)TestCase`, `RIR(View)TestCase` may not find deletable objects.
- [#2615](https://github.com/nautobot/nautobot/issues/2615) - Fixed `VLAN(View)TestCase` may not find enough `Site`s with `Location`s.
- [#2691](https://github.com/nautobot/nautobot/issues/2691) - Fixed hard coded tests that were failing after factory fixtures were integrated.
- [#2746](https://github.com/nautobot/nautobot/issues/2746) - Fixed Site `latitude`, `longitude` clean method for when valid string value entered.

### Removed

- [#2593](https://github.com/nautobot/nautobot/issues/2593) - Removed static test fixtures since we're using factories now instead.<|MERGE_RESOLUTION|>--- conflicted
+++ resolved
@@ -119,8 +119,6 @@
 
 Added a dynamic filter form that allows users to filter object tables/lists by any field and lookup expression combination supported by the corresponding FilterSet and API.
 
-<<<<<<< HEAD
-=======
 #### Renamed Mixin Classes ([#2779](https://github.com/nautobot/nautobot/issues/2779))
 
 +/- 1.5.2
@@ -224,7 +222,6 @@
 - [#2789](https://github.com/nautobot/nautobot/issues/2789) - Fixed web UI footer margin and swagger UI authorization box size.
 - [#2824](https://github.com/nautobot/nautobot/issues/2824) - Fixed an issue when filtering on nested related fields for Dynamic Groups.
 
->>>>>>> 76b4b60c
 ## v1.5.0 (2022-11-08)
 
 Unchanged from v1.5.0-beta.1.
