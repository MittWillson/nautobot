--- conflicted
+++ resolved
@@ -6,21 +6,7 @@
 from django.urls import reverse
 from django.utils.text import slugify
 from rest_framework import status
-<<<<<<< HEAD
-from rest_framework.test import APIClient
 from rest_framework.test import APITransactionTestCase as _APITransactionTestCase
-=======
-from rest_framework.test import APITransactionTestCase as _APITransactionTestCase
-
-from nautobot.users.models import ObjectPermission, Token
-from nautobot.extras.choices import ObjectChangeActionChoices
-from nautobot.extras.models import ChangeLoggedModel
-from nautobot.extras.registry import registry
-from nautobot.utilities.testing.mixins import NautobotTestCaseMixin
-from nautobot.utilities.utils import get_changes_for_model, get_filterset_for_model, get_route_for_model
-from .utils import disable_warnings, get_deletable_objects
-from .views import ModelTestCase
->>>>>>> 13aff79f
 
 from nautobot.extras import choices as extras_choices
 from nautobot.extras import models as extras_models
@@ -54,15 +40,9 @@
         """
         Create a token for API calls.
         """
-<<<<<<< HEAD
-        # Do not initialize the client, it conflicts with the APIClient.
-        super().setUpNautobot(client=False)
-        self.token = users_models.Token.objects.create(user=self.user)
-=======
         super().setUp()
         self.client.logout()
-        self.token = Token.objects.create(user=self.user)
->>>>>>> 13aff79f
+        self.token = users_models.Token.objects.create(user=self.user)
         self.header = {"HTTP_AUTHORIZATION": f"Token {self.token.key}"}
         if self.api_version:
             self.set_api_version(self.api_version)
