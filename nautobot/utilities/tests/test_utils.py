--- conflicted
+++ resolved
@@ -4,10 +4,7 @@
 from django.test import TestCase
 
 from nautobot.core.settings_funcs import is_truthy
-<<<<<<< HEAD
-=======
 from nautobot.utilities.exceptions import FilterSetFieldNotFound
->>>>>>> 880aa6bf
 from nautobot.utilities.forms import DatePicker, DateTimePicker, DynamicModelMultipleChoiceField
 from nautobot.utilities.utils import (
     build_lookup_label,
@@ -16,10 +13,7 @@
     dict_to_filter_params,
     get_all_lookup_expr_for_field,
     get_filterable_params_from_filter_params,
-<<<<<<< HEAD
-=======
     get_filterset_field,
->>>>>>> 880aa6bf
     get_filterset_for_model,
     get_filterset_parameter_form_field,
     get_form_for_model,
@@ -370,11 +364,7 @@
         # Cause these fields are either boolean fields or date time fields which one accepts single values
         filterset_class = SiteFilterSet
 
-<<<<<<< HEAD
         single_choice_fields = ("created", "created__gte", "has_vlans", "has_clusters", "q")
-=======
-        single_choice_fields = ("created", "created__gte", "has_vlans", "has_clusters")
->>>>>>> 880aa6bf
         for field in single_choice_fields:
             self.assertTrue(is_single_choice_field(filterset_class, field))
 
@@ -411,10 +401,6 @@
             )
 
         with self.subTest("Test unknown field"):
-<<<<<<< HEAD
-            lookup_expr = get_all_lookup_expr_for_field(Site, "unknown_field")
-            self.assertEqual(lookup_expr, [])
-=======
             with self.assertRaises(FilterSetFieldNotFound) as err:
                 get_all_lookup_expr_for_field(Site, "unknown_field")
             self.assertEqual(str(err.exception), "field_name not found")
@@ -428,18 +414,13 @@
             with self.assertRaises(FilterSetFieldNotFound) as err:
                 get_filterset_field(SiteFilterSet, "unknown")
             self.assertEqual(str(err.exception), "unknown is not a valid SiteFilterSet field")
->>>>>>> 880aa6bf
 
     def test_get_filterset_parameter_form_field(self):
         with self.subTest("Test get CharFields"):
             site_fields = ["comments", "name", "contact_email", "physical_address", "shipping_address"]
             for field_name in site_fields:
                 form_field = get_filterset_parameter_form_field(Site, field_name)
-<<<<<<< HEAD
-                self.assertTrue(isinstance(form_field, forms.CharField))
-=======
                 self.assertIsInstance(form_field, forms.CharField)
->>>>>>> 880aa6bf
 
             device_fields = ["serial", "name"]
             for field_name in device_fields:
@@ -491,14 +472,11 @@
             form_field = get_filterset_parameter_form_field(Device, "created")
             self.assertTrue(isinstance(form_field.widget, DatePicker))
 
-<<<<<<< HEAD
-=======
         with self.subTest("Test Invalid parameter"):
             with self.assertRaises(FilterSetFieldNotFound) as err:
                 get_filterset_parameter_form_field(Site, "unknown")
             self.assertEqual(str(err.exception), "unknown is not a valid SiteFilterSet field")
 
->>>>>>> 880aa6bf
     def test_convert_querydict_to_factory_formset_dict(self):
         with self.subTest("Convert QueryDict to an acceptable factory formset QueryDict and discards invalid params"):
             request_querydict = QueryDict(mutable=True)
@@ -534,7 +512,6 @@
 
             self.assertEqual(data, expected_querydict)
 
-<<<<<<< HEAD
         with self.subTest("Ignores q field"):
             request_querydict = QueryDict(mutable=True)
             request_querydict.setlistdefault("status", ["active"])
@@ -552,8 +529,6 @@
 
             self.assertEqual(data, expected_querydict)
 
-=======
->>>>>>> 880aa6bf
     def test_get_filterable_params_from_filter_params(self):
         filter_params = QueryDict(mutable=True)
         filter_params.update({"page": "1", "per_page": "20", "name": "Site 1"})
