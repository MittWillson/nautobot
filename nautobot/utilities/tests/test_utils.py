--- conflicted
+++ resolved
@@ -19,15 +19,11 @@
     convert_querydict_to_factory_formset_acceptable_querydict,
     deepmerge,
     dict_to_filter_params,
-<<<<<<< HEAD
     ensure_content_type_and_field_name_inquery_params,
+    flatten_iterable,
     get_all_lookup_expr_for_field,
     get_filterable_params_from_filter_params,
     get_filterset_field,
-=======
-    flatten_iterable,
-    get_form_for_model,
->>>>>>> 88dae2f2
     get_filterset_for_model,
     get_filterset_parameter_form_field,
     get_form_for_model,
