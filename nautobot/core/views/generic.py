from copy import deepcopy
import logging
import re

from django.conf import settings
from django.contrib import messages
from django.contrib.contenttypes.models import ContentType
from django.core.exceptions import (
    FieldDoesNotExist,
    ObjectDoesNotExist,
    ValidationError,
)
from django.db import transaction, IntegrityError
from django.db.models import ManyToManyField, ProtectedError
from django.forms import Form, ModelMultipleChoiceField, MultipleHiddenInput, Textarea
from django.http import HttpResponse
from django.shortcuts import get_object_or_404, redirect, render
from django.urls import NoReverseMatch, reverse
from django.utils.html import escape
from django.utils.http import is_safe_url
from django.utils.safestring import mark_safe
from django.views.generic import View
from django_tables2 import RequestConfig

from nautobot.extras.models import CustomField, ExportTemplate
from nautobot.extras.models.change_logging import ChangeLoggedModel
from nautobot.utilities.error_handlers import handle_protectederror
from nautobot.utilities.exceptions import AbortTransaction
from nautobot.utilities.forms import (
    BootstrapMixin,
    BulkRenameForm,
    ConfirmationForm,
    CSVDataField,
    CSVFileField,
    ImportForm,
    TableConfigForm,
    restrict_form_fields,
)
from nautobot.utilities.forms.forms import DynamicFilterFormSet
from nautobot.utilities.paginator import EnhancedPaginator, get_paginate_count
from nautobot.utilities.permissions import get_permission_for_model
from nautobot.utilities.templatetags.helpers import validated_viewname
from nautobot.utilities.utils import (
    convert_querydict_to_factory_formset_acceptable_querydict,
    csv_format,
<<<<<<< HEAD
    get_filterable_params_from_filter_params,
=======
    get_route_for_model,
>>>>>>> e859c592
    normalize_querydict,
    prepare_cloned_fields,
)
from nautobot.utilities.views import GetReturnURLMixin, ObjectPermissionRequiredMixin


class ObjectView(ObjectPermissionRequiredMixin, View):
    """
    Retrieve a single object for display.

    queryset: The base queryset for retrieving the object
    template_name: Name of the template to use
    """

    queryset = None
    template_name = None

    def get_required_permission(self):
        return get_permission_for_model(self.queryset.model, "view")

    def get_template_name(self):
        """
        Return self.template_name if set. Otherwise, resolve the template path by model app_label and name.
        """
        if self.template_name is not None:
            return self.template_name
        model_opts = self.queryset.model._meta
        return f"{model_opts.app_label}/{model_opts.model_name}.html"

    def get_extra_context(self, request, instance):
        """
        Return any additional context data for the template.

        Args:
            request: The current request
            instance: The object being viewed

        Returns:
            dict
        """
        return {
            "active_tab": request.GET.get("tab", "main"),
        }

    # TODO: Remove this method in 2.0. Can be retrieved from instance itself now
    # instance.get_changelog_url()
    # Only available on models that support changelogs
    def get_changelog_url(self, instance):
        """Return the changelog URL for a given instance."""
        meta = self.queryset.model._meta

        # Don't try to generate a changelog_url for an ObjectChange.
        if meta.model_name == "objectchange":
            return None

        route = get_route_for_model(instance, "changelog")

        # Iterate the pk-like fields and try to get a URL, or return None.
        fields = ["pk", "slug"]
        for field in fields:
            if not hasattr(instance, field):
                continue

            try:
                return reverse(route, kwargs={field: getattr(instance, field)})
            except NoReverseMatch:
                continue

        # This object likely doesn't have a changelog route defined.
        return None

    def get(self, request, *args, **kwargs):
        """
        Generic GET handler for accessing an object by PK or slug
        """
        instance = get_object_or_404(self.queryset, **kwargs)

        changelog_url = None

        if isinstance(instance, ChangeLoggedModel):
            changelog_url = instance.get_changelog_url()

        return render(
            request,
            self.get_template_name(),
            {
                "object": instance,
                "verbose_name": self.queryset.model._meta.verbose_name,
                "verbose_name_plural": self.queryset.model._meta.verbose_name_plural,
                "changelog_url": changelog_url,  # TODO: Remove in 2.0. This information can be retrieved from the object itself now.
                **self.get_extra_context(request, instance),
            },
        )


class ObjectListView(ObjectPermissionRequiredMixin, View):
    """
    List a series of objects.

    queryset: The queryset of objects to display. Note: Prefetching related objects is not necessary, as the
      table will prefetch objects as needed depending on the columns being displayed.
    filter: A django-filter FilterSet that is applied to the queryset
    filter_form: The form used to render filter options
    table: The django-tables2 Table used to render the objects list
    template_name: The name of the template
    non_filter_params: List of query parameters that are **not** used for queryset filtering
    """

    queryset = None
    filterset = None
    filterset_form = None
    table = None
    template_name = "generic/object_list.html"
    action_buttons = ("add", "import", "export")
    non_filter_params = (
        "export",  # trigger for CSV/export-template/YAML export
        "page",  # used by django-tables2.RequestConfig
        "per_page",  # used by get_paginate_count
        "sort",  # table sorting
    )

    def get_filter_params(self, request):
        """Helper function - take request.GET and discard any parameters that are not used for queryset filtering."""
        filter_params = request.GET.copy()
        return get_filterable_params_from_filter_params(filter_params, self.non_filter_params, self.filterset)

    def get_required_permission(self):
        return get_permission_for_model(self.queryset.model, "view")

    def queryset_to_yaml(self):
        """
        Export the queryset of objects as concatenated YAML documents.
        """
        yaml_data = [obj.to_yaml() for obj in self.queryset]

        return "---\n".join(yaml_data)

    def queryset_to_csv(self):
        """
        Export the queryset of objects as comma-separated value (CSV), using the model's to_csv() method.
        """
        csv_data = []
        custom_field_names = []

        # Start with the column headers
        headers = self.queryset.model.csv_headers.copy()

        # Add custom field headers, if any
        if hasattr(self.queryset.model, "_custom_field_data"):
            for custom_field in CustomField.objects.get_for_model(self.queryset.model):
                headers.append("cf_" + custom_field.slug)
                # 2.0 TODO: #824 custom_field.slug
                custom_field_names.append(custom_field.name)

        csv_data.append(",".join(headers))

        # Iterate through the queryset appending each object
        for obj in self.queryset:
            data = obj.to_csv()

            # 2.0 TODO: #824 use custom_field_slug
            for custom_field_name in custom_field_names:
                data += (obj.cf.get(custom_field_name, ""),)

            csv_data.append(csv_format(data))

        return "\n".join(csv_data)

    def validate_action_buttons(self, request):
        """Verify actions in self.action_buttons are valid view actions."""

        always_valid_actions = ("export",)
        valid_actions = []
        invalid_actions = []
        # added check for whether the action_buttons exist because of issue #2107
        if self.action_buttons is None:
            self.action_buttons = []
        for action in self.action_buttons:
            if action in always_valid_actions or validated_viewname(self.queryset.model, action) is not None:
                valid_actions.append(action)
            else:
                invalid_actions.append(action)
        if invalid_actions:
            messages.error(request, f"Missing views for action(s) {', '.join(invalid_actions)}")
        return valid_actions

    def get(self, request):

        model = self.queryset.model
        content_type = ContentType.objects.get_for_model(model)

        display_filter_params = []
        if self.filterset:
            filter_params = self.get_filter_params(request)
            filterset = self.filterset(filter_params, self.queryset)
            self.queryset = filterset.qs
            if not filterset.is_valid():
                messages.error(
                    request,
                    mark_safe(f"Invalid filters were specified: {filterset.errors}"),
                )
                self.queryset = self.queryset.none()

            display_filter_params = [
                [field_name, values if isinstance(values, (list, tuple)) else [values]]
                for field_name, values in filter_params.items()
            ]

        # Check for export template rendering
        if request.GET.get("export"):
            et = get_object_or_404(
                ExportTemplate,
                content_type=content_type,
                name=request.GET.get("export"),
            )
            try:
                return et.render_to_response(self.queryset)
            except Exception as e:
                messages.error(
                    request,
                    f"There was an error rendering the selected export template ({et.name}): {e}",
                )

        # Check for YAML export support
        elif "export" in request.GET and hasattr(model, "to_yaml"):
            response = HttpResponse(self.queryset_to_yaml(), content_type="text/yaml")
            filename = f"{settings.BRANDING_PREPENDED_FILENAME}{self.queryset.model._meta.verbose_name_plural}.yaml"
            response["Content-Disposition"] = f'attachment; filename="{filename}"'
            return response

        # Fall back to built-in CSV formatting if export requested but no template specified
        elif "export" in request.GET and hasattr(model, "to_csv"):
            response = HttpResponse(self.queryset_to_csv(), content_type="text/csv")
            filename = f"{settings.BRANDING_PREPENDED_FILENAME}{self.queryset.model._meta.verbose_name_plural}.csv"
            response["Content-Disposition"] = f'attachment; filename="{filename}"'
            return response

        # Provide a hook to tweak the queryset based on the request immediately prior to rendering the object list
        self.queryset = self.alter_queryset(request)

        # Compile a dictionary indicating which permissions are available to the current user for this model
        permissions = {}
        for action in ("add", "change", "delete", "view"):
            perm_name = get_permission_for_model(model, action)
            permissions[action] = request.user.has_perm(perm_name)

        # Construct the objects table
        table = self.table(self.queryset, user=request.user)
        if "pk" in table.base_columns and (permissions["change"] or permissions["delete"]):
            table.columns.show("pk")

        # Apply the request context
        paginate = {
            "paginator_class": EnhancedPaginator,
            "per_page": get_paginate_count(request),
        }
        RequestConfig(request, paginate).configure(table)

        if request.GET:
            # TODO Raise Error if queryset model filterset not found
            factory_formset_params = convert_querydict_to_factory_formset_acceptable_querydict(
                request.GET, self.filterset
            )
            dynamic_filter_form = DynamicFilterFormSet(model=self.queryset.model, data=factory_formset_params)
        else:
            dynamic_filter_form = DynamicFilterFormSet(model=self.queryset.model)

        valid_actions = self.validate_action_buttons(request)

        context = {
            "content_type": content_type,
            "table": table,
            "permissions": permissions,
            "action_buttons": valid_actions,
            "table_config_form": TableConfigForm(table=table),
            "filter_params": display_filter_params,
            "filter_form": dynamic_filter_form,
        }
        context.update(self.extra_context())

        return render(request, self.template_name, context)

    def alter_queryset(self, request):
        # .all() is necessary to avoid caching queries
        return self.queryset.all()

    def extra_context(self):
        return {}


class ObjectEditView(GetReturnURLMixin, ObjectPermissionRequiredMixin, View):
    """
    Create or edit a single object.

    queryset: The base queryset for the object being modified
    model_form: The form used to create or edit the object
    template_name: The name of the template
    """

    queryset = None
    model_form = None
    template_name = "generic/object_edit.html"

    def get_required_permission(self):
        # self._permission_action is set by dispatch() to either "add" or "change" depending on whether
        # we are modifying an existing object or creating a new one.
        return get_permission_for_model(self.queryset.model, self._permission_action)

    def get_object(self, kwargs):
        """Retrieve an object based on `kwargs`."""
        # Look up an existing object by slug, PK, or name, if provided.
        for field in ("slug", "pk", "name"):
            if field in kwargs:
                return get_object_or_404(self.queryset, **{field: kwargs[field]})
        return self.queryset.model()

    def get_extra_context(self, request, instance):
        """
        Return any additional context data for the template.

        Args:
            request: The current request
            instance: The object being edited

        Returns:
            dict
        """
        return {}

    def alter_obj(self, obj, request, url_args, url_kwargs):
        # Allow views to add extra info to an object before it is processed. For example, a parent object can be defined
        # given some parameter from the request URL.
        return obj

    def dispatch(self, request, *args, **kwargs):
        # Determine required permission based on whether we are editing an existing object
        self._permission_action = "change" if kwargs else "add"

        return super().dispatch(request, *args, **kwargs)

    def get(self, request, *args, **kwargs):
        obj = self.alter_obj(self.get_object(kwargs), request, args, kwargs)

        initial_data = normalize_querydict(request.GET)
        form = self.model_form(instance=obj, initial=initial_data)
        restrict_form_fields(form, request.user)

        return render(
            request,
            self.template_name,
            {
                "obj": obj,
                "obj_type": self.queryset.model._meta.verbose_name,
                "form": form,
                "return_url": self.get_return_url(request, obj),
                "editing": obj.present_in_database,
                **self.get_extra_context(request, obj),
            },
        )

    def post(self, request, *args, **kwargs):
        logger = logging.getLogger("nautobot.views.ObjectEditView")
        obj = self.alter_obj(self.get_object(kwargs), request, args, kwargs)
        form = self.model_form(data=request.POST, files=request.FILES, instance=obj)
        restrict_form_fields(form, request.user)

        if form.is_valid():
            logger.debug("Form validation was successful")

            try:
                with transaction.atomic():
                    object_created = not form.instance.present_in_database
                    obj = form.save()

                    # Check that the new object conforms with any assigned object-level permissions
                    self.queryset.get(pk=obj.pk)

                if hasattr(form, "save_note") and callable(form.save_note):
                    form.save_note(instance=obj, user=request.user)
                verb = "Created" if object_created else "Modified"
                msg = f"{verb} {self.queryset.model._meta.verbose_name}"
                logger.info(f"{msg} {obj} (PK: {obj.pk})")
                if hasattr(obj, "get_absolute_url"):
                    msg = f'{msg} <a href="{obj.get_absolute_url()}">{escape(obj)}</a>'
                else:
                    msg = f"{msg} {escape(obj)}"
                messages.success(request, mark_safe(msg))

                if "_addanother" in request.POST:

                    # If the object has clone_fields, pre-populate a new instance of the form
                    if hasattr(obj, "clone_fields"):
                        url = f"{request.path}?{prepare_cloned_fields(obj)}"
                        return redirect(url)

                    return redirect(request.get_full_path())

                return_url = form.cleaned_data.get("return_url")
                if return_url is not None and is_safe_url(url=return_url, allowed_hosts=request.get_host()):
                    return redirect(return_url)
                else:
                    return redirect(self.get_return_url(request, obj))

            except ObjectDoesNotExist:
                msg = "Object save failed due to object-level permissions violation"
                logger.debug(msg)
                form.add_error(None, msg)

        else:
            logger.debug("Form validation failed")

        return render(
            request,
            self.template_name,
            {
                "obj": obj,
                "obj_type": self.queryset.model._meta.verbose_name,
                "form": form,
                "return_url": self.get_return_url(request, obj),
                "editing": obj.present_in_database,
                **self.get_extra_context(request, obj),
            },
        )


class ObjectDeleteView(GetReturnURLMixin, ObjectPermissionRequiredMixin, View):
    """
    Delete a single object.

    queryset: The base queryset for the object being deleted
    template_name: The name of the template
    """

    queryset = None
    template_name = "generic/object_delete.html"

    def get_required_permission(self):
        return get_permission_for_model(self.queryset.model, "delete")

    def get_object(self, kwargs):
        """Retrieve an object based on `kwargs`."""
        # Look up an existing object by slug or PK, or name if provided.
        for field in ("slug", "pk", "name"):
            if field in kwargs:
                return get_object_or_404(self.queryset, **{field: kwargs[field]})
        return self.queryset.model()

    def get(self, request, **kwargs):
        obj = self.get_object(kwargs)
        form = ConfirmationForm(initial=request.GET)

        return render(
            request,
            self.template_name,
            {
                "obj": obj,
                "form": form,
                "obj_type": self.queryset.model._meta.verbose_name,
                "return_url": self.get_return_url(request, obj),
            },
        )

    def post(self, request, **kwargs):
        logger = logging.getLogger("nautobot.views.ObjectDeleteView")
        obj = self.get_object(kwargs)
        form = ConfirmationForm(request.POST)

        if form.is_valid():
            logger.debug("Form validation was successful")

            try:
                obj.delete()
            except ProtectedError as e:
                logger.info("Caught ProtectedError while attempting to delete object")
                handle_protectederror([obj], request, e)
                return redirect(obj.get_absolute_url())

            msg = f"Deleted {self.queryset.model._meta.verbose_name} {obj}"
            logger.info(msg)
            messages.success(request, msg)

            return_url = form.cleaned_data.get("return_url")
            if return_url is not None and is_safe_url(url=return_url, allowed_hosts=request.get_host()):
                return redirect(return_url)
            else:
                return redirect(self.get_return_url(request, obj))

        else:
            logger.debug("Form validation failed")

        return render(
            request,
            self.template_name,
            {
                "obj": obj,
                "form": form,
                "obj_type": self.queryset.model._meta.verbose_name,
                "return_url": self.get_return_url(request, obj),
            },
        )


class BulkCreateView(GetReturnURLMixin, ObjectPermissionRequiredMixin, View):
    """
    Create new objects in bulk.

    queryset: Base queryset for the objects being created
    form: Form class which provides the `pattern` field
    model_form: The ModelForm used to create individual objects
    pattern_target: Name of the field to be evaluated as a pattern (if any)
    template_name: The name of the template
    """

    queryset = None
    form = None
    model_form = None
    pattern_target = ""
    template_name = None

    def get_required_permission(self):
        return get_permission_for_model(self.queryset.model, "add")

    def get(self, request):
        # Set initial values for visible form fields from query args
        initial = {}
        for field in getattr(self.model_form._meta, "fields", []):
            if request.GET.get(field):
                initial[field] = request.GET[field]

        form = self.form()
        model_form = self.model_form(initial=initial)

        return render(
            request,
            self.template_name,
            {
                "obj_type": self.model_form._meta.model._meta.verbose_name,
                "form": form,
                "model_form": model_form,
                "return_url": self.get_return_url(request),
            },
        )

    def post(self, request):
        logger = logging.getLogger("nautobot.views.BulkCreateView")
        model = self.queryset.model
        form = self.form(request.POST)
        model_form = self.model_form(request.POST)

        if form.is_valid():
            logger.debug("Form validation was successful")
            pattern = form.cleaned_data["pattern"]
            new_objs = []

            try:
                with transaction.atomic():

                    # Create objects from the expanded. Abort the transaction on the first validation error.
                    for value in pattern:

                        # Reinstantiate the model form each time to avoid overwriting the same instance. Use a mutable
                        # copy of the POST QueryDict so that we can update the target field value.
                        model_form = self.model_form(request.POST.copy())
                        model_form.data[self.pattern_target] = value

                        # Validate each new object independently.
                        if model_form.is_valid():
                            obj = model_form.save()
                            logger.debug(f"Created {obj} (PK: {obj.pk})")
                            new_objs.append(obj)
                        else:
                            # Copy any errors on the pattern target field to the pattern form.
                            errors = model_form.errors.as_data()
                            if errors.get(self.pattern_target):
                                form.add_error("pattern", errors[self.pattern_target])
                            # Raise an IntegrityError to break the for loop and abort the transaction.
                            raise IntegrityError()

                    # Enforce object-level permissions
                    if self.queryset.filter(pk__in=[obj.pk for obj in new_objs]).count() != len(new_objs):
                        raise ObjectDoesNotExist

                    # If we make it to this point, validation has succeeded on all new objects.
                    msg = f"Added {len(new_objs)} {model._meta.verbose_name_plural}"
                    logger.info(msg)
                    messages.success(request, msg)

                    if "_addanother" in request.POST:
                        return redirect(request.path)
                    return redirect(self.get_return_url(request))

            except IntegrityError:
                pass

            except ObjectDoesNotExist:
                msg = "Object creation failed due to object-level permissions violation"
                logger.debug(msg)
                form.add_error(None, msg)

        else:
            logger.debug("Form validation failed")

        return render(
            request,
            self.template_name,
            {
                "form": form,
                "model_form": model_form,
                "obj_type": model._meta.verbose_name,
                "return_url": self.get_return_url(request),
            },
        )


class ObjectImportView(GetReturnURLMixin, ObjectPermissionRequiredMixin, View):
    """
    Import a single object (YAML or JSON format).

    queryset: Base queryset for the objects being created
    model_form: The ModelForm used to create individual objects
    related_object_forms: A dictionary mapping of forms to be used for the creation of related (child) objects
    template_name: The name of the template
    """

    queryset = None
    model_form = None
    related_object_forms = {}
    template_name = "generic/object_import.html"

    def get_required_permission(self):
        return get_permission_for_model(self.queryset.model, "add")

    def get(self, request):
        form = ImportForm()

        return render(
            request,
            self.template_name,
            {
                "form": form,
                "obj_type": self.queryset.model._meta.verbose_name,
                "return_url": self.get_return_url(request),
            },
        )

    def post(self, request):
        logger = logging.getLogger("nautobot.views.ObjectImportView")
        form = ImportForm(request.POST)

        if form.is_valid():
            logger.debug("Import form validation was successful")

            # Initialize model form
            data = form.cleaned_data["data"]
            model_form = self.model_form(data)
            restrict_form_fields(model_form, request.user)

            # Assign default values for any fields which were not specified. We have to do this manually because passing
            # 'initial=' to the form on initialization merely sets default values for the widgets. Since widgets are not
            # used for YAML/JSON import, we first bind the imported data normally, then update the form's data with the
            # applicable field defaults as needed prior to form validation.
            for field_name, field in model_form.fields.items():
                if field_name not in data and hasattr(field, "initial"):
                    model_form.data[field_name] = field.initial

            if model_form.is_valid():

                try:
                    with transaction.atomic():

                        # Save the primary object
                        obj = model_form.save()

                        # Enforce object-level permissions
                        self.queryset.get(pk=obj.pk)

                        logger.debug(f"Created {obj} (PK: {obj.pk})")

                        # Iterate through the related object forms (if any), validating and saving each instance.
                        for (
                            field_name,
                            related_object_form,
                        ) in self.related_object_forms.items():
                            logger.debug("Processing form for related objects: {related_object_form}")

                            related_obj_pks = []
                            for i, rel_obj_data in enumerate(data.get(field_name, [])):

                                f = related_object_form(obj, rel_obj_data)

                                for subfield_name, field in f.fields.items():
                                    if subfield_name not in rel_obj_data and hasattr(field, "initial"):
                                        f.data[subfield_name] = field.initial

                                if f.is_valid():
                                    related_obj = f.save()
                                    related_obj_pks.append(related_obj.pk)
                                else:
                                    # Replicate errors on the related object form to the primary form for display
                                    for subfield_name, errors in f.errors.items():
                                        for err in errors:
                                            err_msg = f"{field_name}[{i}] {subfield_name}: {err}"
                                            model_form.add_error(None, err_msg)
                                    raise AbortTransaction()

                            # Enforce object-level permissions on related objects
                            model = related_object_form.Meta.model
                            if model.objects.filter(pk__in=related_obj_pks).count() != len(related_obj_pks):
                                raise ObjectDoesNotExist

                except AbortTransaction:
                    pass

                except ObjectDoesNotExist:
                    msg = "Object creation failed due to object-level permissions violation"
                    logger.debug(msg)
                    form.add_error(None, msg)

            if not model_form.errors:
                logger.info(f"Import object {obj} (PK: {obj.pk})")
                messages.success(
                    request,
                    mark_safe(f'Imported object: <a href="{obj.get_absolute_url()}">{obj}</a>'),
                )

                if "_addanother" in request.POST:
                    return redirect(request.get_full_path())

                return_url = form.cleaned_data.get("return_url")
                if return_url is not None and is_safe_url(url=return_url, allowed_hosts=request.get_host()):
                    return redirect(return_url)
                else:
                    return redirect(self.get_return_url(request, obj))

            else:
                logger.debug("Model form validation failed")

                # Replicate model form errors for display
                for field, errors in model_form.errors.items():
                    for err in errors:
                        if field == "__all__":
                            form.add_error(None, err)
                        else:
                            form.add_error(None, f"{field}: {err}")

        else:
            logger.debug("Import form validation failed")

        return render(
            request,
            self.template_name,
            {
                "form": form,
                "obj_type": self.queryset.model._meta.verbose_name,
                "return_url": self.get_return_url(request),
            },
        )


class BulkImportView(GetReturnURLMixin, ObjectPermissionRequiredMixin, View):
    """
    Import objects in bulk (CSV format).

    queryset: Base queryset for the model
    model_form: The form used to create each imported object
    table: The django-tables2 Table used to render the list of imported objects
    template_name: The name of the template
    widget_attrs: A dict of attributes to apply to the import widget (e.g. to require a session key)
    """

    queryset = None
    model_form = None
    table = None
    template_name = "generic/object_bulk_import.html"
    widget_attrs = {}

    def _import_form(self, *args, **kwargs):
        class CSVImportForm(BootstrapMixin, Form):
            csv_data = CSVDataField(from_form=self.model_form, widget=Textarea(attrs=self.widget_attrs))
            csv_file = CSVFileField(from_form=self.model_form)

        return CSVImportForm(*args, **kwargs)

    def _save_obj(self, obj_form, request):
        """
        Provide a hook to modify the object immediately before saving it (e.g. to encrypt secret data).
        """
        return obj_form.save()

    def get_required_permission(self):
        return get_permission_for_model(self.queryset.model, "add")

    def get(self, request):

        return render(
            request,
            self.template_name,
            {
                "form": self._import_form(),
                "fields": self.model_form().fields,
                "obj_type": self.model_form._meta.model._meta.verbose_name,
                "return_url": self.get_return_url(request),
                "active_tab": "csv-data",
            },
        )

    def post(self, request):
        logger = logging.getLogger("nautobot.views.BulkImportView")
        new_objs = []
        form = self._import_form(request.POST, request.FILES)

        if form.is_valid():
            logger.debug("Form validation was successful")

            try:
                # Iterate through CSV data and bind each row to a new model form instance.
                with transaction.atomic():
                    if request.FILES:
                        field_name = "csv_file"
                    else:
                        field_name = "csv_data"
                    headers, records = form.cleaned_data[field_name]
                    for row, data in enumerate(records, start=1):
                        obj_form = self.model_form(data, headers=headers)
                        restrict_form_fields(obj_form, request.user)

                        if obj_form.is_valid():
                            obj = self._save_obj(obj_form, request)
                            new_objs.append(obj)
                        else:
                            for field, err in obj_form.errors.items():
                                form.add_error(field_name, f"Row {row} {field}: {err[0]}")
                            raise ValidationError("")

                    # Enforce object-level permissions
                    if self.queryset.filter(pk__in=[obj.pk for obj in new_objs]).count() != len(new_objs):
                        raise ObjectDoesNotExist

                # Compile a table containing the imported objects
                obj_table = self.table(new_objs)

                if new_objs:
                    msg = f"Imported {len(new_objs)} {new_objs[0]._meta.verbose_name_plural}"
                    logger.info(msg)
                    messages.success(request, msg)

                    return render(
                        request,
                        "import_success.html",
                        {
                            "table": obj_table,
                            "return_url": self.get_return_url(request),
                        },
                    )

            except ValidationError:
                pass

            except ObjectDoesNotExist:
                msg = "Object import failed due to object-level permissions violation"
                logger.debug(msg)
                form.add_error(None, msg)

        else:
            logger.debug("Form validation failed")

        return render(
            request,
            self.template_name,
            {
                "form": form,
                "fields": self.model_form().fields,
                "obj_type": self.model_form._meta.model._meta.verbose_name,
                "return_url": self.get_return_url(request),
                "active_tab": "csv-file" if form.has_error("csv_file") else "csv-data",
            },
        )


class BulkEditView(GetReturnURLMixin, ObjectPermissionRequiredMixin, View):
    """
    Edit objects in bulk.

    queryset: Custom queryset to use when retrieving objects (e.g. to select related objects)
    filter: FilterSet to apply when deleting by QuerySet
    table: The table used to display devices being edited
    form: The form class used to edit objects in bulk
    template_name: The name of the template
    """

    queryset = None
    filterset = None
    table = None
    form = None
    template_name = "generic/object_bulk_edit.html"

    def get_required_permission(self):
        return get_permission_for_model(self.queryset.model, "change")

    def get(self, request):
        return redirect(self.get_return_url(request))

    def alter_obj(self, obj, request, url_args, url_kwargs):
        # Allow views to add extra info to an object before it is processed.
        # For example, a parent object can be defined given some parameter from the request URL.
        return obj

    def post(self, request, **kwargs):
        logger = logging.getLogger("nautobot.views.BulkEditView")
        model = self.queryset.model

        # If we are editing *all* objects in the queryset, replace the PK list with all matched objects.
        if request.POST.get("_all") and self.filterset is not None:
            pk_list = [obj.pk for obj in self.filterset(request.GET, self.queryset.only("pk")).qs]
        else:
            pk_list = request.POST.getlist("pk")

        if "_apply" in request.POST:
            form = self.form(model, request.POST)
            restrict_form_fields(form, request.user)

            if form.is_valid():
                logger.debug("Form validation was successful")
                form_custom_fields = getattr(form, "custom_fields", [])
                form_relationships = getattr(form, "relationships", [])
                standard_fields = [
                    field
                    for field in form.fields
                    if field not in form_custom_fields + form_relationships + ["pk"] + ["object_note"]
                ]
                nullified_fields = request.POST.getlist("_nullify")

                # 2.0 TODO: #824 this won't really be needed once obj.cf is indexed by slug rather than by name
                form_cf_to_key = {f"cf_{cf.slug}": cf.name for cf in CustomField.objects.get_for_model(model)}

                try:

                    with transaction.atomic():

                        updated_objects = []
                        for obj in self.queryset.filter(pk__in=form.cleaned_data["pk"]):

                            obj = self.alter_obj(obj, request, [], kwargs)

                            # Update standard fields. If a field is listed in _nullify, delete its value.
                            for name in standard_fields:

                                try:
                                    model_field = model._meta.get_field(name)
                                except FieldDoesNotExist:
                                    # This form field is used to modify a field rather than set its value directly
                                    model_field = None

                                # Handle nullification
                                if name in form.nullable_fields and name in nullified_fields:
                                    if isinstance(model_field, ManyToManyField):
                                        getattr(obj, name).set([])
                                    else:
                                        setattr(obj, name, None if model_field is not None and model_field.null else "")

                                # ManyToManyFields
                                elif isinstance(model_field, ManyToManyField):
                                    if form.cleaned_data[name]:
                                        getattr(obj, name).set(form.cleaned_data[name])
                                # Normal fields
                                elif form.cleaned_data[name] not in (None, ""):
                                    setattr(obj, name, form.cleaned_data[name])

                            # Update custom fields
                            for field_name in form_custom_fields:
                                # 2.0 TODO: #824 when we use slug in obj.cf we can just do obj.cf[field_name[3:]]
                                if field_name in form.nullable_fields and field_name in nullified_fields:
                                    obj.cf[form_cf_to_key[field_name]] = None
                                elif form.cleaned_data.get(field_name) not in (None, ""):
                                    obj.cf[form_cf_to_key[field_name]] = form.cleaned_data[field_name]

                            obj.full_clean()
                            obj.save()
                            updated_objects.append(obj)
                            logger.debug(f"Saved {obj} (PK: {obj.pk})")

                            # Add/remove tags
                            if form.cleaned_data.get("add_tags", None):
                                obj.tags.add(*form.cleaned_data["add_tags"])
                            if form.cleaned_data.get("remove_tags", None):
                                obj.tags.remove(*form.cleaned_data["remove_tags"])

                            if hasattr(form, "save_relationships") and callable(form.save_relationships):
                                # Add/remove relationship associations
                                form.save_relationships(instance=obj, nullified_fields=nullified_fields)

                            if hasattr(form, "save_note") and callable(form.save_note):
                                form.save_note(instance=obj, user=request.user)

                        # Enforce object-level permissions
                        if self.queryset.filter(pk__in=[obj.pk for obj in updated_objects]).count() != len(
                            updated_objects
                        ):
                            raise ObjectDoesNotExist

                    if updated_objects:
                        msg = f"Updated {len(updated_objects)} {model._meta.verbose_name_plural}"
                        logger.info(msg)
                        messages.success(self.request, msg)

                    return redirect(self.get_return_url(request))

                except ValidationError as e:
                    messages.error(self.request, f"{obj} failed validation: {e}")

                except ObjectDoesNotExist:
                    msg = "Object update failed due to object-level permissions violation"
                    logger.debug(msg)
                    form.add_error(None, msg)

            else:
                logger.debug("Form validation failed")

        else:
            # Include the PK list as initial data for the form
            initial_data = {"pk": pk_list}

            # Check for other contextual data needed for the form. We avoid passing all of request.GET because the
            # filter values will conflict with the bulk edit form fields.
            # TODO: Find a better way to accomplish this
            if "device" in request.GET:
                initial_data["device"] = request.GET.get("device")
            elif "device_type" in request.GET:
                initial_data["device_type"] = request.GET.get("device_type")

            form = self.form(model, initial=initial_data)
            restrict_form_fields(form, request.user)

        # Retrieve objects being edited
        table = self.table(self.queryset.filter(pk__in=pk_list), orderable=False)
        if not table.rows:
            messages.warning(request, f"No {model._meta.verbose_name_plural} were selected.")
            return redirect(self.get_return_url(request))

        context = {
            "form": form,
            "table": table,
            "obj_type_plural": model._meta.verbose_name_plural,
            "return_url": self.get_return_url(request),
        }
        context.update(self.extra_context())
        return render(request, self.template_name, context)

    def extra_context(self):
        return {}


class BulkRenameView(GetReturnURLMixin, ObjectPermissionRequiredMixin, View):
    """
    An extendable view for renaming objects in bulk.
    """

    queryset = None
    template_name = "generic/object_bulk_rename.html"

    def __init__(self, *args, **kwargs):
        super().__init__(*args, **kwargs)

        # Create a new Form class from BulkRenameForm
        class _Form(BulkRenameForm):
            pk = ModelMultipleChoiceField(queryset=self.queryset, widget=MultipleHiddenInput())

        self.form = _Form

    def get_required_permission(self):
        return get_permission_for_model(self.queryset.model, "change")

    def post(self, request):
        logger = logging.getLogger("nautobot.views.BulkRenameView")

        if "_preview" in request.POST or "_apply" in request.POST:
            form = self.form(request.POST, initial={"pk": request.POST.getlist("pk")})
            selected_objects = self.queryset.filter(pk__in=form.initial["pk"])

            if form.is_valid():
                try:
                    with transaction.atomic():
                        renamed_pks = []
                        for obj in selected_objects:
                            find = form.cleaned_data["find"]
                            replace = form.cleaned_data["replace"]
                            if form.cleaned_data["use_regex"]:
                                try:
                                    obj.new_name = re.sub(find, replace, obj.name)
                                # Catch regex group reference errors
                                except re.error:
                                    obj.new_name = obj.name
                            else:
                                obj.new_name = obj.name.replace(find, replace)
                            renamed_pks.append(obj.pk)

                        if "_apply" in request.POST:
                            for obj in selected_objects:
                                obj.name = obj.new_name
                                obj.save()

                            # Enforce constrained permissions
                            if self.queryset.filter(pk__in=renamed_pks).count() != len(selected_objects):
                                raise ObjectDoesNotExist

                            messages.success(
                                request,
                                f"Renamed {len(selected_objects)} {self.queryset.model._meta.verbose_name_plural}",
                            )
                            return redirect(self.get_return_url(request))

                except ObjectDoesNotExist:
                    msg = "Object update failed due to object-level permissions violation"
                    logger.debug(msg)
                    form.add_error(None, msg)

        else:
            form = self.form(initial={"pk": request.POST.getlist("pk")})
            selected_objects = self.queryset.filter(pk__in=form.initial["pk"])

        return render(
            request,
            self.template_name,
            {
                "form": form,
                "obj_type_plural": self.queryset.model._meta.verbose_name_plural,
                "selected_objects": selected_objects,
                "return_url": self.get_return_url(request),
            },
        )


class BulkDeleteView(GetReturnURLMixin, ObjectPermissionRequiredMixin, View):
    """
    Delete objects in bulk.

    queryset: Custom queryset to use when retrieving objects (e.g. to select related objects)
    filter: FilterSet to apply when deleting by QuerySet
    table: The table used to display devices being deleted
    form: The form class used to delete objects in bulk
    template_name: The name of the template
    """

    queryset = None
    filterset = None
    table = None
    form = None
    template_name = "generic/object_bulk_delete.html"

    def get_required_permission(self):
        return get_permission_for_model(self.queryset.model, "delete")

    def get(self, request):
        return redirect(self.get_return_url(request))

    def post(self, request, **kwargs):
        logger = logging.getLogger("nautobot.views.BulkDeleteView")
        model = self.queryset.model

        # Are we deleting *all* objects in the queryset or just a selected subset?
        if request.POST.get("_all"):
            if self.filterset is not None:
                pk_list = [obj.pk for obj in self.filterset(request.GET, model.objects.only("pk")).qs]
            else:
                pk_list = model.objects.values_list("pk", flat=True)
        else:
            pk_list = request.POST.getlist("pk")

        form_cls = self.get_form()

        if "_confirm" in request.POST:
            form = form_cls(request.POST)
            if form.is_valid():
                logger.debug("Form validation was successful")

                # Delete objects
                queryset = self.queryset.filter(pk__in=pk_list)

                self.perform_pre_delete(request, queryset)
                try:
                    _, deleted_info = queryset.delete()
                    deleted_count = deleted_info[model._meta.label]
                except ProtectedError as e:
                    logger.info("Caught ProtectedError while attempting to delete objects")
                    handle_protectederror(queryset, request, e)
                    return redirect(self.get_return_url(request))

                msg = f"Deleted {deleted_count} {model._meta.verbose_name_plural}"
                logger.info(msg)
                messages.success(request, msg)
                return redirect(self.get_return_url(request))

            else:
                logger.debug("Form validation failed")

        else:
            form = form_cls(
                initial={
                    "pk": pk_list,
                    "return_url": self.get_return_url(request),
                }
            )

        # Retrieve objects being deleted
        table = self.table(self.queryset.filter(pk__in=pk_list), orderable=False)
        if not table.rows:
            messages.warning(
                request,
                f"No {model._meta.verbose_name_plural} were selected for deletion.",
            )
            return redirect(self.get_return_url(request))

        context = {
            "form": form,
            "obj_type_plural": model._meta.verbose_name_plural,
            "table": table,
            "return_url": self.get_return_url(request),
        }
        context.update(self.extra_context())
        return render(request, self.template_name, context)

    def perform_pre_delete(self, request, queryset):
        pass

    def extra_context(self):
        return {}

    def get_form(self):
        """
        Provide a standard bulk delete form if none has been specified for the view
        """

        class BulkDeleteForm(ConfirmationForm):
            pk = ModelMultipleChoiceField(queryset=self.queryset, widget=MultipleHiddenInput)

        if self.form:
            return self.form

        return BulkDeleteForm


#
# Device/VirtualMachine components
#

# TODO: Replace with BulkCreateView
class ComponentCreateView(GetReturnURLMixin, ObjectPermissionRequiredMixin, View):
    """
    Add one or more components (e.g. interfaces, console ports, etc.) to a Device or VirtualMachine.
    """

    queryset = None
    form = None
    model_form = None
    template_name = None

    def get_required_permission(self):
        return get_permission_for_model(self.queryset.model, "add")

    def get(self, request):

        form = self.form(initial=request.GET)
        model_form = self.model_form(request.GET)

        return render(
            request,
            self.template_name,
            {
                "component_type": self.queryset.model._meta.verbose_name,
                "model_form": model_form,
                "form": form,
                "return_url": self.get_return_url(request),
            },
        )

    def post(self, request):
        logger = logging.getLogger("nautobot.views.ComponentCreateView")
        form = self.form(request.POST, initial=request.GET)
        model_form = self.model_form(request.POST)

        if form.is_valid():

            new_components = []
            data = deepcopy(request.POST)

            names = form.cleaned_data["name_pattern"]
            labels = form.cleaned_data.get("label_pattern")
            for i, name in enumerate(names):
                label = labels[i] if labels else None
                # Initialize the individual component form
                data["name"] = name
                data["label"] = label
                if hasattr(form, "get_iterative_data"):
                    data.update(form.get_iterative_data(i))
                component_form = self.model_form(data)

                if component_form.is_valid():
                    new_components.append(component_form)
                else:
                    for field, errors in component_form.errors.as_data().items():
                        # Assign errors on the child form's name/label field to name_pattern/label_pattern on the parent form
                        if field == "name":
                            field = "name_pattern"
                        elif field == "label":
                            field = "label_pattern"
                        for e in errors:
                            err_str = ", ".join(e)
                            form.add_error(field, f"{name}: {err_str}")

            if not form.errors:

                try:

                    with transaction.atomic():

                        # Create the new components
                        new_objs = []
                        for component_form in new_components:
                            obj = component_form.save()
                            new_objs.append(obj)

                        # Enforce object-level permissions
                        if self.queryset.filter(pk__in=[obj.pk for obj in new_objs]).count() != len(new_objs):
                            raise ObjectDoesNotExist

                    messages.success(
                        request,
                        f"Added {len(new_components)} {self.queryset.model._meta.verbose_name_plural}",
                    )
                    if "_addanother" in request.POST:
                        return redirect(request.get_full_path())
                    else:
                        return redirect(self.get_return_url(request))

                except ObjectDoesNotExist:
                    msg = "Component creation failed due to object-level permissions violation"
                    logger.debug(msg)
                    form.add_error(None, msg)

        return render(
            request,
            self.template_name,
            {
                "component_type": self.queryset.model._meta.verbose_name,
                "form": form,
                "model_form": model_form,
                "return_url": self.get_return_url(request),
            },
        )


class BulkComponentCreateView(GetReturnURLMixin, ObjectPermissionRequiredMixin, View):
    """
    Add one or more components (e.g. interfaces, console ports, etc.) to a set of Devices or VirtualMachines.
    """

    parent_model = None
    parent_field = None
    form = None
    queryset = None
    model_form = None
    filterset = None
    table = None
    template_name = "generic/object_bulk_add_component.html"

    def get_required_permission(self):
        return f"dcim.add_{self.queryset.model._meta.model_name}"

    def post(self, request):
        logger = logging.getLogger("nautobot.views.BulkComponentCreateView")
        parent_model_name = self.parent_model._meta.verbose_name_plural
        model_name = self.queryset.model._meta.verbose_name_plural
        model = self.queryset.model

        # Are we editing *all* objects in the queryset or just a selected subset?
        if request.POST.get("_all") and self.filterset is not None:
            pk_list = [obj.pk for obj in self.filterset(request.GET, self.parent_model.objects.only("pk")).qs]
        else:
            pk_list = request.POST.getlist("pk")

        selected_objects = self.parent_model.objects.filter(pk__in=pk_list)
        if not selected_objects:
            messages.warning(
                request,
                f"No {self.parent_model._meta.verbose_name_plural} were selected.",
            )
            return redirect(self.get_return_url(request))
        table = self.table(selected_objects)

        if "_create" in request.POST:
            form = self.form(model, request.POST)

            if form.is_valid():
                logger.debug("Form validation was successful")

                new_components = []
                data = deepcopy(form.cleaned_data)

                try:
                    with transaction.atomic():

                        for obj in data["pk"]:

                            names = data["name_pattern"]
                            labels = data["label_pattern"] if "label_pattern" in data else None
                            for i, name in enumerate(names):
                                label = labels[i] if labels else None

                                component_data = {
                                    self.parent_field: obj.pk,
                                    "name": name,
                                    "label": label,
                                }
                                component_data.update(data)
                                component_form = self.model_form(component_data)
                                if component_form.is_valid():
                                    instance = component_form.save()
                                    logger.debug(f"Created {instance} on {instance.parent}")
                                    new_components.append(instance)
                                else:
                                    for (
                                        field,
                                        errors,
                                    ) in component_form.errors.as_data().items():
                                        for e in errors:
                                            err_str = ", ".join(e)
                                            form.add_error(
                                                field,
                                                f"{obj} {name}: {err_str}",
                                            )

                        # Enforce object-level permissions
                        if self.queryset.filter(pk__in=[obj.pk for obj in new_components]).count() != len(
                            new_components
                        ):
                            raise ObjectDoesNotExist

                except IntegrityError:
                    pass

                except ObjectDoesNotExist:
                    msg = "Component creation failed due to object-level permissions violation"
                    logger.debug(msg)
                    form.add_error(None, msg)

                if not form.errors:
                    msg = f"Added {len(new_components)} {model_name} to {len(form.cleaned_data['pk'])} {parent_model_name}."
                    logger.info(msg)
                    messages.success(request, msg)

                    return redirect(self.get_return_url(request))

            else:
                logger.debug("Form validation failed")

        else:
            form = self.form(model, initial={"pk": pk_list})

        return render(
            request,
            self.template_name,
            {
                "form": form,
                "parent_model_name": parent_model_name,
                "model_name": model_name,
                "table": table,
                "return_url": self.get_return_url(request),
            },
        )<|MERGE_RESOLUTION|>--- conflicted
+++ resolved
@@ -43,11 +43,8 @@
 from nautobot.utilities.utils import (
     convert_querydict_to_factory_formset_acceptable_querydict,
     csv_format,
-<<<<<<< HEAD
+    get_route_for_model,
     get_filterable_params_from_filter_params,
-=======
-    get_route_for_model,
->>>>>>> e859c592
     normalize_querydict,
     prepare_cloned_fields,
 )
