import hashlib
import json
import os

from django.core.management import call_command
from django.core.management.base import BaseCommand, CommandError
from django.core.serializers.json import DjangoJSONEncoder
from django.db import DEFAULT_DB_ALIAS, connections
from django.utils.crypto import get_random_string

from nautobot.core.settings_funcs import is_truthy


class Command(BaseCommand):
    help = "Populate the database with various data as a baseline for testing (automated or manual)."

    def add_arguments(self, parser):
        parser.add_argument(
            "--seed",
            help="String to use as a random generator seed for reproducible results.",
        )
        parser.add_argument(
            "--flush",
            action="store_true",
            help="Flush any existing data from the database before generating new data.",
        )
        parser.add_argument(
            "--no-input",
            action="store_false",
            dest="interactive",
            help="Do NOT prompt the user for input or confirmation of any kind.",
        )
        parser.add_argument(
            "--cache-test-fixtures",
            action="store_true",
            help="Save test database to a json fixture file to re-use on subsequent tests.",
        )
        parser.add_argument(
            "--fixture-file",
            default="development/factory_dump.json",
            help="Fixture file to use with --cache-test-fixtures.",
        )
        parser.add_argument(
            "--database",
            default=DEFAULT_DB_ALIAS,
            help='The database to generate the test data in. Defaults to the "default" database.',
        )

    def _generate_factory_data(self, seed, db_name):
        try:
            import factory.random

            from nautobot.circuits.factory import (
                CircuitFactory,
                CircuitTerminationFactory,
                CircuitTypeFactory,
                ProviderFactory,
                ProviderNetworkFactory,
            )
            from nautobot.dcim.factory import (
                DeviceRedundancyGroupFactory,
                DeviceTypeFactory,
                ManufacturerFactory,
                PlatformFactory,
            )
            from nautobot.extras.factory import ExternalIntegrationFactory, RoleFactory, StatusFactory, TagFactory
            from nautobot.extras.management import populate_status_choices
            from nautobot.dcim.factory import (
                LocationTypeFactory,
                LocationFactory,
            )
            from nautobot.extras.utils import TaggableClassesQuery
            from nautobot.ipam.choices import PrefixTypeChoices
            from nautobot.ipam.factory import (
                IPAddressFactory,
                NamespaceFactory,
                PrefixFactory,
                RIRFactory,
                RouteTargetFactory,
                VLANGroupFactory,
                VLANFactory,
                VRFFactory,
            )
            from nautobot.tenancy.factory import TenantFactory, TenantGroupFactory
        except ImportError as err:
            raise CommandError('Unable to load data factories. Is the "factory-boy" package installed?') from err

        if not seed:
            seed = get_random_string(16)
        self.stdout.write(f'Seeding the pseudo-random number generator with seed "{seed}"...')
        factory.random.reseed_random(seed)

        self.stdout.write("Creating Roles...")
        RoleFactory.create_batch(20)
        self.stdout.write("Creating Statuses...")
        populate_status_choices(verbosity=0, using=db_name)
        StatusFactory.create_batch(10, using=db_name)
        self.stdout.write("Creating Tags...")
        # Ensure that we have some tags that are applicable to all relevant content-types
        TagFactory.create_batch(5, content_types=TaggableClassesQuery().as_queryset(), using=db_name)
        # ...and some tags that apply to a random subset of content-types
        TagFactory.create_batch(15, using=db_name)
        self.stdout.write("Creating TenantGroups...")
        TenantGroupFactory.create_batch(10, has_parent=False, using=db_name)
        TenantGroupFactory.create_batch(10, has_parent=True, using=db_name)
        self.stdout.write("Creating Tenants...")
        TenantFactory.create_batch(10, has_tenant_group=False, using=db_name)
        TenantFactory.create_batch(10, has_tenant_group=True, using=db_name)
        self.stdout.write("Creating LocationTypes...")
        LocationTypeFactory.create_batch(7, using=db_name)  # only 7 unique LocationTypes are hard-coded presently
        self.stdout.write("Creating Locations...")
        # First 7 locations must be created in specific order so subsequent objects have valid parents to reference
        LocationFactory.create_batch(7, has_parent=True, using=db_name)
        LocationFactory.create_batch(40, using=db_name)
        LocationFactory.create_batch(10, has_parent=False, using=db_name)
        self.stdout.write("Creating RIRs...")
        RIRFactory.create_batch(9, using=db_name)  # only 9 unique RIR names are hard-coded presently
        self.stdout.write("Creating RouteTargets...")
        RouteTargetFactory.create_batch(20, using=db_name)
        self.stdout.write("Creating Namespaces...")
        NamespaceFactory.create_batch(10, using=db_name)
        self.stdout.write("Creating VRFs...")
        VRFFactory.create_batch(10, has_tenant=True, using=db_name)
        VRFFactory.create_batch(10, has_tenant=False, using=db_name)
        self.stdout.write("Creating VLANGroups...")
        VLANGroupFactory.create_batch(20, using=db_name)
        self.stdout.write("Creating VLANs...")
        VLANFactory.create_batch(20, using=db_name)
        self.stdout.write("Creating Prefixes and IP Addresses...")
        for i in range(30):
            PrefixFactory.create(prefix=f"10.{i}.0.0/16", type=PrefixTypeChoices.TYPE_CONTAINER, using=db_name)
            PrefixFactory.create(prefix=f"2001:db8:0:{i}::/64", type=PrefixTypeChoices.TYPE_CONTAINER, using=db_name)
        self.stdout.write("Creating Empty Namespaces...")
        NamespaceFactory.create_batch(5, using=db_name)
        self.stdout.write("Creating Manufacturers...")
        ManufacturerFactory.create_batch(8, using=db_name)  # First 8 hard-coded Manufacturers
        self.stdout.write("Creating Platforms (with manufacturers)...")
        PlatformFactory.create_batch(20, has_manufacturer=True, using=db_name)
        self.stdout.write("Creating Platforms (without manufacturers)...")
        PlatformFactory.create_batch(5, has_manufacturer=False, using=db_name)
        self.stdout.write("Creating Manufacturers without Platforms...")
        ManufacturerFactory.create_batch(4, using=db_name)  # 4 more hard-coded Manufacturers
        self.stdout.write("Creating DeviceTypes...")
        DeviceTypeFactory.create_batch(30, using=db_name)
        self.stdout.write("Creating Manufacturers without DeviceTypes or Platforms...")
        ManufacturerFactory.create_batch(2, using=db_name)  # Last 2 hard-coded Manufacturers
        self.stdout.write("Creating DeviceRedundancyGroups...")
        DeviceRedundancyGroupFactory.create_batch(20, using=db_name)
        self.stdout.write("Creating CircuitTypes...")
        CircuitTypeFactory.create_batch(20, using=db_name)
        self.stdout.write("Creating Providers...")
        ProviderFactory.create_batch(20, using=db_name)
        self.stdout.write("Creating ProviderNetworks...")
        ProviderNetworkFactory.create_batch(20, using=db_name)
        self.stdout.write("Creating Circuits...")
        CircuitFactory.create_batch(40, using=db_name)
        self.stdout.write("Creating Providers without Circuits...")
        ProviderFactory.create_batch(20, using=db_name)
        self.stdout.write("Creating CircuitTerminations...")
        CircuitTerminationFactory.create_batch(2, has_location=True, term_side="A", using=db_name)
        CircuitTerminationFactory.create_batch(2, has_location=True, term_side="Z", using=db_name)
        CircuitTerminationFactory.create_batch(2, has_location=False, term_side="A", using=db_name)
        CircuitTerminationFactory.create_batch(2, has_location=False, term_side="Z", using=db_name)
        CircuitTerminationFactory.create_batch(2, has_port_speed=True, has_upstream_speed=False, using=db_name)
        CircuitTerminationFactory.create_batch(
            size=2,
            has_location=True,
            has_port_speed=True,
            has_upstream_speed=True,
            has_xconnect_id=True,
            has_pp_info=True,
            has_description=True,
            using=db_name,
        )
<<<<<<< HEAD
        self.stdout.write("Creating ExternalIntegrations...")
        ExternalIntegrationFactory.create_batch(20, using=db_name)
        # make sure we have some tenants that have null relationships to make filter tests happy
        self.stdout.write("Creating Tenants with null ForeignKeys/GenericRelations...")
        TenantFactory.create_batch(2, has_tenant_group=False, using=db_name)
=======
        self.stdout.write("Creating Tenants without Circuits, Locations, IPAddresses, or Prefixes...")
        TenantFactory.create_batch(10, using=db_name)
>>>>>>> 1d04bf57
        # TODO: nautobot.tenancy.tests.test_filters currently calls the following additional factories:
        # UserFactory.create_batch(10)
        # RackFactory.create_batch(10)
        # RackReservationFactory.create_batch(10)
        # ClusterTypeFactory.create_batch(10)
        # ClusterGroupFactory.create_batch(10)
        # ClusterFactory.create_batch(10)
        # VirtualMachineFactory.create_batch(10)
        # We need to remove them from there and enable them here instead, but that will require many test updates.

        self._output_hash_for_factory_models(
            factories=[
                RoleFactory,
                StatusFactory,
                TagFactory,
                TenantGroupFactory,
                TenantFactory,
                LocationTypeFactory,
                LocationFactory,
                RIRFactory,
                RouteTargetFactory,
                VRFFactory,
                VLANGroupFactory,
                VLANFactory,
                PrefixFactory,
                IPAddressFactory,
                NamespaceFactory,
                PlatformFactory,
                DeviceTypeFactory,
                ManufacturerFactory,
                DeviceRedundancyGroupFactory,
                CircuitTypeFactory,
                ProviderNetworkFactory,
                CircuitFactory,
                ProviderFactory,
                CircuitTerminationFactory,
            ]
        )

    def _output_hash_for_factory_models(self, factories):
        """Output a hash of the IDs of all objects in the given factories' model.

        Used for identifying factory determinism problems in unit tests. Only prints if GITHUB_ACTIONS environment variable is set to "true".
        """
        if not is_truthy(os.environ.get("GITHUB_ACTIONS", "false")):
            return

        for factory in factories:
            model = factory._meta.get_model_class()
            model_ids = list(model.objects.order_by("id").values_list("id", flat=True))
            sha256_hash = hashlib.sha256(json.dumps(model_ids, cls=DjangoJSONEncoder).encode()).hexdigest()
            self.stdout.write(f"SHA256 hash for {model.__name__}: {sha256_hash}")

    def handle(self, *args, **options):
        if options["flush"]:
            if options["interactive"]:
                confirm = input(
                    f"""\
You have requested a flush of the database before generating new data.
This will IRREVERSIBLY DESTROY all data in the "{connections[options['database']].settings_dict['NAME']}" database,
including all user accounts, and return each table to an empty state.
Are you SURE you want to do this?

Type 'yes' to continue, or 'no' to cancel: """
                )
                if confirm != "yes":
                    self.stdout.write("Cancelled.")
                    return

            self.stdout.write(
                self.style.WARNING(f'Flushing all existing data from the database "{options["database"]}"...')
            )
            call_command("flush", "--no-input", "--database", options["database"])

        if options["cache_test_fixtures"] and os.path.exists(options["fixture_file"]):
            self.stdout.write(self.style.WARNING(f"Loading factory data from file {options['fixture_file']}"))
            call_command("loaddata", options["fixture_file"])
        else:
            self._generate_factory_data(options["seed"], options["database"])

            if options["cache_test_fixtures"]:
                self.stdout.write(self.style.WARNING(f"Saving factory data to file {options['fixture_file']}"))

                call_command(
                    "dumpdata",
                    indent=2,
                    format="json",
                    exclude=["auth.permission", "extras.job", "extras.customfield"],
                    output=options["fixture_file"],
                )

                self.stdout.write(self.style.SUCCESS(f"Dumped factory data to {options['fixture_file']}"))

        self.stdout.write(self.style.SUCCESS(f"Database {options['database']} populated successfully!"))<|MERGE_RESOLUTION|>--- conflicted
+++ resolved
@@ -172,16 +172,11 @@
             has_description=True,
             using=db_name,
         )
-<<<<<<< HEAD
         self.stdout.write("Creating ExternalIntegrations...")
         ExternalIntegrationFactory.create_batch(20, using=db_name)
         # make sure we have some tenants that have null relationships to make filter tests happy
-        self.stdout.write("Creating Tenants with null ForeignKeys/GenericRelations...")
-        TenantFactory.create_batch(2, has_tenant_group=False, using=db_name)
-=======
         self.stdout.write("Creating Tenants without Circuits, Locations, IPAddresses, or Prefixes...")
         TenantFactory.create_batch(10, using=db_name)
->>>>>>> 1d04bf57
         # TODO: nautobot.tenancy.tests.test_filters currently calls the following additional factories:
         # UserFactory.create_batch(10)
         # RackFactory.create_batch(10)
