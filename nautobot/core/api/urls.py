from django.conf.urls import include
from django.urls import path
from drf_spectacular.views import (
    SpectacularAPIView,
    SpectacularJSONAPIView,
    SpectacularYAMLAPIView,
)

from nautobot.core.api.views import (
    APIRootView,
    GetFilterSetFieldDOMElementAPI,
    GetFilterSetFieldLookupExpressionChoicesAPI,
    GraphQLDRFAPIView,
    StatusView,
    NautobotSpectacularSwaggerView,
    NautobotSpectacularRedocView,
)
from nautobot.extras.plugins.urls import plugin_api_patterns


urlpatterns = [
    # Base views
    path("", APIRootView.as_view(), name="api-root"),
    path("circuits/", include("nautobot.circuits.api.urls")),
    path("dcim/", include("nautobot.dcim.api.urls")),
    path("extras/", include("nautobot.extras.api.urls")),
    path("ipam/", include("nautobot.ipam.api.urls")),
    path("tenancy/", include("nautobot.tenancy.api.urls")),
    path("users/", include("nautobot.users.api.urls")),
    path("virtualization/", include("nautobot.virtualization.api.urls")),
    path("status/", StatusView.as_view(), name="api-status"),
    path("docs/", NautobotSpectacularSwaggerView.as_view(url_name="schema"), name="api_docs"),
    path("redoc/", NautobotSpectacularRedocView.as_view(url_name="schema"), name="api_redocs"),
    path("swagger/", SpectacularAPIView.as_view(), name="schema"),
    path("swagger.json", SpectacularJSONAPIView.as_view(), name="schema_json"),
    path("swagger.yaml", SpectacularYAMLAPIView.as_view(), name="schema_yaml"),
    # GraphQL
    path("graphql/", GraphQLDRFAPIView.as_view(), name="graphql-api"),
    # Plugins
    path("plugins/", include((plugin_api_patterns, "plugins-api"))),
    # Lookup Expr
<<<<<<< HEAD
    path("lookup-choices/", GetFilterSetFieldLookupExpressionChoicesAPI.as_view(), name="lookup_choices"),
    path("lookup-value-dom-element/", GetFilterSetFieldDOMElementAPI.as_view(), name="lookup_value_dom_element"),
=======
    path(
        "filterset-fields/lookup-choices/", GetFilterSetFieldLookupExpressionChoicesAPI.as_view(), name="lookup_choices"
    ),
    path(
        "filterset-fields/lookup-value-dom-element/",
        GetFilterSetFieldDOMElementAPI.as_view(),
        name="lookup_value_dom_element",
    ),
>>>>>>> 880aa6bf
]<|MERGE_RESOLUTION|>--- conflicted
+++ resolved
@@ -39,10 +39,6 @@
     # Plugins
     path("plugins/", include((plugin_api_patterns, "plugins-api"))),
     # Lookup Expr
-<<<<<<< HEAD
-    path("lookup-choices/", GetFilterSetFieldLookupExpressionChoicesAPI.as_view(), name="lookup_choices"),
-    path("lookup-value-dom-element/", GetFilterSetFieldDOMElementAPI.as_view(), name="lookup_value_dom_element"),
-=======
     path(
         "filterset-fields/lookup-choices/", GetFilterSetFieldLookupExpressionChoicesAPI.as_view(), name="lookup_choices"
     ),
@@ -51,5 +47,4 @@
         GetFilterSetFieldDOMElementAPI.as_view(),
         name="lookup_value_dom_element",
     ),
->>>>>>> 880aa6bf
 ]