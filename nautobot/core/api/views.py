import itertools
import logging
import platform
from collections import OrderedDict

from django import __version__ as DJANGO_VERSION, forms
from django.apps import apps
from django.conf import settings
from django.core.exceptions import ObjectDoesNotExist, ValidationError
from django.http.response import HttpResponseBadRequest
from django.db import transaction
from django.db.models import ProtectedError
from django.shortcuts import get_object_or_404, redirect
from django.urls import NoReverseMatch, reverse as django_reverse
from rest_framework import status
from rest_framework.response import Response
from rest_framework.reverse import reverse
from rest_framework.views import APIView
from rest_framework.viewsets import ModelViewSet as ModelViewSet_
from rest_framework.viewsets import ReadOnlyModelViewSet as ReadOnlyModelViewSet_
from rest_framework.permissions import AllowAny, IsAuthenticated
from rest_framework.exceptions import PermissionDenied, ParseError
from drf_spectacular.plumbing import get_relative_url, set_query_parameters
from drf_spectacular.renderers import OpenApiJsonRenderer
from drf_spectacular.utils import extend_schema
from drf_spectacular.views import SpectacularSwaggerView, SpectacularRedocView

from graphql import get_default_backend
from graphql.execution import ExecutionResult
from graphql.type.schema import GraphQLSchema
from graphql.execution.middleware import MiddlewareManager
from graphene_django.settings import graphene_settings
from graphene_django.views import GraphQLView, instantiate_middleware, HttpError

from nautobot.core.api import BulkOperationSerializer
<<<<<<< HEAD
from nautobot.core.celery import app as celery_app
from nautobot.core.exceptions import FilterSetFieldNotFound
from nautobot.core.utils.config import get_settings_or_config
from nautobot.core.utils.data import is_uuid
from nautobot.core.utils.filtering import get_all_lookup_expr_for_field, get_filterset_parameter_form_field
from nautobot.core.utils.lookup import get_form_for_model, get_route_for_model
from nautobot.core.utils.permissions import get_permission_for_model
from nautobot.core.utils.requests import ensure_content_type_and_field_name_in_query_params
from nautobot.extras.registry import registry
=======
from nautobot.core.api.exceptions import SerializerNotFound
from nautobot.utilities.api import get_serializer_for_model
from nautobot.utilities.config import get_settings_or_config
from nautobot.utilities.utils import (
    get_all_lookup_expr_for_field,
    get_filterset_parameter_form_field,
    FilterSetFieldNotFound,
    ensure_content_type_and_field_name_inquery_params,
    get_form_for_model,
)
>>>>>>> 56bbb42a
from . import serializers

HTTP_ACTIONS = {
    "GET": "view",
    "OPTIONS": None,
    "HEAD": "view",
    "POST": "add",
    "PUT": "change",
    "PATCH": "change",
    "DELETE": "delete",
}

#
# Mixins
#


class NautobotAPIVersionMixin:
    """Add Nautobot-specific handling to the base APIView class."""

    def finalize_response(self, request, response, *args, **kwargs):
        """Returns the final response object."""
        response = super().finalize_response(request, response, *args, **kwargs)
        try:
            # Add the API version to the response, if available
            response["API-Version"] = request.version
        except AttributeError:
            pass
        return response


class BulkUpdateModelMixin:
    """
    Support bulk modification of objects using the list endpoint for a model. Accepts a PATCH action with a list of one
    or more JSON objects, each specifying the UUID of an object to be updated as well as the attributes to be set.
    For example:

    PATCH /api/dcim/locations/
    [
        {
            "id": "1f554d07-d099-437d-8d48-7d6e35ec8fa3",
            "name": "New name"
        },
        {
            "id": "1f554d07-d099-437d-8d48-7d6e65ec8fa3",
            "status": "planned"
        }
    ]
    """

    bulk_operation_serializer_class = BulkOperationSerializer

    def bulk_update(self, request, *args, **kwargs):
        partial = kwargs.pop("partial", False)
        serializer = self.bulk_operation_serializer_class(data=request.data, many=True)
        serializer.is_valid(raise_exception=True)
        qs = self.get_queryset().filter(pk__in=[o["id"] for o in serializer.data])

        # Map update data by object ID
        update_data = {obj.pop("id"): obj for obj in request.data}

        data = self.perform_bulk_update(qs, update_data, partial=partial)

        # 2.0 TODO: this should be wrapped with a paginator so as to match the same format as the list endpoint,
        # i.e. `{"results": [{instance}, {instance}, ...]}` instead of bare list `[{instance}, {instance}, ...]`
        return Response(data, status=status.HTTP_200_OK)

    def perform_bulk_update(self, objects, update_data, partial):
        with transaction.atomic():
            data_list = []
            for obj in objects:
                data = update_data.get(str(obj.id))
                serializer = self.get_serializer(obj, data=data, partial=partial)
                serializer.is_valid(raise_exception=True)
                self.perform_update(serializer)
                data_list.append(serializer.data)

            return data_list

    def bulk_partial_update(self, request, *args, **kwargs):
        kwargs["partial"] = True
        return self.bulk_update(request, *args, **kwargs)


class BulkDestroyModelMixin:
    """
    Support bulk deletion of objects using the list endpoint for a model. Accepts a DELETE action with a list of one
    or more JSON objects, each specifying the UUID of an object to be deleted. For example:

    DELETE /api/dcim/locations/
    [
        {"id": "3f01f169-49b9-42d5-a526-df9118635d62"},
        {"id": "c27d6c5b-7ea8-41e7-b9dd-c065efd5d9cd"}
    ]
    """

    bulk_operation_serializer_class = BulkOperationSerializer

    @extend_schema(
        request=BulkOperationSerializer(many=True),
    )
    def bulk_destroy(self, request, *args, **kwargs):
        serializer = self.bulk_operation_serializer_class(data=request.data, many=True)
        serializer.is_valid(raise_exception=True)
        qs = self.get_queryset().filter(pk__in=[o["id"] for o in serializer.data])

        self.perform_bulk_destroy(qs)

        return Response(status=status.HTTP_204_NO_CONTENT)

    def perform_bulk_destroy(self, objects):
        with transaction.atomic():
            for obj in objects:
                self.perform_destroy(obj)


#
# Viewsets
#


class ModelViewSetMixin:
    logger = logging.getLogger(__name__ + ".ModelViewSet")

    # TODO: can't set lookup_value_regex globally; some models/viewsets (ContentType, Group) have integer rather than
    #       UUID PKs and also do NOT support composite-keys.
    #       The impact of NOT setting this is that per the OpenAPI schema, only UUIDs are permitted for most ViewSets;
    #       however, "secretly" due to our custom get_object() implementation below, you can actually also specify a
    #       composite_key value instead of a UUID. We're not currently documenting/using this feature, so OK for now
    # lookup_value_regex = r"[^/]+"

    def get_object(self):
        """Extend rest_framework.generics.GenericAPIView.get_object to allow "pk" lookups to use a composite-key."""
        queryset = self.filter_queryset(self.get_queryset())
        lookup_url_kwarg = self.lookup_url_kwarg or self.lookup_field

        assert lookup_url_kwarg in self.kwargs, (
            f"Expected view {self.__class__.__name__} to be called with a URL keyword argument named "
            f'"{lookup_url_kwarg}". Fix your URL conf, or set the `.lookup_field` attribute on the view correctly.'
        )

<<<<<<< HEAD
        if lookup_url_kwarg == "pk" and hasattr(queryset.model, "composite_key"):
            # Support lookup by either PK (UUID) or composite_key
            lookup_value = self.kwargs["pk"]
            if is_uuid(lookup_value):
                obj = get_object_or_404(queryset, pk=lookup_value)
            else:
                obj = get_object_or_404(queryset, composite_key=lookup_value)
        else:
            # Default DRF lookup behavior, just in case a viewset has overridden `lookup_url_kwarg` for its own needs
            obj = get_object_or_404(queryset, **{self.lookup_field: self.kwargs[lookup_url_kwarg]})

        self.check_object_permissions(self.request, obj)

        return obj

=======
>>>>>>> 56bbb42a
    def get_serializer(self, *args, **kwargs):
        # If a list of objects has been provided, initialize the serializer with many=True
        if isinstance(kwargs.get("data", {}), list):
            kwargs["many"] = True

        return super().get_serializer(*args, **kwargs)

    def get_serializer_context(self):
        context = super().get_serializer_context()
        if "text/csv" in self.request.accepted_media_type:
            # CSV rendering should always use depth 1
            context["depth"] = 1
        elif self.request.method == "GET":
            # Only allow the depth to be greater than 0 in GET requests
            depth = 0
            try:
                depth = int(self.request.query_params.get("depth", 0))
            except ValueError:
                self.logger.warning("The depth parameter must be an integer between 0 and 10")

            context["depth"] = depth
        else:
            # Use depth=0 in all write type requests.
            context["depth"] = 0

        return context

    def restrict_queryset(self, request, *args, **kwargs):
        """
        Restrict the view's queryset to allow only the permitted objects for the given request.

        Subclasses (such as nautobot.extras.api.views.JobModelViewSet) may wish to override this.

        Called by initial(), below.
        """
        # Restrict the view's QuerySet to allow only the permitted objects for the given user, if applicable
        if request.user.is_authenticated:
            http_action = HTTP_ACTIONS[request.method]
            if http_action:
                self.queryset = self.queryset.restrict(request.user, http_action)

    def initial(self, request, *args, **kwargs):
        """
        Runs anything that needs to occur prior to calling the method handler.

        Override of internal Django Rest Framework API.
        """
        super().initial(request, *args, **kwargs)

        # Django Rest Framework stores the raw API version string e.g. "1.2" as request.version.
        # For convenience we split it out into integer major/minor versions as well.
        major, minor = request.version.split(".")
        request.major_version = int(major)
        request.minor_version = int(minor)

        self.restrict_queryset(request, *args, **kwargs)

    def dispatch(self, request, *args, **kwargs):
        try:
            return super().dispatch(request, *args, **kwargs)
        except ProtectedError as e:
            protected_objects = list(e.protected_objects)
            msg = f"Unable to delete object. {len(protected_objects)} dependent objects were found: "
            msg += ", ".join([f"{obj} ({obj.pk})" for obj in protected_objects])
            self.logger.warning(msg)
            return self.finalize_response(request, Response({"detail": msg}, status=409), *args, **kwargs)

    def finalize_response(self, request, response, *args, **kwargs):
        # In the case of certain errors, we might not even get to the point of setting request.accepted_media_type
        if hasattr(request, "accepted_media_type") and "text/csv" in request.accepted_media_type:
            filename = f"{settings.BRANDING_PREPENDED_FILENAME}{self.queryset.model.__name__.lower()}_data.csv"
            response["Content-Disposition"] = f'attachment; filename="{filename}"'
        return super().finalize_response(request, response, *args, **kwargs)


class ModelViewSet(
    NautobotAPIVersionMixin,
    BulkUpdateModelMixin,
    BulkDestroyModelMixin,
    ModelViewSetMixin,
    ModelViewSet_,
):
    """
    Extend DRF's ModelViewSet to support bulk update and delete functions.
    """

    logger = logging.getLogger(__name__ + ".ModelViewSet")

    def _validate_objects(self, instance):
        """
        Check that the provided instance or list of instances are matched by the current queryset. This confirms that
        any newly created or modified objects abide by the attributes granted by any applicable ObjectPermissions.
        """
        if isinstance(instance, list):
            # Check that all instances are still included in the view's queryset
            conforming_count = self.queryset.filter(pk__in=[obj.pk for obj in instance]).count()
            if conforming_count != len(instance):
                raise ObjectDoesNotExist
        else:
            # Check that the instance is matched by the view's queryset
            self.queryset.get(pk=instance.pk)

    def perform_create(self, serializer):
        model = self.queryset.model
        self.logger.info(f"Creating new {model._meta.verbose_name}")

        # Enforce object-level permissions on save()
        try:
            with transaction.atomic():
                instance = serializer.save()
                self._validate_objects(instance)
        except ObjectDoesNotExist:
            raise PermissionDenied()

    def perform_update(self, serializer):
        model = self.queryset.model
        self.logger.info(f"Updating {model._meta.verbose_name} {serializer.instance} (PK: {serializer.instance.pk})")

        # Enforce object-level permissions on save()
        try:
            with transaction.atomic():
                instance = serializer.save()
                self._validate_objects(instance)
        except ObjectDoesNotExist:
            raise PermissionDenied()

    def perform_destroy(self, instance):
        model = self.queryset.model
        self.logger.info(f"Deleting {model._meta.verbose_name} {instance} (PK: {instance.pk})")

        return super().perform_destroy(instance)


class ReadOnlyModelViewSet(NautobotAPIVersionMixin, ModelViewSetMixin, ReadOnlyModelViewSet_):
    """
    Extend DRF's ReadOnlyModelViewSet to support queryset restriction.
    """


#
# Views
#


class APIRootView(NautobotAPIVersionMixin, APIView):
    """
    This is the root of the REST API. API endpoints are arranged by app and model name; e.g. `/api/dcim/locations/`.
    """

    _ignore_model_permissions = True

    def get_view_name(self):
        return "API Root"

    @extend_schema(exclude=True)
    def get(self, request, format=None):  # pylint: disable=redefined-builtin
        return Response(
            OrderedDict(
                (
                    (
                        "circuits",
                        reverse("circuits-api:api-root", request=request, format=format),
                    ),
                    (
                        "dcim",
                        reverse("dcim-api:api-root", request=request, format=format),
                    ),
                    (
                        "extras",
                        reverse("extras-api:api-root", request=request, format=format),
                    ),
                    ("graphql", reverse("graphql-api", request=request, format=format)),
                    (
                        "ipam",
                        reverse("ipam-api:api-root", request=request, format=format),
                    ),
                    (
                        "plugins",
                        reverse("plugins-api:api-root", request=request, format=format),
                    ),
                    ("status", reverse("api-status", request=request, format=format)),
                    (
                        "tenancy",
                        reverse("tenancy-api:api-root", request=request, format=format),
                    ),
                    (
                        "users",
                        reverse("users-api:api-root", request=request, format=format),
                    ),
                    (
                        "virtualization",
                        reverse(
                            "virtualization-api:api-root",
                            request=request,
                            format=format,
                        ),
                    ),
                )
            )
        )


class StatusView(NautobotAPIVersionMixin, APIView):
    """
    A lightweight read-only endpoint for conveying the current operational status.
    """

    permission_classes = [IsAuthenticated]

    @extend_schema(
        responses={
            200: {
                "type": "object",
                "properties": {
                    "django-version": {"type": "string"},
                    "installed-apps": {"type": "object"},
                    "nautobot-version": {"type": "string"},
                    "plugins": {"type": "object"},
                    "python-version": {"type": "string"},
                    "celery-workers-running": {"type": "integer"},
                },
            }
        }
    )
    def get(self, request):
        # Gather the version numbers from all installed Django apps
        installed_apps = {}
        for app_config in apps.get_app_configs():
            app = app_config.module
            version = getattr(app, "VERSION", getattr(app, "__version__", None))
            if version:
                if isinstance(version, tuple):
                    version = ".".join(str(n) for n in version)
            installed_apps[app_config.name] = version
        installed_apps = dict(sorted(installed_apps.items()))

        # Gather installed plugins
        plugins = {}
        for plugin_name in settings.PLUGINS:
            plugin_name = plugin_name.rsplit(".", 1)[-1]
            plugin_config = apps.get_app_config(plugin_name)
            plugins[plugin_name] = getattr(plugin_config, "version", None)
        plugins = dict(sorted(plugins.items()))

        # Gather Celery workers
        workers = celery_app.control.inspect().active()  # list or None
        worker_count = len(workers) if workers is not None else 0

        return Response(
            {
                "django-version": DJANGO_VERSION,
                "installed-apps": installed_apps,
                "nautobot-version": settings.VERSION,
                "plugins": plugins,
                "python-version": platform.python_version(),
                "celery-workers-running": worker_count,
            }
        )


class APIVersioningGetSchemaURLMixin:
    """Mixin to override the way that Swagger/Redoc views request the schema JSON from the server."""

    def _get_schema_url(self, request):
        schema_url = self.url or get_relative_url(reverse(self.url_name, request=request))
        return set_query_parameters(
            url=schema_url,
            lan=request.GET.get("lang"),
            # Default in drf-spectacular here is `version=request.GET.get("version")`, which assumes that the
            # query parameter to both views is called "version".
            # 1. We should use `request.version` instead of `request.GET.get("version") as that also allows
            # for accept-header versioning in the initial request, not just query-parameter versioning
            # 2. We need to pass `api_version` rather than `version` as the query parameter since that's what
            # Nautobot API versioning expects.
            api_version=request.version,
        )


class NautobotSpectacularSwaggerView(APIVersioningGetSchemaURLMixin, SpectacularSwaggerView):
    """
    Extend SpectacularSwaggerView to support Nautobot's ?api_version=<version> query parameter and page styling.
    """

    class FakeOpenAPIRenderer(OpenApiJsonRenderer):
        """For backwards-compatibility with drf-yasg, allow `?format=openapi` as a way to request the schema JSON."""

        format = "openapi"

    renderer_classes = SpectacularSwaggerView.renderer_classes + [FakeOpenAPIRenderer]

    template_name = "swagger_ui.html"

    @extend_schema(exclude=True)
    def get(self, request, *args, **kwargs):
        """Fix up the rendering of the Swagger UI to work with Nautobot's UI."""
        if not request.user.is_authenticated and get_settings_or_config("HIDE_RESTRICTED_UI"):
            doc_url = reverse("api_docs")
            login_url = reverse(settings.LOGIN_URL)
            return redirect(f"{login_url}?next={doc_url}")

        # For backward compatibility wtih drf-yasg, `/api/docs/?format=openapi` is a redirect to the JSON schema.
        if request.GET.get("format") == "openapi":
            return redirect("schema_json", permanent=True)

        # drf-spectacular uses "settings" in the rendering context as a way to inject custom JavaScript if desired,
        # which of course conflicts with Nautobot's use of "settings" as a representation of django.settings.
        # So we need to intercept it and fix it up.
        response = super().get(request, *args, **kwargs)
        response.data["swagger_settings"] = response.data["settings"]
        del response.data["settings"]

        # Add additional data so drf-spectacular will use the Token keyword in authorization header.
        response.data["schema_auth_names"] = ["tokenAuth"]
        return response


class NautobotSpectacularRedocView(APIVersioningGetSchemaURLMixin, SpectacularRedocView):
    """Extend SpectacularRedocView to support Nautobot's ?api_version=<version> query parameter."""


#
# GraphQL
#


class GraphQLDRFAPIView(NautobotAPIVersionMixin, APIView):
    """
    API View for GraphQL to integrate properly with DRF authentication mechanism.
    The code is a stripped down version of graphene-django default View
    https://github.com/graphql-python/graphene-django/blob/main/graphene_django/views.py#L57
    """

    permission_classes = [AllowAny]
    graphql_schema = None
    executor = None
    backend = None
    middleware = None
    root_value = None

    def __init__(self, schema=None, executor=None, middleware=None, root_value=None, backend=None):
        self.schema = schema
        self.executor = executor
        self.middleware = middleware
        self.root_value = root_value
        self.backend = backend

    def get_root_value(self, request):
        return self.root_value

    def get_middleware(self, request):
        return self.middleware

    def get_context(self, request):
        return request

    def get_backend(self, request):
        return self.backend

    @extend_schema(
        request=serializers.GraphQLAPISerializer,
        description="Query the database using a GraphQL query",
        responses={
            200: {"type": "object", "properties": {"data": {"type": "object"}}},
            400: {
                "type": "object",
                "properties": {"errors": {"type": "array", "items": {"type": "object"}}},
            },
        },
    )
    def post(self, request, *args, **kwargs):
        try:
            data = self.parse_body(request)
            result, status_code = self.get_response(request, data)

            return Response(
                result,
                status=status_code,
            )

        except HttpError as e:
            return Response(
                {"errors": [GraphQLView.format_error(e)]},
                status=status.HTTP_400_BAD_REQUEST,
            )

    def init_graphql(self):
        if not self.schema:
            self.schema = graphene_settings.SCHEMA

        if self.backend is None:
            self.backend = get_default_backend()

        self.graphql_schema = self.graphql_schema or self.schema

        if self.middleware is not None:
            if isinstance(self.middleware, MiddlewareManager):
                self.middleware = graphene_settings.MIDDLEWARE
            else:
                self.middleware = list(instantiate_middleware(self.middleware))

        self.executor = self.executor
        self.root_value = self.root_value

        assert isinstance(self.graphql_schema, GraphQLSchema), "A Schema is required to be provided to GraphQLAPIView."

    def get_response(self, request, data):
        """Extract the information from the request, execute the GraphQL query and form the response.

        Args:
            request (HttpRequest): Request Object from Django
            data (dict): Parsed content of the body of the request.

        Returns:
            response (dict), status_code (int): Payload of the response to send and the status code.
        """
        query, variables, operation_name, _id = GraphQLView.get_graphql_params(request, data)

        execution_result = self.execute_graphql_request(request, data, query, variables, operation_name)

        status_code = 200
        if execution_result:
            response = {}

            if execution_result.errors:
                response["errors"] = [GraphQLView.format_error(e) for e in execution_result.errors]

            if execution_result.invalid:
                status_code = 400
            else:
                response["data"] = execution_result.data

            result = response
        else:
            result = None

        return result, status_code

    def parse_body(self, request):
        """Analyze the request and based on the content type,
        extract the query from the body as a string or as a JSON payload.

        Args:
            request (HttpRequest): Request object from Django

        Returns:
            dict: GraphQL query
        """
        content_type = GraphQLView.get_content_type(request)

        if content_type == "application/graphql":
            return {"query": request.body.decode()}

        elif content_type == "application/json":
            try:
                return request.data
            except ParseError:
                raise HttpError(HttpResponseBadRequest("Request body contained Invalid JSON."))

        return {}

    def execute_graphql_request(self, request, data, query, variables, operation_name):
        """Execute a GraphQL request and return the result

        Args:
            request (HttpRequest): Request object from Django
            data (dict): Parsed content of the body of the request.
            query (dict): GraphQL query
            variables (dict): Optional variables for the GraphQL query
            operation_name (str): GraphQL operation name: query, mutations etc..

        Returns:
            ExecutionResult: Execution result object from GraphQL with response or error message.
        """

        self.init_graphql()
        if not query:
            raise HttpError(HttpResponseBadRequest("Must provide query string."))

        try:
            backend = self.get_backend(request)
            document = backend.document_from_string(self.graphql_schema, query)
        except Exception as e:
            return ExecutionResult(errors=[e], invalid=True)

        operation_type = document.get_operation_type(operation_name)
        if operation_type and operation_type != "query":
            raise HttpError(
                HttpResponseBadRequest(f"'{operation_type}' is not a supported operation, Only query are supported.")
            )

        try:
            extra_options = {}
            if self.executor:
                # We only include it optionally since
                # executor is not a valid argument in all backends
                extra_options["executor"] = self.executor

            options = {
                "root_value": self.get_root_value(request),
                "variable_values": variables,
                "operation_name": operation_name,
                "context_value": self.get_context(request),
                "middleware": self.get_middleware(request),
            }
            options.update(extra_options)

            operation_type = document.get_operation_type(operation_name)
            return document.execute(**options)
        except Exception as e:
            return ExecutionResult(errors=[e], invalid=True)


#
# UI Views
#


class GetMenuAPIView(NautobotAPIVersionMixin, APIView):
    """API View that returns the nav-menu content applicable to the requesting user."""

    permission_classes = [IsAuthenticated]

    def format_and_remove_hidden_menu(self, request, data, hide_restricted_ui):
        """
        Formats the menu data and removes hidden menu items based on user permissions.

        Args:
            request: The request object.
            data (Union[dict, str]): The menu data to format and filter. Can be either a dictionary or a string.
            hide_restricted_ui (bool): Flag indicating whether to hide restricted menu items.

        Returns:
            Union[dict, str]: The formatted menu data without hidden items. Returns a dict if `data` is a
            `dict`, otherwise returns a string.

        Example:
            Input:
            {
                "Devices": {
                    "permission": [...],
                    "weight": "",
                    "data": "data value"
                },
            }

            Output:
            {"Devices": "data value"}
        """
        if isinstance(data, dict):
            return_value = {}
            for name, value in data.items():
                if not hide_restricted_ui or any(
                    request.user.has_perm(permission) for permission in value["permissions"]
                ):
                    return_value[name] = self.format_and_remove_hidden_menu(request, value["data"], hide_restricted_ui)
            return return_value
        return data

    @extend_schema(exclude=True)
    def get(self, request):
        """Get the menu data for the requesting user.

        Returns the following data-structure (as not all context in registry["nav_menu"] is relevant to the UI):

        {
            "Inventory": {
                "Devices": {
                    "Devices": "/dcim/devices/",
                    "Device Types": "/dcim/device-types/",
                    ...
                    "Connections": {
                        "Cables": "/dcim/cables/",
                        "Console Connections": "/dcim/console-connections/",
                        ...
                    },
                    ...
                },
                "Organization": {
                    ...
                },
                ...
            },
            "Networks": {
                ...
            },
            "Security": {
                ...
            },
            "Automation": {
                ...
            },
            "Platform": {
                ...
            },
        }
        """
        base_menu = registry["new_ui_nav_menu"]
        HIDE_RESTRICTED_UI = get_settings_or_config("HIDE_RESTRICTED_UI")
        formatted_data = self.format_and_remove_hidden_menu(request, base_menu, HIDE_RESTRICTED_UI)
        return Response(formatted_data)


class GetObjectCountsView(NautobotAPIVersionMixin, APIView):
    """
    Enumerate the models listed on the Nautobot home page and return data structure
    containing verbose_name_plural, url and count.
    """

    permission_classes = [IsAuthenticated]

    @extend_schema(exclude=True)
    def get(self, request):
        object_counts = {
            "Inventory": [
                {"model": "dcim.rack"},
                {"model": "dcim.devicetype"},
                {"model": "dcim.device"},
                {"model": "dcim.virtualchassis"},
                {"model": "dcim.deviceredundancygroup"},
                {"model": "dcim.cable"},
            ],
            "Networks": [
                {"model": "ipam.vrf"},
                {"model": "ipam.prefix"},
                {"model": "ipam.ipaddress"},
                {"model": "ipam.vlan"},
            ],
            "Security": [{"model": "extras.secret"}],
            "Platform": [
                {"model": "extras.gitrepository"},
                {"model": "extras.relationship"},
                {"model": "extras.computedfield"},
                {"model": "extras.customfield"},
                {"model": "extras.customlink"},
                {"model": "extras.tag"},
                {"model": "extras.status"},
                {"model": "extras.role"},
            ],
        }
        HIDE_RESTRICTED_UI = get_settings_or_config("HIDE_RESTRICTED_UI")

        for entry in itertools.chain(*object_counts.values()):
            app_label, model_name = entry["model"].split(".")
            model = apps.get_model(app_label, model_name)
            permission = get_permission_for_model(model, "view")
            if HIDE_RESTRICTED_UI and not request.user.has_perm(permission):
                continue
            data = {"name": model._meta.verbose_name_plural}
            try:
                data["url"] = django_reverse(get_route_for_model(model, "list"))
            except NoReverseMatch:
                logger = logging.getLogger(__name__)
                route = get_route_for_model(model, "list")
                logger.warning(f"Handled expected exception when generating filter field: {route}")
            manager = model.objects
            if request.user.has_perm(permission):
                if hasattr(manager, "restrict"):
                    data["count"] = model.objects.restrict(request.user).count()
                else:
                    data["count"] = model.objects.count()
            entry.update(data)

        return Response(object_counts)


class GetSettingsView(NautobotAPIVersionMixin, APIView):
    """
    This view exposes Nautobot settings.

    Get settings by providing one or more `name` in the query parameters.

    Example:

    - /api/settings/?name=FOO            # Returns the setting with name 'FOO'
    - /api/settings/?name=FOO&name=BAR   # Returns the setting with these names 'FOO' and 'BAR
    """

    permission_classes = [IsAuthenticated]

    @extend_schema(exclude=True)
    def get(self, request):
        # As of now, we just have `allowed_settings` settings. Because the purpose of this API is limited for the time being,
        # we may need more access to serializable and non-serializable settings data as the new UI expands. As a result,
        # exposing all settings data would be desirable in the future.
        # NOTE: When exposing all settings, include a way to limit settings which can be exposed for security concerns
        # e.g `SECRET_KEY`, `NAPALM_PASSWORD` e.t.c. also `allowed_settings` can be moved into settings.py
        allowed_settings = ["FEEDBACK_BUTTON_ENABLED"]
        # Filter out settings_names not allowed to be exposed to the API
        valid_settings = [name for name in request.GET.getlist("name") if name in allowed_settings]

        invalid_settings = [name for name in request.GET.getlist("name") if name not in allowed_settings]
        if invalid_settings:
            return Response(
                {"error": f"Invalid settings names specified: {', '.join(invalid_settings)}."},
                status=status.HTTP_400_BAD_REQUEST,
            )

        res = {settings_name: get_settings_or_config(settings_name) for settings_name in valid_settings}
        return Response(res)


#
# Lookup Expr
#


class GetFilterSetFieldLookupExpressionChoicesAPIView(NautobotAPIVersionMixin, APIView):
    """API View that gets all lookup expression choices for a FilterSet field."""

    permission_classes = [IsAuthenticated]

    @extend_schema(exclude=True)
    def get(self, request):
        try:
            field_name, model = ensure_content_type_and_field_name_in_query_params(request.GET)
            data = get_all_lookup_expr_for_field(model, field_name)
        except FilterSetFieldNotFound:
            return Response("field_name not found", status=404)
        except ValidationError as err:
            return Response(err.args[0], status=err.code)

        # Needs to be returned in this format because this endpoint is used by
        # DynamicModelChoiceField which requires the response of an api in this exact format
        return Response(
            {
                "count": len(data),
                "next": None,
                "previous": None,
                "results": data,
            }
        )


class GetFilterSetFieldDOMElementAPIView(NautobotAPIVersionMixin, APIView):
    """API View that gets the DOM element representation of a FilterSet field."""

    permission_classes = [IsAuthenticated]

    @extend_schema(exclude=True)
    def get(self, request):
        try:
            field_name, model = ensure_content_type_and_field_name_in_query_params(request.GET)
        except ValidationError as err:
            return Response(err.args[0], status=err.code)
        try:
            form_field = get_filterset_parameter_form_field(model, field_name)
        except FilterSetFieldNotFound:
            return Response("field_name not found", 404)

        try:
            model_form = get_form_for_model(model)
            model_form_instance = model_form(auto_id="id_for_%s")
        except Exception as err:
            # Cant determine the exceptions to handle because any exception could be raised,
            # e.g InterfaceForm would raise a ObjectDoesNotExist Error since no device was provided
            # While other forms might raise other errors, also if model_form is None a TypeError would be raised.
            logger = logging.getLogger(__name__)
            logger.debug(f"Handled expected exception when generating filter field: {err}")

            # Create a temporary form and get a BoundField for the specified field
            # This is necessary to generate the HTML representation using as_widget()
            TempForm = type("TempForm", (forms.Form,), {field_name: form_field})
            model_form_instance = TempForm(auto_id="id_for_%s")

        bound_field = form_field.get_bound_field(model_form_instance, field_name)
        if request.META.get("HTTP_ACCEPT") == "application/json":
            data = {
                "field_type": form_field.__class__.__name__,
                "attrs": bound_field.field.widget.attrs,
                # `is_required` is redundant here as it's not used in filterset;
                # Just leaving it here because this would help when building create/edit form for new UI,
                # This logic(as_json representation) should be extracted into a helper function at that time
                "is_required": bound_field.field.widget.is_required,
            }
            if hasattr(bound_field.field.widget, "choices"):
                data["choices"] = list(bound_field.field.widget.choices)
        else:
            data = bound_field.as_widget()
        return Response(data)<|MERGE_RESOLUTION|>--- conflicted
+++ resolved
@@ -33,7 +33,6 @@
 from graphene_django.views import GraphQLView, instantiate_middleware, HttpError
 
 from nautobot.core.api import BulkOperationSerializer
-<<<<<<< HEAD
 from nautobot.core.celery import app as celery_app
 from nautobot.core.exceptions import FilterSetFieldNotFound
 from nautobot.core.utils.config import get_settings_or_config
@@ -43,18 +42,6 @@
 from nautobot.core.utils.permissions import get_permission_for_model
 from nautobot.core.utils.requests import ensure_content_type_and_field_name_in_query_params
 from nautobot.extras.registry import registry
-=======
-from nautobot.core.api.exceptions import SerializerNotFound
-from nautobot.utilities.api import get_serializer_for_model
-from nautobot.utilities.config import get_settings_or_config
-from nautobot.utilities.utils import (
-    get_all_lookup_expr_for_field,
-    get_filterset_parameter_form_field,
-    FilterSetFieldNotFound,
-    ensure_content_type_and_field_name_inquery_params,
-    get_form_for_model,
-)
->>>>>>> 56bbb42a
 from . import serializers
 
 HTTP_ACTIONS = {
@@ -196,7 +183,6 @@
             f'"{lookup_url_kwarg}". Fix your URL conf, or set the `.lookup_field` attribute on the view correctly.'
         )
 
-<<<<<<< HEAD
         if lookup_url_kwarg == "pk" and hasattr(queryset.model, "composite_key"):
             # Support lookup by either PK (UUID) or composite_key
             lookup_value = self.kwargs["pk"]
@@ -212,8 +198,6 @@
 
         return obj
 
-=======
->>>>>>> 56bbb42a
     def get_serializer(self, *args, **kwargs):
         # If a list of objects has been provided, initialize the serializer with many=True
         if isinstance(kwargs.get("data", {}), list):
