###################################################################
#  This file serves as a base configuration for testing purposes  #
#  only. It is not intended for production use.                   #
###################################################################

import os

from nautobot.core.settings import *  # noqa: F401,F403
from nautobot.core.settings_funcs import parse_redis_connection

ALLOWED_HOSTS = ["nautobot.example.com"]

# Discover test jobs from within the Nautobot source code
JOBS_ROOT = os.path.join(
    os.path.dirname(os.path.dirname(os.path.dirname(os.path.abspath(__file__)))), "extras", "tests", "example_jobs"
)

# Enable both example plugins
PLUGINS = [
    "example_plugin",
    "example_plugin_with_view_override",
]

# Hard-code the SECRET_KEY for simplicity
SECRET_KEY = "abcdefghijklmnopqrstuvwxyzABCDEFGHIJKLMNOPQRSTUVWXYZ0123456789"

_GROUP_INDEX = os.getenv("NAUTOBOT_TEST_GROUP_INDEX", "")
if _GROUP_INDEX:
    # For tests parallelization
    # Group with index "0" will use Redis DB 4 and 5, group with index "1" will use Redis DB 6 and 7, etc.
    _redis_index = int((int(_GROUP_INDEX) + 2) * 2)
    # Each group will use a separate SQL database
    DATABASES["default"]["TEST"] = {  # noqa: F405
        "NAME": f"nautobot_test{_GROUP_INDEX}",
    }
else:
    # No parallelization
    # Use *different* redis_databases than the ones (0 and 1) used during non-automated-testing operations.
    _redis_index = 2


# Redis variables

CACHES["default"]["LOCATION"] = parse_redis_connection(redis_database=_redis_index)  # noqa: F405
CACHEOPS_REDIS = parse_redis_connection(redis_database=_redis_index + 1)
CACHEOPS_ENABLED = False  # 2.0 TODO(jathan): Remove me.

# Testing storages within cli.py
STORAGE_CONFIG = {
    "AWS_ACCESS_KEY_ID": "ASFWDAMWWOQMEOQMWPMDA<WPDA",
    "AWS_SECRET_ACCESS_KEY": "ASFKMWADMsacasdaw/dawrt1231541231231",
    "AWS_STORAGE_BUCKET_NAME": "nautobot",
    "AWS_S3_REGION_NAME": "us-west-1",
}


# Enable test data factories, as they're a pre-requisite for Nautobot core tests.
TEST_USE_FACTORIES = True
# For now, use a constant PRNG seed for consistent results. In the future we can remove this for fuzzier testing.
TEST_FACTORY_SEED = "Nautobot"
# File in which all performance-specifc test baselines are stored
TEST_PERFORMANCE_BASELINE_FILE = "nautobot/core/tests/performance_baselines.yml"

# Metrics need to enabled in this config as overriding them with override_settings will not actually enable them
METRICS_ENABLED = True

<<<<<<< HEAD
TEST_OUTPUT_DIR = os.getenv("NAUTOBOT_TEST_OUTPUT_DIR")
=======
DYNAMIC_GROUPS_MEMBER_CACHE_TIMEOUT = 0
CONTENT_TYPE_CACHE_TIMEOUT = 0
>>>>>>> 95efda68
<|MERGE_RESOLUTION|>--- conflicted
+++ resolved
@@ -64,9 +64,6 @@
 # Metrics need to enabled in this config as overriding them with override_settings will not actually enable them
 METRICS_ENABLED = True
 
-<<<<<<< HEAD
 TEST_OUTPUT_DIR = os.getenv("NAUTOBOT_TEST_OUTPUT_DIR")
-=======
 DYNAMIC_GROUPS_MEMBER_CACHE_TIMEOUT = 0
-CONTENT_TYPE_CACHE_TIMEOUT = 0
->>>>>>> 95efda68
+CONTENT_TYPE_CACHE_TIMEOUT = 0