--- conflicted
+++ resolved
@@ -228,12 +228,6 @@
 
     def test_get_lookup_field_data_invalid_query_params(self):
         url = reverse("lookup_choices")
-<<<<<<< HEAD
-        response = self.client.get(url + "?content_type=invalid.contenttypes&field_name=name", **self.header)
-
-        self.assertEqual(response.status_code, 400)
-        self.assertEqual(response.data, "content_type not found")
-=======
         with self.subTest("Test invalid content_type"):
             response = self.client.get(url + "?content_type=invalid.contenttypes&field_name=name", **self.header)
 
@@ -245,7 +239,6 @@
 
             self.assertEqual(response.status_code, 400)
             self.assertEqual(response.data, "field_name not found")
->>>>>>> 880aa6bf
 
     def test_get_lookup_choices(self):
         url = reverse("lookup_choices")
@@ -273,12 +266,6 @@
 
     def test_get_lookup_field_data_invalid_query_params(self):
         url = reverse("lookup_value_dom_element")
-<<<<<<< HEAD
-        response = self.client.get(url + "?content_type=invalid.contenttypes&field_name=name", **self.header)
-
-        self.assertEqual(response.status_code, 400)
-        self.assertEqual(response.data, "content_type not found")
-=======
 
         with self.subTest("Test invalid content_type"):
             response = self.client.get(url + "?content_type=invalid.contenttypes&field_name=name", **self.header)
@@ -291,7 +278,6 @@
 
             self.assertEqual(response.status_code, 400)
             self.assertEqual(response.data, "field_name not found")
->>>>>>> 880aa6bf
 
     def test_get_lookup_value_dom_element(self):
         url = reverse("lookup_value_dom_element")
