{% load helpers %}

{% if object.pk %}
    <div class="panel panel-default">
        <div class="panel-heading">
            <strong>Object Details</strong>
        </div>
        <table class="table table-hover panel-body attr-table">
            <tbody>
                <tr>
                    <td>UUID</td>
                    <td>
                        <span class="hover_copy">
                            <span id="uuid_copy">{{ object.id }}</span>
                            <button class="btn btn-inline btn-default hover_copy_button" data-clipboard-target="#uuid_copy">
                                <span class="mdi mdi-content-copy"></span>
                            </button>
                        </span>
                    </td>
                </tr>
                {% if object.natural_slug %}
                    <tr>
                        <td>Natural Slug</td>
                        <td>
                            <span class="hover_copy">
                                <span id="natural_slug_copy">{{ object.natural_slug }}</span>
                                <button class="btn btn-inline btn-default hover_copy_button" data-clipboard-target="#natural_slug_copy">
                                    <span class="mdi mdi-content-copy"></span>
                                </button>
                            </span>
                        </td>
                    </tr>
                {% endif %}
                {% if object.slug %}
                    <tr>
                        <td>Slug</td>
                        <td>
                            <span class="hover_copy">
                                <span id="slug_copy">{{ object.slug }}</span>
                                <button class="btn btn-inline btn-default hover_copy_button" data-clipboard-target="#slug_copy">
                                    <span class="mdi mdi-content-copy"></span>
                                </button>
                            </span>
                        </td>
                    </tr>
                {% endif %}
            </tbody>
        </table>
    </div>
    <div class="panel panel-default">
        <div class="panel-heading">
            <strong>Data Provenance</strong>
        </div>
        <table class="table table-hover panel-body attr-table">
            <tbody>
                {% if object.created %}
                    <tr>
                        <td>Created</td>
                        <td>{{ object.created }}</td>
                    </tr>
                {% endif %}
                {% if object.last_updated %}
                    <tr>
                        <td>Updated</td>
                        <td>{{ object.last_updated }}</td>
                    </tr>
                {% endif %}
<<<<<<< HEAD
                <tr>
                    <td>Created By</td>
                    <td>{{ created_by | placeholder }}</td>
                </tr>
                <tr>
                    <td>Last Updated By</td>
                    <td>{{ last_updated_by | placeholder }}</td>
                </tr>
=======
                {% with api_view=object|validated_api_viewname:'detail' %}
                    {% if api_view %}
                        <tr>
                            <td>View in API Browser</td>
                            <td>
                                <a href="{% url api_view object.id %}" target="_blank">
                                    <span class="mdi mdi-open-in-new"></span>
                                </a>
                            </td>
                        </tr>
                    {% endif %}
                {% endwith %}
>>>>>>> 84fba7bf
            </tbody>
        </table>
    </div>
    {% include 'inc/custom_fields/panel.html' with custom_fields=object.get_custom_field_groupings_advanced computed_fields_advanced_ui=True %}
    {% include 'inc/relationships/panel_override.html' with relationships_fields_override=object.get_relationships_data_advanced_fields %}
{% endif %}<|MERGE_RESOLUTION|>--- conflicted
+++ resolved
@@ -65,7 +65,6 @@
                         <td>{{ object.last_updated }}</td>
                     </tr>
                 {% endif %}
-<<<<<<< HEAD
                 <tr>
                     <td>Created By</td>
                     <td>{{ created_by | placeholder }}</td>
@@ -74,7 +73,6 @@
                     <td>Last Updated By</td>
                     <td>{{ last_updated_by | placeholder }}</td>
                 </tr>
-=======
                 {% with api_view=object|validated_api_viewname:'detail' %}
                     {% if api_view %}
                         <tr>
@@ -87,7 +85,6 @@
                         </tr>
                     {% endif %}
                 {% endwith %}
->>>>>>> 84fba7bf
             </tbody>
         </table>
     </div>
