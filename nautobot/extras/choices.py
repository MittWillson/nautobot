from celery import states

from nautobot.core.choices import ChoiceSet
from nautobot.core.utils.deprecation import class_deprecated_in_favor_of


#
# Banners (currently plugin-specific)
#


class BannerClassChoices(ChoiceSet):
    """Styling choices for custom banners."""

    CLASS_SUCCESS = "success"
    CLASS_INFO = "info"
    CLASS_WARNING = "warning"
    CLASS_DANGER = "danger"

    CHOICES = (
        (CLASS_SUCCESS, "Success"),
        (CLASS_INFO, "Info"),
        (CLASS_WARNING, "Warning"),
        (CLASS_DANGER, "Danger"),
    )


#
# CustomFields
#


class CustomFieldFilterLogicChoices(ChoiceSet):
    FILTER_DISABLED = "disabled"
    FILTER_LOOSE = "loose"
    FILTER_EXACT = "exact"

    CHOICES = (
        (FILTER_DISABLED, "Disabled"),
        (FILTER_LOOSE, "Loose"),
        (FILTER_EXACT, "Exact"),
    )


class CustomFieldTypeChoices(ChoiceSet):
    TYPE_TEXT = "text"
    TYPE_INTEGER = "integer"
    TYPE_BOOLEAN = "boolean"
    TYPE_DATE = "date"
    TYPE_URL = "url"
    TYPE_SELECT = "select"
    TYPE_MULTISELECT = "multi-select"
    TYPE_JSON = "json"
    TYPE_MARKDOWN = "markdown"

    CHOICES = (
        (TYPE_TEXT, "Text"),
        (TYPE_INTEGER, "Integer"),
        (TYPE_BOOLEAN, "Boolean (true/false)"),
        (TYPE_DATE, "Date"),
        (TYPE_URL, "URL"),
        (TYPE_SELECT, "Selection"),
        (TYPE_MULTISELECT, "Multiple selection"),
        (TYPE_JSON, "JSON"),
        (TYPE_MARKDOWN, "Markdown"),
    )

    REGEX_TYPES = (
        TYPE_TEXT,
        TYPE_URL,
        TYPE_SELECT,
        TYPE_MULTISELECT,
    )


#
# Button Classes
#


class ButtonClassChoices(ChoiceSet):
    CLASS_DEFAULT = "default"
    CLASS_PRIMARY = "primary"
    CLASS_SUCCESS = "success"
    CLASS_INFO = "info"
    CLASS_WARNING = "warning"
    CLASS_DANGER = "danger"
    CLASS_LINK = "link"

    CHOICES = (
        (CLASS_DEFAULT, "Default"),
        (CLASS_PRIMARY, "Primary (blue)"),
        (CLASS_SUCCESS, "Success (green)"),
        (CLASS_INFO, "Info (aqua)"),
        (CLASS_WARNING, "Warning (orange)"),
        (CLASS_DANGER, "Danger (red)"),
        (CLASS_LINK, "None (link)"),
    )


#
# CustomLinks
#


@class_deprecated_in_favor_of(ButtonClassChoices)
class CustomLinkButtonClassChoices(ButtonClassChoices):
    pass


#
# Dynamic Groups
#


class DynamicGroupOperatorChoices(ChoiceSet):
    OPERATOR_UNION = "union"
    OPERATOR_INTERSECTION = "intersection"
    OPERATOR_DIFFERENCE = "difference"

    CHOICES = (
        (OPERATOR_UNION, "Include (OR)"),
        (OPERATOR_INTERSECTION, "Restrict (AND)"),
        (OPERATOR_DIFFERENCE, "Exclude (NOT)"),
    )


#
# Jobs
#


class JobSourceChoices(ChoiceSet):
    SOURCE_LOCAL = "local"
    SOURCE_GIT = "git"
    SOURCE_PLUGIN = "plugins"
    SOURCE_SYSTEM = "system"

    CHOICES = (
        (SOURCE_LOCAL, "Installed in $JOBS_ROOT"),
        (SOURCE_GIT, "Provided by a Git repository"),
        (SOURCE_PLUGIN, "Part of a plugin"),
        (SOURCE_SYSTEM, "Provided by Nautobot"),
    )


class JobExecutionType(ChoiceSet):
    TYPE_IMMEDIATELY = "immediately"
    TYPE_FUTURE = "future"
    TYPE_HOURLY = "hourly"
    TYPE_DAILY = "daily"
    TYPE_WEEKLY = "weekly"
    TYPE_CUSTOM = "custom"

    CHOICES = (
        (TYPE_IMMEDIATELY, "Once immediately"),
        (TYPE_FUTURE, "Once in the future"),
        (TYPE_HOURLY, "Recurring hourly"),
        (TYPE_DAILY, "Recurring daily"),
        (TYPE_WEEKLY, "Recurring weekly"),
        (TYPE_CUSTOM, "Recurring custom"),
    )

    SCHEDULE_CHOICES = (
        TYPE_FUTURE,
        TYPE_HOURLY,
        TYPE_DAILY,
        TYPE_WEEKLY,
        TYPE_CUSTOM,
    )

    RECURRING_CHOICES = (
        TYPE_HOURLY,
        TYPE_DAILY,
        TYPE_WEEKLY,
        TYPE_CUSTOM,
    )

    CELERY_INTERVAL_MAP = {
        TYPE_HOURLY: "hours",
        TYPE_DAILY: "days",
        TYPE_WEEKLY: "days",  # a week is expressed as 7 days
    }


#
# Job results
#


class JobResultStatusChoices(ChoiceSet):
<<<<<<< HEAD
    """
    These status choices are using the same taxonomy as within Celery core. A Nautobot Job status
    is equivalent to a Celery task state.
    """

    STATUS_FAILURE = states.FAILURE
    STATUS_PENDING = states.PENDING
    STATUS_RECEIVED = states.RECEIVED
    STATUS_RETRY = states.RETRY
    STATUS_REVOKED = states.REVOKED
    STATUS_STARTED = states.STARTED
    STATUS_SUCCESS = states.SUCCESS

    CHOICES = sorted(zip(states.ALL_STATES, states.ALL_STATES))

    #: Set of all possible states.
    ALL_STATES = states.ALL_STATES
    #: Set of states meaning the task returned an exception.
    EXCEPTION_STATES = states.EXCEPTION_STATES
    #: State precedence.
    #: None represents the precedence of an unknown state.
    #: Lower index means higher precedence.
    PRECEDENCE = states.PRECEDENCE
    #: Set of exception states that should propagate exceptions to the user.
    PROPAGATE_STATES = states.PROPAGATE_STATES
    #: Set of states meaning the task result is ready (has been executed).
    READY_STATES = states.READY_STATES
    #: Set of states meaning the task result is not ready (hasn't been executed).
    UNREADY_STATES = states.UNREADY_STATES

    @staticmethod
    def precedence(state):
        """
        Get the precedence for a state. Lower index means higher precedence.

        Args:
            state (str): One of the status choices.

        Returns:
            int: Precedence value.

        Examples:
            >>> JobResultStatusChoices.precedence(JobResultStatusChoices.STATUS_SUCCESS)
            0

        """
        return states.precedence(state)
=======
    STATUS_PENDING = "pending"
    STATUS_RUNNING = "running"
    STATUS_COMPLETED = "completed"
    STATUS_ERRORED = "errored"
    STATUS_FAILED = "failed"

    CHOICES = (
        (STATUS_PENDING, "Pending"),
        (STATUS_RUNNING, "Running"),
        (STATUS_COMPLETED, "Completed"),
        (STATUS_ERRORED, "Errored"),
        (STATUS_FAILED, "Failed"),
    )

    TERMINAL_STATE_CHOICES = (
        STATUS_COMPLETED,
        STATUS_ERRORED,
        STATUS_FAILED,
    )
>>>>>>> 56bbb42a


#
# Log Levels for Jobs (formerly Reports and Custom Scripts)
#


class LogLevelChoices(ChoiceSet):
<<<<<<< HEAD
    LOG_DEBUG = "debug"
=======
    LOG_DEFAULT = "default"
    LOG_SUCCESS = "success"
>>>>>>> 56bbb42a
    LOG_INFO = "info"
    LOG_WARNING = "warning"
    LOG_ERROR = "error"
    LOG_CRITICAL = "critical"

    CHOICES = (
        (LOG_DEBUG, "Debug"),
        (LOG_INFO, "Info"),
        (LOG_WARNING, "Warning"),
        (LOG_ERROR, "Error"),
        (LOG_CRITICAL, "Critical"),
    )

    CSS_CLASSES = {
        LOG_DEBUG: "debug",
        LOG_INFO: "info",
        LOG_WARNING: "warning",
        LOG_ERROR: "error",
        LOG_CRITICAL: "critical",
    }


#
# ObjectChanges
#


class ObjectChangeActionChoices(ChoiceSet):
    ACTION_CREATE = "create"
    ACTION_UPDATE = "update"
    ACTION_DELETE = "delete"

    CHOICES = (
        (ACTION_CREATE, "Created"),
        (ACTION_UPDATE, "Updated"),
        (ACTION_DELETE, "Deleted"),
    )

    CSS_CLASSES = {
        ACTION_CREATE: "success",
        ACTION_UPDATE: "primary",
        ACTION_DELETE: "danger",
    }


class ObjectChangeEventContextChoices(ChoiceSet):
    CONTEXT_WEB = "web"
    CONTEXT_JOB = "job"
    CONTEXT_JOB_HOOK = "job-hook"
    CONTEXT_ORM = "orm"
    CONTEXT_UNKNOWN = "unknown"

    CHOICES = (
        (CONTEXT_WEB, "Web"),
        (CONTEXT_JOB, "Job"),
        (CONTEXT_JOB_HOOK, "Job hook"),
        (CONTEXT_ORM, "ORM"),
        (CONTEXT_UNKNOWN, "Unknown"),
    )


#
# Relationships
#


class RelationshipRequiredSideChoices(ChoiceSet):
    NEITHER_SIDE_REQUIRED = ""
    SOURCE_SIDE_REQUIRED = "source"
    DESTINATION_SIDE_REQUIRED = "destination"

    CHOICES = (
        (NEITHER_SIDE_REQUIRED, "Neither side required"),
        (SOURCE_SIDE_REQUIRED, "Source objects MUST implement this relationship"),
        (DESTINATION_SIDE_REQUIRED, "Destination objects MUST implement this relationship"),
    )


class RelationshipSideChoices(ChoiceSet):
    SIDE_SOURCE = "source"
    SIDE_DESTINATION = "destination"
    SIDE_PEER = "peer"  # for symmetric / non-directional relationships

    CHOICES = (
        (SIDE_SOURCE, "Source"),
        (SIDE_DESTINATION, "Destination"),
        (SIDE_PEER, "Peer"),
    )

    OPPOSITE = {
        SIDE_SOURCE: SIDE_DESTINATION,
        SIDE_DESTINATION: SIDE_SOURCE,
        SIDE_PEER: SIDE_PEER,
    }


class RelationshipTypeChoices(ChoiceSet):
    TYPE_ONE_TO_ONE = "one-to-one"
    TYPE_ONE_TO_ONE_SYMMETRIC = "symmetric-one-to-one"
    TYPE_ONE_TO_MANY = "one-to-many"
    TYPE_MANY_TO_MANY = "many-to-many"
    TYPE_MANY_TO_MANY_SYMMETRIC = "symmetric-many-to-many"

    CHOICES = (
        (TYPE_ONE_TO_ONE, "One to One"),
        (TYPE_ONE_TO_ONE_SYMMETRIC, "Symmetric One to One"),
        (TYPE_ONE_TO_MANY, "One to Many"),
        (TYPE_MANY_TO_MANY, "Many to Many"),
        (TYPE_MANY_TO_MANY_SYMMETRIC, "Symmetric Many to Many"),
    )


#
# Secrets
#


class SecretsGroupAccessTypeChoices(ChoiceSet):
    TYPE_GENERIC = "Generic"

    TYPE_CONSOLE = "Console"
    TYPE_GNMI = "gNMI"
    TYPE_HTTP = "HTTP(S)"
    TYPE_NETCONF = "NETCONF"
    TYPE_REST = "REST"
    TYPE_RESTCONF = "RESTCONF"
    TYPE_SNMP = "SNMP"
    TYPE_SSH = "SSH"

    CHOICES = (
        (TYPE_GENERIC, "Generic"),
        (TYPE_CONSOLE, "Console"),
        (TYPE_GNMI, "gNMI"),
        (TYPE_HTTP, "HTTP(S)"),
        (TYPE_NETCONF, "NETCONF"),
        (TYPE_REST, "REST"),
        (TYPE_RESTCONF, "RESTCONF"),
        (TYPE_SNMP, "SNMP"),
        (TYPE_SSH, "SSH"),
    )


class SecretsGroupSecretTypeChoices(ChoiceSet):
    TYPE_KEY = "key"
    TYPE_PASSWORD = "password"
    TYPE_SECRET = "secret"
    TYPE_TOKEN = "token"
    TYPE_USERNAME = "username"

    CHOICES = (
        (TYPE_KEY, "Key"),
        (TYPE_PASSWORD, "Password"),
        (TYPE_SECRET, "Secret"),
        (TYPE_TOKEN, "Token"),
        (TYPE_USERNAME, "Username"),
    )


#
# Webhooks
#


class WebhookHttpMethodChoices(ChoiceSet):
    METHOD_GET = "GET"
    METHOD_POST = "POST"
    METHOD_PUT = "PUT"
    METHOD_PATCH = "PATCH"
    METHOD_DELETE = "DELETE"

    CHOICES = (
        (METHOD_GET, "GET"),
        (METHOD_POST, "POST"),
        (METHOD_PUT, "PUT"),
        (METHOD_PATCH, "PATCH"),
        (METHOD_DELETE, "DELETE"),
    )<|MERGE_RESOLUTION|>--- conflicted
+++ resolved
@@ -189,7 +189,6 @@
 
 
 class JobResultStatusChoices(ChoiceSet):
-<<<<<<< HEAD
     """
     These status choices are using the same taxonomy as within Celery core. A Nautobot Job status
     is equivalent to a Celery task state.
@@ -237,27 +236,6 @@
 
         """
         return states.precedence(state)
-=======
-    STATUS_PENDING = "pending"
-    STATUS_RUNNING = "running"
-    STATUS_COMPLETED = "completed"
-    STATUS_ERRORED = "errored"
-    STATUS_FAILED = "failed"
-
-    CHOICES = (
-        (STATUS_PENDING, "Pending"),
-        (STATUS_RUNNING, "Running"),
-        (STATUS_COMPLETED, "Completed"),
-        (STATUS_ERRORED, "Errored"),
-        (STATUS_FAILED, "Failed"),
-    )
-
-    TERMINAL_STATE_CHOICES = (
-        STATUS_COMPLETED,
-        STATUS_ERRORED,
-        STATUS_FAILED,
-    )
->>>>>>> 56bbb42a
 
 
 #
@@ -266,12 +244,7 @@
 
 
 class LogLevelChoices(ChoiceSet):
-<<<<<<< HEAD
     LOG_DEBUG = "debug"
-=======
-    LOG_DEFAULT = "default"
-    LOG_SUCCESS = "success"
->>>>>>> 56bbb42a
     LOG_INFO = "info"
     LOG_WARNING = "warning"
     LOG_ERROR = "error"
