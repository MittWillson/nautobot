--- conflicted
+++ resolved
@@ -485,11 +485,7 @@
         ipaddress = IPAddress.objects.create(address="192.168.22.1/24", status=status)
         relationship = Relationship.objects.create(
             label="Test Relationship",
-<<<<<<< HEAD
-            key="test-relationship",
-=======
             key="test_relationship",
->>>>>>> 2221d188
             source_type=ContentType.objects.get_for_model(Prefix),
             destination_type=ContentType.objects.get_for_model(IPAddress),
             type=RelationshipTypeChoices.TYPE_ONE_TO_MANY,
