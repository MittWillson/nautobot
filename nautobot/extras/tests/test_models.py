import os
import tempfile
import uuid

from django.conf import settings
from django.contrib.contenttypes.models import ContentType
from django.core.exceptions import ValidationError
from django.db.models import ProtectedError
from django.db.utils import IntegrityError
from django.test import TestCase, TransactionTestCase

from nautobot.dcim.models import (
    Device,
    DeviceRole,
    DeviceType,
    Manufacturer,
    Platform,
    Site,
    Region,
)
from nautobot.extras.jobs import get_job, Job
<<<<<<< HEAD
from nautobot.extras.models import ConfigContext, ExportTemplate, GitRepository, JobResult, Status, Tag
=======
from nautobot.extras.models import (
    ComputedField,
    ConfigContext,
    ConfigContextSchema,
    ExportTemplate,
    GitRepository,
    JobResult,
    Status,
    Tag,
)
>>>>>>> 6a4136aa
from nautobot.ipam.models import IPAddress
from nautobot.tenancy.models import Tenant, TenantGroup
from nautobot.utilities.choices import ColorChoices
from nautobot.virtualization.models import (
    Cluster,
    ClusterGroup,
    ClusterType,
    VirtualMachine,
)


class TagTest(TestCase):
    def test_create_tag_unicode(self):
        tag = Tag(name="Testing Unicode: 台灣")
        tag.save()

        self.assertEqual(tag.slug, "testing-unicode-台灣")


class ConfigContextTest(TestCase):
    """
    These test cases deal with the weighting, ordering, and deep merge logic of config context data.

    It also ensures the various config context querysets are consistent.
    """

    def setUp(self):

        manufacturer = Manufacturer.objects.create(name="Manufacturer 1", slug="manufacturer-1")
        self.devicetype = DeviceType.objects.create(
            manufacturer=manufacturer, model="Device Type 1", slug="device-type-1"
        )
        self.devicerole = DeviceRole.objects.create(name="Device Role 1", slug="device-role-1")
        self.region = Region.objects.create(name="Region")
        self.site = Site.objects.create(name="Site-1", slug="site-1", region=self.region)
        self.platform = Platform.objects.create(name="Platform")
        self.tenantgroup = TenantGroup.objects.create(name="Tenant Group")
        self.tenant = Tenant.objects.create(name="Tenant", group=self.tenantgroup)
        self.tag = Tag.objects.create(name="Tag", slug="tag")
        self.tag2 = Tag.objects.create(name="Tag2", slug="tag2")

        self.device = Device.objects.create(
            name="Device 1",
            device_type=self.devicetype,
            device_role=self.devicerole,
            site=self.site,
        )

    def test_higher_weight_wins(self):

        ConfigContext.objects.create(name="context 1", weight=101, data={"a": 123, "b": 456, "c": 777})
        ConfigContext.objects.create(name="context 2", weight=100, data={"a": 123, "b": 456, "c": 789})

        expected_data = {"a": 123, "b": 456, "c": 777}
        self.assertEqual(self.device.get_config_context(), expected_data)

    def test_name_ordering_after_weight(self):

        ConfigContext.objects.create(name="context 1", weight=100, data={"a": 123, "b": 456, "c": 777})
        ConfigContext.objects.create(name="context 2", weight=100, data={"a": 123, "b": 456, "c": 789})

        expected_data = {"a": 123, "b": 456, "c": 789}
        self.assertEqual(self.device.get_config_context(), expected_data)

    def test_name_uniqueness(self):
        """
        Verify that two unowned ConfigContexts cannot share the same name (GitHub issue #431).
        """
        ConfigContext.objects.create(name="context 1", weight=100, data={"a": 123, "b": 456, "c": 777})
        with self.assertRaises(ValidationError):
            duplicate_context = ConfigContext(name="context 1", weight=200, data={"c": 666})
            duplicate_context.validated_save()

        # If a different context is owned by a GitRepository, that's not considered a duplicate
        repo = GitRepository(
            name="Test Git Repository",
            slug="test-git-repo",
            remote_url="http://localhost/git.git",
            username="oauth2",
        )
        repo.save(trigger_resync=False)

        nonduplicate_context = ConfigContext(name="context 1", weight=300, data={"a": "22"}, owner=repo)
        nonduplicate_context.validated_save()

    def test_annotation_same_as_get_for_object(self):
        """
        This test incorperates features from all of the above tests cases to ensure
        the annotate_config_context_data() and get_for_object() queryset methods are the same.
        """
        ConfigContext.objects.create(name="context 1", weight=101, data={"a": 123, "b": 456, "c": 777})
        ConfigContext.objects.create(name="context 2", weight=100, data={"a": 123, "b": 456, "c": 789})
        ConfigContext.objects.create(name="context 3", weight=99, data={"d": 1})
        ConfigContext.objects.create(name="context 4", weight=99, data={"d": 2})

        annotated_queryset = Device.objects.filter(name=self.device.name).annotate_config_context_data()
        self.assertEqual(self.device.get_config_context(), annotated_queryset[0].get_config_context())

    def test_annotation_same_as_get_for_object_device_relations(self):

        site_context = ConfigContext.objects.create(name="site", weight=100, data={"site": 1})
        site_context.sites.add(self.site)
        region_context = ConfigContext.objects.create(name="region", weight=100, data={"region": 1})
        region_context.regions.add(self.region)
        platform_context = ConfigContext.objects.create(name="platform", weight=100, data={"platform": 1})
        platform_context.platforms.add(self.platform)
        tenant_group_context = ConfigContext.objects.create(name="tenant group", weight=100, data={"tenant_group": 1})
        tenant_group_context.tenant_groups.add(self.tenantgroup)
        tenant_context = ConfigContext.objects.create(name="tenant", weight=100, data={"tenant": 1})
        tenant_context.tenants.add(self.tenant)
        tag_context = ConfigContext.objects.create(name="tag", weight=100, data={"tag": 1})
        tag_context.tags.add(self.tag)

        device = Device.objects.create(
            name="Device 2",
            site=self.site,
            tenant=self.tenant,
            platform=self.platform,
            device_role=self.devicerole,
            device_type=self.devicetype,
        )
        device.tags.add(self.tag)

        annotated_queryset = Device.objects.filter(name=device.name).annotate_config_context_data()
        self.assertEqual(device.get_config_context(), annotated_queryset[0].get_config_context())

    def test_annotation_same_as_get_for_object_virtualmachine_relations(self):

        site_context = ConfigContext.objects.create(name="site", weight=100, data={"site": 1})
        site_context.sites.add(self.site)
        region_context = ConfigContext.objects.create(name="region", weight=100, data={"region": 1})
        region_context.regions.add(self.region)
        platform_context = ConfigContext.objects.create(name="platform", weight=100, data={"platform": 1})
        platform_context.platforms.add(self.platform)
        tenant_group_context = ConfigContext.objects.create(name="tenant group", weight=100, data={"tenant_group": 1})
        tenant_group_context.tenant_groups.add(self.tenantgroup)
        tenant_context = ConfigContext.objects.create(name="tenant", weight=100, data={"tenant": 1})
        tenant_context.tenants.add(self.tenant)
        tag_context = ConfigContext.objects.create(name="tag", weight=100, data={"tag": 1})
        tag_context.tags.add(self.tag)
        cluster_group = ClusterGroup.objects.create(name="Cluster Group")
        cluster_group_context = ConfigContext.objects.create(
            name="cluster group", weight=100, data={"cluster_group": 1}
        )
        cluster_group_context.cluster_groups.add(cluster_group)
        cluster_type = ClusterType.objects.create(name="Cluster Type 1")
        cluster = Cluster.objects.create(name="Cluster", group=cluster_group, type=cluster_type)
        cluster_context = ConfigContext.objects.create(name="cluster", weight=100, data={"cluster": 1})
        cluster_context.clusters.add(cluster)

        virtual_machine = VirtualMachine.objects.create(
            name="VM 1",
            cluster=cluster,
            tenant=self.tenant,
            platform=self.platform,
            role=self.devicerole,
        )
        virtual_machine.tags.add(self.tag)

        annotated_queryset = VirtualMachine.objects.filter(name=virtual_machine.name).annotate_config_context_data()
        self.assertEqual(
            virtual_machine.get_config_context(),
            annotated_queryset[0].get_config_context(),
        )

    def test_multiple_tags_return_distinct_objects(self):
        """
        Tagged items use a generic relationship, which results in duplicate rows being returned when queried.
        This is combatted by by appending distinct() to the config context querysets. This test creates a config
        context assigned to two tags and ensures objects related by those same two tags result in only a single
        config context record being returned.

        See https://github.com/netbox-community/netbox/issues/5314
        """
        tag_context = ConfigContext.objects.create(name="tag", weight=100, data={"tag": 1})
        tag_context.tags.add(self.tag)
        tag_context.tags.add(self.tag2)

        device = Device.objects.create(
            name="Device 3",
            site=self.site,
            tenant=self.tenant,
            platform=self.platform,
            device_role=self.devicerole,
            device_type=self.devicetype,
        )
        device.tags.add(self.tag)
        device.tags.add(self.tag2)

        annotated_queryset = Device.objects.filter(name=device.name).annotate_config_context_data()
        self.assertEqual(ConfigContext.objects.get_for_object(device).count(), 1)
        self.assertEqual(device.get_config_context(), annotated_queryset[0].get_config_context())

    def test_multiple_tags_return_distinct_objects_with_seperate_config_contexts(self):
        """
        Tagged items use a generic relationship, which results in duplicate rows being returned when queried.
        This is combatted by by appending distinct() to the config context querysets. This test creates a config
        context assigned to two tags and ensures objects related by those same two tags result in only a single
        config context record being returned.

        This test case is seperate from the above in that it deals with multiple config context objects in play.

        See https://github.com/netbox-community/netbox/issues/5387
        """
        tag_context_1 = ConfigContext.objects.create(name="tag-1", weight=100, data={"tag": 1})
        tag_context_1.tags.add(self.tag)
        tag_context_2 = ConfigContext.objects.create(name="tag-2", weight=100, data={"tag": 1})
        tag_context_2.tags.add(self.tag2)

        device = Device.objects.create(
            name="Device 3",
            site=self.site,
            tenant=self.tenant,
            platform=self.platform,
            device_role=self.devicerole,
            device_type=self.devicetype,
        )
        device.tags.add(self.tag)
        device.tags.add(self.tag2)

        annotated_queryset = Device.objects.filter(name=device.name).annotate_config_context_data()
        self.assertEqual(ConfigContext.objects.get_for_object(device).count(), 2)
        self.assertEqual(device.get_config_context(), annotated_queryset[0].get_config_context())


class ExportTemplateTest(TestCase):
    """
    Tests for the ExportTemplate model class.
    """

    def test_name_contenttype_uniqueness(self):
        """
        The pair of (name, content_type) must be unique for an un-owned ExportTemplate.

        See GitHub issue #431.
        """
        device_ct = ContentType.objects.get_for_model(Device)
        ExportTemplate.objects.create(content_type=device_ct, name="Export Template 1", template_code="hello world")

        with self.assertRaises(ValidationError):
            duplicate_template = ExportTemplate(content_type=device_ct, name="Export Template 1", template_code="foo")
            duplicate_template.validated_save()

        # A differently owned ExportTemplate may have the same name
        repo = GitRepository(
            name="Test Git Repository",
            slug="test-git-repo",
            remote_url="http://localhost/git.git",
            username="oauth2",
        )
        repo.save(trigger_resync=False)
        nonduplicate_template = ExportTemplate(
            content_type=device_ct, name="Export Template 1", owner=repo, template_code="bar"
        )
        nonduplicate_template.validated_save()


class GitRepositoryTest(TransactionTestCase):
    """
    Tests for the GitRepository model class.

    Note: This is a TransactionTestCase, rather than a TestCase, because the GitRepository save() method uses
    transaction.on_commit(), which doesn't get triggered in a normal TestCase.
    """

    SAMPLE_TOKEN = "dc6542736e7b02c159d14bc08f972f9ec1e2c45fa"

    def setUp(self):
        self.repo = GitRepository(
            name="Test Git Repository",
            slug="test-git-repo",
            remote_url="http://localhost/git.git",
            username="oauth2",
        )
        self.repo.save(trigger_resync=False)

    def test_token_rendered(self):
        self.assertEqual(self.repo.token_rendered, "—")
        self.repo._token = self.SAMPLE_TOKEN
        self.assertEqual(self.repo.token_rendered, GitRepository.TOKEN_PLACEHOLDER)
        self.repo._token = ""
        self.assertEqual(self.repo.token_rendered, "—")

    def test_filesystem_path(self):
        self.assertEqual(self.repo.filesystem_path, os.path.join(settings.GIT_ROOT, self.repo.slug))

    def test_save_preserve_token(self):
        self.repo._token = self.SAMPLE_TOKEN
        self.repo.save(trigger_resync=False)
        self.assertEqual(self.repo._token, self.SAMPLE_TOKEN)
        # As if the user had submitted an "Edit" form, which displays the token placeholder instead of the actual token
        self.repo._token = GitRepository.TOKEN_PLACEHOLDER
        self.repo.save(trigger_resync=False)
        self.assertEqual(self.repo._token, self.SAMPLE_TOKEN)
        # As if the user had deleted a pre-existing token from the UI
        self.repo._token = ""
        self.repo.save(trigger_resync=False)
        self.assertEqual(self.repo._token, "")

    def test_verify_user(self):
        self.assertEqual(self.repo.username, "oauth2")

    def test_save_relocate_directory(self):
        with tempfile.TemporaryDirectory() as tmpdirname:
            with self.settings(GIT_ROOT=tmpdirname):
                initial_path = self.repo.filesystem_path
                self.assertIn(self.repo.slug, initial_path)
                os.makedirs(initial_path)

                self.repo.slug = "a-new-location"
                self.repo.save(trigger_resync=False)

                self.assertFalse(os.path.exists(initial_path))
                new_path = self.repo.filesystem_path
                self.assertIn(self.repo.slug, new_path)
                self.assertTrue(os.path.isdir(new_path))


class JobResultTest(TestCase):
    """
    Tests for the `JobResult` model class.
    """

    def test_related_object(self):
        """Test that the `related_object` property is computed properly."""
        # Case 1: Job, identified by class_path.
        with self.settings(JOBS_ROOT=os.path.join(settings.BASE_DIR, "extras/tests/dummy_jobs")):
            job_class = get_job("local/test_pass/TestPass")
            job_result = JobResult(
                name=job_class.class_path,
                obj_type=ContentType.objects.get(app_label="extras", model="job"),
                job_id=uuid.uuid4(),
            )

            # Can't just do self.assertEqual(job_result.related_object, job_class) here for some reason
            self.assertEqual(type(job_result.related_object), type)
            self.assertTrue(issubclass(job_result.related_object, Job))
            self.assertEqual(job_result.related_object.class_path, "local/test_pass/TestPass")

            job_result.name = "local/no_such_job/NoSuchJob"
            self.assertIsNone(job_result.related_object)

            job_result.name = "not-a-class-path"
            self.assertIsNone(job_result.related_object)

        # Case 2: GitRepository, identified by name.
        repo = GitRepository(
            name="Test Git Repository",
            slug="test-git-repo",
            remote_url="http://localhost/git.git",
            username="oauth2",
        )
        repo.save(trigger_resync=False)

        job_result = JobResult(
            name=repo.name,
            obj_type=ContentType.objects.get_for_model(repo),
            job_id=uuid.uuid4(),
        )

        self.assertEqual(job_result.related_object, repo)

        job_result.name = "No such GitRepository"
        self.assertIsNone(job_result.related_object)

        # Case 3: Related object with no name, identified by PK/ID
        ip_address = IPAddress.objects.create(address="1.1.1.1/32")
        job_result = JobResult(
            name="irrelevant",
            obj_type=ContentType.objects.get_for_model(ip_address),
            job_id=ip_address.pk,
        )

        self.assertEqual(job_result.related_object, ip_address)

        job_result.job_id = uuid.uuid4()
        self.assertIsNone(job_result.related_object)


class StatusTest(TestCase):
    """
    Tests for the `Status` model class.
    """

    def setUp(self):
        self.status = Status.objects.create(name="delete_me", slug="delete-me", color=ColorChoices.COLOR_RED)

        manufacturer = Manufacturer.objects.create(name="Manufacturer 1")
        devicetype = DeviceType.objects.create(manufacturer=manufacturer, model="Device Type 1")
        devicerole = DeviceRole.objects.create(name="Device Role 1")
        site = Site.objects.create(name="Site-1")

        self.device = Device.objects.create(
            name="Device 1",
            device_type=devicetype,
            device_role=devicerole,
            site=site,
            status=self.status,
        )

    def test_uniqueness(self):
        # A `delete_me` Status already exists.
        with self.assertRaises(IntegrityError):
            Status.objects.create(name="delete_me")

    def test_delete_protection(self):
        # Protected delete will fail
        with self.assertRaises(ProtectedError):
            self.status.delete()

        # Delete the device
        self.device.delete()

        # Now that it's not in use, delete will succeed.
        self.status.delete()
        self.assertEqual(self.status.pk, None)

    def test_color(self):
        self.assertEqual(self.status.color, ColorChoices.COLOR_RED)

        # Valid color
        self.status.color = ColorChoices.COLOR_PURPLE
        self.status.full_clean()

        # Invalid color
        self.status.color = "red"
        with self.assertRaises(ValidationError):
            self.status.full_clean()

    def test_name(self):
        # Test a bunch of wackado names.
        tests = [
            "CAPSLOCK",
            "---;;a;l^^^2ZSsljk¡",
            "-42",
            "392405834ioafdjskl;ajr30894fjakl;fs___π",
        ]
        for test in tests:
            self.status.name = test
            self.status.clean()
            self.status.save()
            self.assertEquals(str(self.status), test)


class ConfigContextSchemaTestCase(TestCase):
    """
    Tests for the ConfigContextSchema model
    """

    def setUp(self):
        context_data = {"a": 123, "b": 456, "c": 777}

        # Schemas
        self.schema_validation_pass = ConfigContextSchema.objects.create(
            name="schema-pass",
            slug="schema-pass",
            data_schema={
                "type": "object",
                "additionalProperties": False,
                "properties": {"a": {"type": "integer"}, "b": {"type": "integer"}, "c": {"type": "integer"}},
            },
        )
        self.schema_validation_fail = ConfigContextSchema.objects.create(
            name="schema-fail",
            slug="schema-fail",
            data_schema={"type": "object", "additionalProperties": False, "properties": {"foo": {"type": "string"}}},
        )

        # ConfigContext
        self.config_context = ConfigContext.objects.create(name="context 1", weight=101, data=context_data)

        # Device
        status = Status.objects.get(slug="active")
        site = Site.objects.create(name="site", slug="site", status=status)
        manufacturer = Manufacturer.objects.create(name="manufacturer", slug="manufacturer")
        device_type = DeviceType.objects.create(model="device_type", manufacturer=manufacturer)
        device_role = DeviceRole.objects.create(name="device_role", slug="device-role", color="ffffff")
        self.device = Device.objects.create(
            name="device",
            site=site,
            device_type=device_type,
            device_role=device_role,
            status=status,
            local_context_data=context_data,
        )

        # Virtual Machine
        cluster_type = ClusterType.objects.create(name="cluster_type", slug="cluster-type")
        cluster = Cluster.objects.create(name="cluster", type=cluster_type)
        self.virtual_machine = VirtualMachine.objects.create(
            name="virtual_machine", cluster=cluster, status=status, local_context_data=context_data
        )

    def test_existing_config_context_valid_schema_applied(self):
        """
        Given an existing config context object
        And a config context schema object with a json schema
        And the config context context data is valid for the schema
        Assert calling clean on the config context object DOES NOT raise a ValidationError
        """
        self.config_context.schema = self.schema_validation_pass

        try:
            self.config_context.full_clean()
        except ValidationError:
            self.fail("self.config_context.full_clean() raised ValidationError unexpectedly!")

    def test_existing_config_context_invalid_schema_applied(self):
        """
        Given an existing config context object
        And a config context schema object with a json schema
        And the config context context data is NOT valid for the schema
        Assert calling clean on the config context object DOES raise a ValidationError
        """
        self.config_context.schema = self.schema_validation_fail

        with self.assertRaises(ValidationError):
            self.config_context.full_clean()

    def test_existing_config_context_with_no_schema_applied(self):
        """
        Given an existing config context object
        And no schema has been set on the config context object
        Assert calling clean on the config context object DOES NOT raise a ValidationError
        """
        try:
            self.config_context.full_clean()
        except ValidationError:
            self.fail("self.config_context.full_clean() raised ValidationError unexpectedly!")

    def test_existing_device_valid_schema_applied(self):
        """
        Given an existing device object with local_context_data
        And a config context schema object with a json schema
        And the device local_context_data is valid for the schema
        Assert calling clean on the device object DOES NOT raise a ValidationError
        """
        self.device.local_context_schema = self.schema_validation_pass

        try:
            self.device.full_clean()
        except ValidationError:
            self.fail("self.device.full_clean() raised ValidationError unexpectedly!")

    def test_existing_device_invalid_schema_applied(self):
        """
        Given an existing device object with local_context_data
        And a config context schema object with a json schema
        And the device local_context_data is NOT valid for the schema
        Assert calling clean on the device object DOES raise a ValidationError
        """
        self.device.local_context_schema = self.schema_validation_fail

        with self.assertRaises(ValidationError):
            self.device.full_clean()

    def test_existing_device_with_no_schema_applied(self):
        """
        Given an existing device object
        And no schema has been set on the device object
        Assert calling clean on the device object DOES NOT raise a ValidationError
        """
        try:
            self.device.full_clean()
        except ValidationError:
            self.fail("self.config_context.full_clean() raised ValidationError unexpectedly!")

    def test_existing_virtual_machine_valid_schema_applied(self):
        """
        Given an existing virtual machine object with local_context_data
        And a config context schema object with a json schema
        And the virtual machine local_context_data is valid for the schema
        Assert calling clean on the virtual machine object DOES NOT raise a ValidationError
        """
        self.virtual_machine.local_context_schema = self.schema_validation_pass

        try:
            self.virtual_machine.full_clean()
        except ValidationError:
            self.fail("self.virtual_machine.full_clean() raised ValidationError unexpectedly!")

    def test_existing_virtual_machine_invalid_schema_applied(self):
        """
        Given an existing virtual machine object with local_context_data
        And a config context schema object with a json schema
        And the virtual machine local_context_data is NOT valid for the schema
        Assert calling clean on the virtual machine object DOES raise a ValidationError
        """
        self.virtual_machine.local_context_schema = self.schema_validation_fail

        with self.assertRaises(ValidationError):
            self.virtual_machine.full_clean()

    def test_existing_virtual_machine_with_no_schema_applied(self):
        """
        Given an existing virtual machine object
        And no schema has been set on the virtual machine object
        Assert calling clean on the virtual machine object DOES NOT raise a ValidationError
        """
        try:
            self.virtual_machine.full_clean()
        except ValidationError:
            self.fail("self.config_context.full_clean() raised ValidationError unexpectedly!")

    def test_invalid_json_schema_is_not_allowed(self):
        """
        Given a config context schema object
        With an invalid JSON schema
        Assert calling clean on the config context schema object raises a ValidationError
        """
        invalid_schema = ConfigContextSchema(
            name="invalid", slug="invalid", data_schema={"properties": {"this": "is not a valid json schema"}}
        )

        with self.assertRaises(ValidationError):
            invalid_schema.full_clean()

    def test_json_schema_must_be_an_object(self):
        """
        Given a config context schema object
        With a JSON schema of type object
        Assert calling clean on the config context schema object raises a ValidationError
        """
        invalid_schema = ConfigContextSchema(name="invalid", slug="invalid", data_schema=["not an object"])

        with self.assertRaises(ValidationError):
            invalid_schema.full_clean()

    def test_json_schema_must_have_type_set_to_object(self):
        """
        Given a config context schema object
        With a JSON schema with type set to integer
        Assert calling clean on the config context schema object raises a ValidationError
        """
        invalid_schema = ConfigContextSchema(
            name="invalid", slug="invalid", data_schema={"type": "integer", "properties": {"a": {"type": "string"}}}
        )

        with self.assertRaises(ValidationError):
            invalid_schema.full_clean()

    def test_json_schema_must_have_type_present(self):
        """
        Given a config context schema object
        With a JSON schema with type not present
        Assert calling clean on the config context schema object raises a ValidationError
        """
        invalid_schema = ConfigContextSchema(
            name="invalid", slug="invalid", data_schema={"properties": {"a": {"type": "string"}}}
        )

        with self.assertRaises(ValidationError):
            invalid_schema.full_clean()

    def test_json_schema_must_have_properties_present(self):
        """
        Given a config context schema object
        With a JSON schema with properties not present
        Assert calling clean on the config context schema object raises a ValidationError
        """
        invalid_schema = ConfigContextSchema(name="invalid", slug="invalid", data_schema={"type": "object"})

        with self.assertRaises(ValidationError):
            invalid_schema.full_clean()


class ComputedFieldTest(TestCase):
    """
    Tests for the `ComputedField` Model
    """

    def setUp(self):
        self.good_computed_field = ComputedField.objects.create(
            content_type=ContentType.objects.get_for_model(Site),
            slug="good_computed_field",
            label="Good Computed Field",
            template="{{ obj.name }} is awesome!",
            fallback_value="This template has errored",
            weight=100,
        )
        self.bad_computed_field = ComputedField.objects.create(
            content_type=ContentType.objects.get_for_model(Site),
            slug="bad_computed_field",
            label="Bad Computed Field",
            template="{{ not_in_context | not_a_filter }} is horrible!",
            fallback_value="An error occurred while rendering this template.",
            weight=50,
        )
        self.site1 = Site.objects.create(name="NYC")

    def test_render_method(self):
        rendered_value = self.good_computed_field.render(context={"obj": self.site1})
        self.assertEqual(rendered_value, f"{self.site1.name} is awesome!")

    def test_render_method_bad_template(self):
        rendered_value = self.bad_computed_field.render(context={"obj": self.site1})
        self.assertEqual(rendered_value, self.bad_computed_field.fallback_value)<|MERGE_RESOLUTION|>--- conflicted
+++ resolved
@@ -19,9 +19,6 @@
     Region,
 )
 from nautobot.extras.jobs import get_job, Job
-<<<<<<< HEAD
-from nautobot.extras.models import ConfigContext, ExportTemplate, GitRepository, JobResult, Status, Tag
-=======
 from nautobot.extras.models import (
     ComputedField,
     ConfigContext,
@@ -32,7 +29,6 @@
     Status,
     Tag,
 )
->>>>>>> 6a4136aa
 from nautobot.ipam.models import IPAddress
 from nautobot.tenancy.models import Tenant, TenantGroup
 from nautobot.utilities.choices import ColorChoices
