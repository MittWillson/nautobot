import uuid

from django.contrib.auth import get_user_model
from django.contrib.contenttypes.models import ContentType
from django.db.models import Q

from nautobot.core.choices import ColorChoices
from nautobot.core.testing import FilterTestCases
from nautobot.dcim.filters import DeviceFilterSet
from nautobot.dcim.models import (
    Device,
    DeviceType,
    Interface,
    Location,
<<<<<<< HEAD
    LocationType,
=======
>>>>>>> bb5c1202
    Manufacturer,
    Platform,
    Rack,
)
from nautobot.extras.choices import (
    CustomFieldTypeChoices,
    JobResultStatusChoices,
    ObjectChangeActionChoices,
    SecretsGroupAccessTypeChoices,
    SecretsGroupSecretTypeChoices,
)
from nautobot.extras.constants import HTTP_CONTENT_TYPE_JSON
from nautobot.extras.filters import (
    ComputedFieldFilterSet,
    ConfigContextFilterSet,
    ContentTypeFilterSet,
    CustomFieldChoiceFilterSet,
    CustomLinkFilterSet,
    ExportTemplateFilterSet,
    GitRepositoryFilterSet,
    GraphQLQueryFilterSet,
    ImageAttachmentFilterSet,
    JobFilterSet,
    JobHookFilterSet,
    JobLogEntryFilterSet,
    JobResultFilterSet,
    ObjectChangeFilterSet,
    RelationshipAssociationFilterSet,
    RelationshipFilterSet,
    RoleFilterSet,
    SecretFilterSet,
    SecretsGroupAssociationFilterSet,
    SecretsGroupFilterSet,
    StatusFilterSet,
    TagFilterSet,
    WebhookFilterSet,
)
from nautobot.extras.models import (
    ComputedField,
    ConfigContext,
    CustomField,
    CustomFieldChoice,
    CustomLink,
    ExportTemplate,
    GitRepository,
    GraphQLQuery,
    ImageAttachment,
    Job,
    JobHook,
    JobLogEntry,
    JobResult,
    ObjectChange,
    Relationship,
    RelationshipAssociation,
    Role,
    Secret,
    SecretsGroup,
    SecretsGroupAssociation,
    Status,
    Tag,
    Webhook,
)
from nautobot.ipam.filters import VLANFilterSet
from nautobot.ipam.models import IPAddress, VLAN
from nautobot.tenancy.models import Tenant, TenantGroup
from nautobot.virtualization.models import Cluster, ClusterGroup, ClusterType, VirtualMachine

# Use the proper swappable User model
User = get_user_model()


class ComputedFieldTestCase(FilterTestCases.FilterTestCase):
    queryset = ComputedField.objects.all()
    filterset = ComputedFieldFilterSet

    @classmethod
    def setUpTestData(cls):
        ComputedField.objects.create(
            content_type=ContentType.objects.get_for_model(Location),
            slug="computed_field_one",
            label="Computed Field One",
            template="{{ obj.name }} is the name of this location.",
            fallback_value="An error occurred while rendering this template.",
            weight=100,
        )
        # Field whose template will raise a TemplateError
        ComputedField.objects.create(
            content_type=ContentType.objects.get_for_model(Location),
            slug="bad_computed_field",
            label="Bad Computed Field",
            template="{{ something_that_throws_an_err | not_a_real_filter }} bad data",
            fallback_value="This template has errored",
            weight=100,
        )
        # Field whose template will raise a TypeError
        ComputedField.objects.create(
            content_type=ContentType.objects.get_for_model(Location),
            slug="worse_computed_field",
            label="Worse Computed Field",
            template="{{ obj.images | list }}",
            fallback_value="Another template error",
            weight=200,
        )
        ComputedField.objects.create(
            content_type=ContentType.objects.get_for_model(Device),
            slug="device_computed_field",
            label="Device Computed Field",
            template="Hello, world.",
            fallback_value="This template has errored",
            weight=100,
        )

    def test_slug(self):
        params = {"slug": ["device_computed_field", "worse_computed_field"]}
        self.assertEqual(self.filterset(params, self.queryset).qs.count(), 2)

    def test_content_type(self):
        params = {"content_type": "dcim.location"}
        self.assertEqual(self.filterset(params, self.queryset).qs.count(), 3)

    def test_template(self):
        params = {"template": ["Hello, world."]}
        self.assertEqual(self.filterset(params, self.queryset).qs.count(), 1)

    def test_fallback_value(self):
        params = {"fallback_value": ["This template has errored"]}
        self.assertEqual(self.filterset(params, self.queryset).qs.count(), 2)

    def test_weight(self):
        params = {"weight": [100]}
        self.assertEqual(self.filterset(params, self.queryset).qs.count(), 3)

    def test_search(self):
        # label
        params = {"q": "Field One"}
        self.assertEqual(self.filterset(params, self.queryset).qs.count(), 1)
        # content_type__app_label
        params = {"q": "dcim"}
        self.assertEqual(self.filterset(params, self.queryset).qs.count(), 4)
        # content_type__model
        params = {"q": "location"}
        self.assertEqual(self.filterset(params, self.queryset).qs.count(), 3)
        # template
        params = {"q": "hello"}
        self.assertEqual(self.filterset(params, self.queryset).qs.count(), 1)
        # fallback_value
        params = {"q": "has errored"}
        self.assertEqual(self.filterset(params, self.queryset).qs.count(), 2)


class ConfigContextTestCase(FilterTestCases.FilterTestCase):
    queryset = ConfigContext.objects.all()
    filterset = ConfigContextFilterSet

    @classmethod
    def setUpTestData(cls):

        cls.locations = Location.objects.filter(location_type=LocationType.objects.get(name="Campus"))[:3]

        device_roles = Role.objects.get_for_model(Device)
        cls.device_roles = device_roles

        manufacturer = Manufacturer.objects.create(name="Manufacturer 1", slug="manufacturer-1")

        device_types = (
            DeviceType.objects.create(model="Device Type 1", slug="device-type-1", manufacturer=manufacturer),
            DeviceType.objects.create(model="Device Type 2", slug="device-type-2", manufacturer=manufacturer),
            DeviceType.objects.create(model="Device Type 3", slug="device-type-3", manufacturer=manufacturer),
        )
        cls.device_types = device_types

        platforms = (
            Platform.objects.create(name="Platform 1", slug="platform-1"),
            Platform.objects.create(name="Platform 2", slug="platform-2"),
            Platform.objects.create(name="Platform 3", slug="platform-3"),
        )
        cls.platforms = platforms

        cls.locations = Location.objects.all()[:3]

        cluster_groups = (
            ClusterGroup.objects.create(name="Cluster Group 1", slug="cluster-group-1"),
            ClusterGroup.objects.create(name="Cluster Group 2", slug="cluster-group-2"),
            ClusterGroup.objects.create(name="Cluster Group 3", slug="cluster-group-3"),
        )

        cluster_type = ClusterType.objects.create(name="Cluster Type 1", slug="cluster-type-1")
        clusters = (
            Cluster.objects.create(name="Cluster 1", cluster_type=cluster_type),
            Cluster.objects.create(name="Cluster 2", cluster_type=cluster_type),
            Cluster.objects.create(name="Cluster 3", cluster_type=cluster_type),
        )

        cls.tenant_groups = TenantGroup.objects.filter(tenants__isnull=True)[:3]

        cls.tenants = Tenant.objects.filter(tenant_group__isnull=True)[:3]

        for i in range(0, 3):
            is_active = bool(i % 2)
            c = ConfigContext.objects.create(
                name=f"Config Context {i + 1}",
                is_active=is_active,
                data='{"foo": 123}',
            )
            c.locations.set([cls.locations[i]])
            c.roles.set([device_roles[i]])
            c.device_types.set([device_types[i]])
            c.platforms.set([platforms[i]])
            c.cluster_groups.set([cluster_groups[i]])
            c.clusters.set([clusters[i]])
            c.tenant_groups.set([cls.tenant_groups[i]])
            c.tenants.set([cls.tenants[i]])
            c.locations.set([cls.locations[i]])

    def test_name(self):
        params = {"name": ["Config Context 1", "Config Context 2"]}
        self.assertEqual(self.filterset(params, self.queryset).qs.count(), 2)

    def test_is_active(self):
        params = {"is_active": True}
        self.assertEqual(self.filterset(params, self.queryset).qs.count(), 1)
        params = {"is_active": False}
        self.assertEqual(self.filterset(params, self.queryset).qs.count(), 2)

<<<<<<< HEAD
    def test_location(self):
        params = {"location_id": [self.locations[0].pk, self.locations[1].pk]}
        self.assertQuerysetEqualAndNotEmpty(
            self.filterset(params, self.queryset).qs, self.queryset.filter(locations__in=params["location_id"])
        )
        params = {"location": [self.locations[0].slug, self.locations[1].slug]}
        self.assertQuerysetEqualAndNotEmpty(
            self.filterset(params, self.queryset).qs, self.queryset.filter(locations__slug__in=params["location"])
        )
=======
    def test_region(self):
        regions = list(Region.objects.all()[:2])
        filter_params = [
            {"region_id": [regions[0].pk, regions[1].pk]},
            {"region": [regions[0].slug, regions[1].pk]},
        ]
        for params in filter_params:
            self.assertQuerysetEqualAndNotEmpty(
                self.filterset(params, self.queryset).qs, self.queryset.filter(regions__in=regions).distinct()
            )

    def test_site(self):
        sites = list(Site.objects.all()[:2])
        filter_params = [
            {"site_id": [sites[0].pk, sites[1].pk]},
            {"site": [sites[0].pk, sites[1].slug]},
        ]
        for params in filter_params:
            self.assertQuerysetEqualAndNotEmpty(
                self.filterset(params, self.queryset).qs, self.queryset.filter(sites__in=sites).distinct()
            )
>>>>>>> bb5c1202

    def test_role(self):
        device_role = Role.objects.get_for_model(Device).first()
        vm_role = Role.objects.get_for_model(VirtualMachine).first()
        params = {"role": [device_role.pk, vm_role.slug]}
        self.assertQuerysetEqualAndNotEmpty(
            self.filterset(params, self.queryset).qs,
            self.queryset.filter(roles__in=[vm_role, device_role]).distinct(),
        )

    def test_location(self):
        locations = list(self.locations[:2])
        filter_params = [
            {"location_id": [locations[0].pk, locations[1].pk]},
            {"location": [locations[0].pk, locations[1].slug]},
        ]
        for params in filter_params:
            self.assertQuerysetEqualAndNotEmpty(
                self.filterset(params, self.queryset).qs, self.queryset.filter(locations__in=locations).distinct()
            )

    def test_type(self):
        device_types = list(self.device_types[:2])
        filter_params = [
            {"device_type_id": [device_types[0].pk, device_types[1].pk]},
            {"device_type": [device_types[0].pk, device_types[1].slug]},
        ]
        for params in filter_params:
            self.assertQuerysetEqualAndNotEmpty(
                self.filterset(params, self.queryset).qs, self.queryset.filter(device_types__in=device_types).distinct()
            )

    def test_platform(self):
        platforms = list(self.platforms[:2])
        filter_params = [
            {"platform_id": [platforms[0].pk, platforms[1].pk]},
            {"platform": [platforms[0].pk, platforms[1].slug]},
        ]
        for params in filter_params:
            self.assertQuerysetEqualAndNotEmpty(
                self.filterset(params, self.queryset).qs, self.queryset.filter(platforms__in=platforms).distinct()
            )

    def test_cluster_group(self):
        cluster_groups = list(ClusterGroup.objects.all()[:2])
        filter_params = [
            {"cluster_group_id": [cluster_groups[0].pk, cluster_groups[1].pk]},
            {"cluster_group": [cluster_groups[0].pk, cluster_groups[1].slug]},
        ]
        for params in filter_params:
            self.assertQuerysetEqualAndNotEmpty(
                self.filterset(params, self.queryset).qs,
                self.queryset.filter(cluster_groups__in=cluster_groups).distinct(),
            )

    def test_cluster(self):
        clusters = Cluster.objects.all()[:2]
        params = {"cluster_id": [clusters[0].pk, clusters[1].pk]}
        self.assertEqual(self.filterset(params, self.queryset).qs.count(), 2)

    def test_tenant_group(self):
        tenant_groups = list(self.tenant_groups[:2])
        filter_params = [
            {"tenant_group_id": [tenant_groups[0].pk, tenant_groups[1].pk]},
            {"tenant_group": [tenant_groups[0].slug, tenant_groups[1].pk]},
        ]
        for params in filter_params:
            self.assertQuerysetEqualAndNotEmpty(
                self.filterset(params, self.queryset).qs,
                self.queryset.filter(tenant_groups__in=tenant_groups).distinct(),
            )

    def test_tenant(self):
        tenants = list(self.tenants[:2])
        filter_params = [
            {"tenant_id": [tenants[0].pk, tenants[1].pk]},
            {"tenant": [tenants[0].slug, tenants[1].pk]},
        ]
        for params in filter_params:
            self.assertQuerysetEqualAndNotEmpty(
                self.filterset(params, self.queryset).qs, self.queryset.filter(tenants__in=tenants).distinct()
            )

    def test_search(self):
        value = self.queryset.values_list("pk", flat=True)[0]
        params = {"q": value}
        self.assertEqual(self.filterset(params, self.queryset).qs.values_list("pk", flat=True)[0], value)


class ContentTypeFilterSetTestCase(FilterTestCases.FilterTestCase):
    queryset = ContentType.objects.order_by("app_label", "model")
    filterset = ContentTypeFilterSet

    def test_app_label(self):
        params = {"app_label": ["dcim"]}
        self.assertQuerysetEqual(self.filterset(params, self.queryset).qs, self.queryset.filter(app_label="dcim"))

    def test_model(self):
        params = {"model": ["device", "virtualmachine"]}
        self.assertQuerysetEqual(
            self.filterset(params, self.queryset).qs, self.queryset.filter(model__in=["device", "virtualmachine"])
        )

    def test_search(self):
        params = {"q": "circ"}
        self.assertQuerysetEqual(
            self.filterset(params, self.queryset).qs,
            self.queryset.filter(Q(app_label__icontains="circ") | Q(model__icontains="circ")),
        )


class CustomLinkTestCase(FilterTestCases.FilterTestCase):
    queryset = CustomLink.objects.all()
    filterset = CustomLinkFilterSet

    @classmethod
    def setUpTestData(cls):
        obj_type = ContentType.objects.get_for_model(Location)

        CustomLink.objects.create(
            content_type=obj_type,
            name="customlink-1",
            text="customlink text 1",
            target_url="http://customlink1.com",
            weight=100,
            button_class="default",
            new_window=False,
        )
        CustomLink.objects.create(
            content_type=obj_type,
            name="customlink-2",
            text="customlink text 2",
            target_url="http://customlink2.com",
            weight=100,
            button_class="default",
            new_window=False,
        )
        CustomLink.objects.create(
            content_type=obj_type,
            name="customlink-3",
            text="customlink text 3",
            target_url="http://customlink3.com",
            weight=100,
            button_class="default",
            new_window=False,
        )

    def test_name(self):
        params = {"name": ["customlink-1"]}
        self.assertEqual(self.filterset(params, self.queryset).qs.count(), 1)

    def test_target_url(self):
        params = {"target_url": ["http://customlink1.com"]}
        self.assertEqual(self.filterset(params, self.queryset).qs.count(), 1)

    def test_weight(self):
        params = {"weight": [100]}
        self.assertEqual(self.filterset(params, self.queryset).qs.count(), 3)

    def test_search(self):
        params = {"q": "customlink"}
        self.assertEqual(self.filterset(params, self.queryset).qs.count(), 3)


class CustomFieldChoiceTestCase(FilterTestCases.FilterTestCase):
    queryset = CustomFieldChoice.objects.all()
    filterset = CustomFieldChoiceFilterSet

    @classmethod
    def setUpTestData(cls):
        content_type = ContentType.objects.get_for_model(Site)
        fields = [
            CustomField.objects.create(type=CustomFieldTypeChoices.TYPE_TEXT, name=f"field {num}", required=False)
            for num in range(3)
        ]
        cls.fields = fields
        for field in fields:
            field.content_types.set([content_type])

        for num in range(3):
            CustomFieldChoice.objects.create(field=fields[num], value=f"Custom Field Choice {num}")

    def test_field(self):
        fields = list(self.fields[:2])
        filter_params = [
            {"field_id": [fields[0].pk, fields[1].pk]},
            {"field": [fields[0].name, fields[1].pk]},
        ]
        for params in filter_params:
            self.assertQuerysetEqualAndNotEmpty(
                self.filterset(params, self.queryset).qs, self.queryset.filter(field__in=fields).distinct()
            )


class ExportTemplateTestCase(FilterTestCases.FilterTestCase):
    queryset = ExportTemplate.objects.all()
    filterset = ExportTemplateFilterSet

    @classmethod
    def setUpTestData(cls):

        content_types = ContentType.objects.filter(model__in=["location", "rack", "device"])

        ExportTemplate.objects.create(
            name="Export Template 1",
            content_type=content_types[0],
            template_code="TESTING",
        )
        ExportTemplate.objects.create(
            name="Export Template 2",
            content_type=content_types[1],
            template_code="TESTING",
        )
        ExportTemplate.objects.create(
            name="Export Template 3",
            content_type=content_types[2],
            template_code="TESTING",
        )

    def test_name(self):
        params = {"name": ["Export Template 1", "Export Template 2"]}
        self.assertEqual(self.filterset(params, self.queryset).qs.count(), 2)

    def test_content_type(self):
        params = {"content_type": ContentType.objects.get(model="location").pk}
        self.assertEqual(self.filterset(params, self.queryset).qs.count(), 1)

    def test_search(self):
        params = {"q": "export"}
        self.assertEqual(self.filterset(params, self.queryset).qs.count(), 3)


class GitRepositoryTestCase(FilterTestCases.FilterTestCase):
    queryset = GitRepository.objects.all()
    filterset = GitRepositoryFilterSet

    @classmethod
    def setUpTestData(cls):
        # Create Three GitRepository records
        secrets_groups = [
            SecretsGroup.objects.create(name="Secrets Group 1", slug="secrets-group-1"),
            SecretsGroup.objects.create(name="Secrets Group 2", slug="secrets-group-2"),
        ]
        cls.secrets_groups = secrets_groups
        repos = (
            GitRepository(
                name="Repo 1",
                slug="repo-1",
                branch="main",
                provided_contents=[
                    "extras.configcontext",
                ],
                remote_url="https://example.com/repo1.git",
                secrets_group=secrets_groups[0],
            ),
            GitRepository(
                name="Repo 2",
                slug="repo-2",
                branch="develop",
                provided_contents=[
                    "extras.configcontext",
                    "extras.job",
                ],
                remote_url="https://example.com/repo2.git",
                secrets_group=secrets_groups[1],
            ),
            GitRepository(
                name="Repo 3",
                slug="repo-3",
                branch="next",
                provided_contents=[
                    "extras.configcontext",
                    "extras.job",
                    "extras.exporttemplate",
                ],
                remote_url="https://example.com/repo3.git",
            ),
        )
        for repo in repos:
            repo.save(trigger_resync=False)

    def test_id(self):
        params = {"id": self.queryset.values_list("pk", flat=True)[:2]}
        self.assertEqual(self.filterset(params, self.queryset).qs.count(), 2)

    def test_name(self):
        params = {"name": ["Repo 3", "Repo 2"]}
        self.assertEqual(self.filterset(params, self.queryset).qs.count(), 2)

    def test_remote_url(self):
        params = {"remote_url": ["https://example.com/repo1.git"]}
        self.assertEqual(self.filterset(params, self.queryset).qs.count(), 1)

    def test_branch(self):
        params = {"branch": ["main", "next"]}
        self.assertEqual(self.filterset(params, self.queryset).qs.count(), 2)

    def test_provided_contents(self):
        params = {"provided_contents": ["extras.exporttemplate"]}
        self.assertEqual(self.filterset(params, self.queryset).qs.count(), 1)
        params = {"provided_contents": ["extras.job"]}
        self.assertEqual(self.filterset(params, self.queryset).qs.count(), 2)

    def test_secrets_group(self):
        filter_params = [
            {"secrets_group_id": [self.secrets_groups[0].pk, self.secrets_groups[1].pk]},
            {"secrets_group": [self.secrets_groups[0].slug, self.secrets_groups[1].pk]},
        ]
        for params in filter_params:
            self.assertQuerysetEqualAndNotEmpty(
                self.filterset(params, self.queryset).qs,
                self.queryset.filter(secrets_group__in=self.secrets_groups).distinct(),
            )


class GraphQLTestCase(FilterTestCases.NameSlugFilterTestCase):
    queryset = GraphQLQuery.objects.all()
    filterset = GraphQLQueryFilterSet

    @classmethod
    def setUpTestData(cls):
        graphqlqueries = (
            GraphQLQuery(
                name="graphql-query-1",
                slug="graphql-query-1",
                query="{ query: locations {name} }",
            ),
            GraphQLQuery(
                name="graphql-query-2",
                slug="graphql-query-2",
                query='{ devices(role: "edge") { id, name, device_role { name slug } } }',
            ),
            GraphQLQuery(
                name="graphql-query-3",
                slug="graphql-query-3",
                query="""
query ($device: String!) {
  devices(name: $device) {
    config_context
    name
    position
    serial
    primary_ip4 {
      id
      primary_ip4_for {
        id
        name
      }
    }
    tenant {
      name
    }
    tags {
      name
      slug
    }
    device_role {
      name
    }
    platform {
      name
      slug
      manufacturer {
        name
      }
      napalm_driver
    }
    location {
      name
      slug
      vlans {
        id
        name
        vid
      }
      vlan_groups {
        id
      }
    }
    interfaces {
      description
      mac_address
      enabled
      name
      ip_addresses {
        address
        tags {
          id
        }
      }
      connected_circuit_termination {
        circuit {
          cid
          commit_rate
          provider {
            name
          }
        }
      }
      tagged_vlans {
        id
      }
      untagged_vlan {
        id
      }
      cable {
        termination_a_type
        status {
          name
        }
        color
      }
      tagged_vlans {
        location {
          name
        }
        id
      }
      tags {
        id
      }
    }
  }
}""",
            ),
        )

        for query in graphqlqueries:
            query.clean()
            query.save()

    def test_query(self):
        params = {"query": ["locations"]}
        self.assertEqual(self.filterset(params, self.queryset).qs.count(), 3)


class ImageAttachmentTestCase(FilterTestCases.FilterTestCase):
    queryset = ImageAttachment.objects.all()
    filterset = ImageAttachmentFilterSet

    @classmethod
    def setUpTestData(cls):

        location_ct = ContentType.objects.get(app_label="dcim", model="location")
        rack_ct = ContentType.objects.get(app_label="dcim", model="rack")

        locations = Location.objects.filter(location_type=LocationType.objects.get(name="Campus"))[:2]

        racks = (
            Rack.objects.create(name="Rack 1", location=locations[0]),
            Rack.objects.create(name="Rack 2", location=locations[1]),
        )

        ImageAttachment.objects.create(
            content_type=location_ct,
            object_id=locations[0].pk,
            name="Image Attachment 1",
            image="http://example.com/image1.png",
            image_height=100,
            image_width=100,
        )
        ImageAttachment.objects.create(
            content_type=location_ct,
            object_id=locations[1].pk,
            name="Image Attachment 2",
            image="http://example.com/image2.png",
            image_height=100,
            image_width=100,
        )
        ImageAttachment.objects.create(
            content_type=rack_ct,
            object_id=racks[0].pk,
            name="Image Attachment 3",
            image="http://example.com/image3.png",
            image_height=100,
            image_width=100,
        )
        ImageAttachment.objects.create(
            content_type=rack_ct,
            object_id=racks[1].pk,
            name="Image Attachment 4",
            image="http://example.com/image4.png",
            image_height=100,
            image_width=100,
        )

    def test_name(self):
        params = {"name": ["Image Attachment 1", "Image Attachment 2"]}
        self.assertEqual(self.filterset(params, self.queryset).qs.count(), 2)

    def test_content_type(self):
        params = {"content_type": "dcim.location"}
        self.assertEqual(self.filterset(params, self.queryset).qs.count(), 2)

    def test_content_type_id_and_object_id(self):
        params = {
            "content_type_id": ContentType.objects.get(app_label="dcim", model="location").pk,
            "object_id": [Location.objects.first().pk],
        }
        self.assertEqual(self.filterset(params, self.queryset).qs.count(), 1)


class JobFilterSetTestCase(FilterTestCases.NameSlugFilterTestCase):
    queryset = Job.objects.all()
    filterset = JobFilterSet

    def test_grouping(self):
        params = {"grouping": ["test_file_upload_pass", "test_file_upload_fail"]}
        self.assertEqual(self.filterset(params, self.queryset).qs.count(), 2)

    def test_installed(self):
        params = {"job_class_name": "TestPass", "installed": True}
        self.assertTrue(self.filterset(params, self.queryset).qs.exists())

    def test_enabled(self):
        params = {"job_class_name": "TestPass", "enabled": False}
        self.assertTrue(self.filterset(params, self.queryset).qs.exists())

    def test_commit_default(self):
        params = {"commit_default": False}
        self.assertEqual(self.filterset(params, self.queryset).qs.count(), 0)

    def test_hidden(self):
        params = {"hidden": True}
        self.assertEqual(self.filterset(params, self.queryset).qs.count(), 1)

    def test_read_only(self):
        params = {"read_only": True}
        self.assertEqual(self.filterset(params, self.queryset).qs.count(), 3)

    def test_approval_required(self):
        params = {"approval_required": True}
        self.assertEqual(self.filterset(params, self.queryset).qs.count(), 0)

    def test_search(self):
        params = {"q": "file"}
        self.assertEqual(self.filterset(params, self.queryset).qs.count(), 3)
        value = self.queryset.values_list("pk", flat=True)[0]
        params = {"q": value}
        self.assertEqual(self.filterset(params, self.queryset).qs.values_list("pk", flat=True)[0], value)

    def test_is_job_hook_receiver(self):
        params = {"is_job_hook_receiver": True}
        self.assertEqual(self.filterset(params, self.queryset).qs.count(), 4)


class JobResultFilterSetTestCase(FilterTestCases.FilterTestCase):
    queryset = JobResult.objects.all()
    filterset = JobResultFilterSet

    @classmethod
    def setUpTestData(cls):
        jobs = Job.objects.all()[:3]
        cls.jobs = jobs
        for job in jobs:
            JobResult.objects.create(
                job_model=job,
                name=job.class_path,
                user=User.objects.first(),
                obj_type=ContentType.objects.get_for_model(Job),
                status=JobResultStatusChoices.STATUS_RUNNING,
                job_id=job.pk,
            )

    def test_job_model(self):
        jobs = list(self.jobs[:2])
        filter_params = [
            {"job_model_id": [jobs[0].pk, jobs[1].pk]},
            {"job_model": [jobs[0].pk, jobs[1].slug]},
        ]
        for params in filter_params:
            self.assertQuerysetEqualAndNotEmpty(
                self.filterset(params, self.queryset).qs, self.queryset.filter(job_model__in=jobs).distinct()
            )


class JobHookFilterSetTestCase(FilterTestCases.NameSlugFilterTestCase):
    queryset = JobHook.objects.all()
    filterset = JobHookFilterSet

    @classmethod
    def setUpTestData(cls):
        job_hooks = (
            JobHook.objects.create(
                name="JobHook1",
                job=Job.objects.get(job_class_name="TestJobHookReceiverLog"),
                type_create=True,
                type_update=True,
                type_delete=True,
            ),
            JobHook.objects.create(
                name="JobHook2",
                job=Job.objects.get(job_class_name="TestJobHookReceiverChange"),
                type_create=True,
                type_update=True,
                type_delete=False,
            ),
            JobHook.objects.create(
                name="JobHook3",
                enabled=False,
                job=Job.objects.get(job_class_name="TestJobHookReceiverFail"),
                type_delete=True,
            ),
        )

        devicetype_ct = ContentType.objects.get_for_model(DeviceType)
        job_hooks[0].content_types.set([devicetype_ct])
        job_hooks[1].content_types.set([devicetype_ct])

    def test_name(self):
        params = {"name": ["JobHook1", "JobHook2"]}
        self.assertEqual(self.filterset(params, self.queryset).qs.count(), 2)

    def test_content_types(self):
        params = {"content_types": ["dcim.devicetype"]}
        self.assertEqual(self.filterset(params, self.queryset).qs.count(), 2)

    def test_enabled(self):
        params = {"enabled": True}
        self.assertEqual(self.filterset(params, self.queryset).qs.count(), 2)

    def test_job(self):
        jobs = Job.objects.filter(job_class_name__in=["TestJobHookReceiverLog", "TestJobHookReceiverChange"])[:2]
        params = {"job": [jobs[0].slug, jobs[1].pk]}
        self.assertEqual(self.filterset(params, self.queryset).qs.count(), 2)

    def test_slug(self):
        params = {"slug": ["jobhook1", "jobhook2"]}
        self.assertEqual(self.filterset(params, self.queryset).qs.count(), 2)

    def test_type_create(self):
        params = {"type_create": True}
        self.assertEqual(self.filterset(params, self.queryset).qs.count(), 2)

    def test_type_delete(self):
        params = {"type_delete": True}
        self.assertEqual(self.filterset(params, self.queryset).qs.count(), 2)

    def test_type_update(self):
        params = {"type_update": True}
        self.assertEqual(self.filterset(params, self.queryset).qs.count(), 2)

    def test_search(self):
        params = {"q": "hook"}
        self.assertEqual(self.filterset(params, self.queryset).qs.count(), 3)
        params = {"q": "hook1"}
        self.assertEqual(self.filterset(params, self.queryset).qs.count(), 1)


class JobLogEntryTestCase(FilterTestCases.FilterTestCase):
    queryset = JobLogEntry.objects.all()
    filterset = JobLogEntryFilterSet

    @classmethod
    def setUpTestData(cls):
        cls.job_result = JobResult.objects.create(
            name="test",
            task_id=uuid.uuid4(),
            obj_type=ContentType.objects.get_for_model(GitRepository),
        )

        for log_level in ("debug", "info", "success", "warning"):
            JobLogEntry.objects.create(
                log_level=log_level,
                grouping="run",
                job_result=cls.job_result,
                message=f"I am a {log_level} log.",
            )

    def test_log_level(self):
        params = {"log_level": "success"}
        self.assertEqual(self.filterset(params, self.queryset).qs.count(), 1)

    def test_grouping(self):
        params = {"grouping": ["run"]}
        self.assertEqual(self.filterset(params, self.queryset).qs.count(), 4)

    def test_message(self):
        params = {"message": ["I am a success log."]}
        self.assertEqual(self.filterset(params, self.queryset).qs.count(), 1)

    def test_search(self):
        params = {"q": "run"}
        self.assertEqual(self.filterset(params, self.queryset).qs.count(), 4)
        params = {"q": "warning log"}
        self.assertEqual(self.filterset(params, self.queryset).qs.count(), 1)
        params = {"q": "success"}
        self.assertEqual(self.filterset(params, self.queryset).qs.count(), 1)


class ObjectChangeTestCase(FilterTestCases.FilterTestCase):
    queryset = ObjectChange.objects.all()
    filterset = ObjectChangeFilterSet

    @classmethod
    def setUpTestData(cls):
        users = (
            User.objects.create(username="user1"),
            User.objects.create(username="user2"),
            User.objects.create(username="user3"),
        )

        location = Location.objects.first()
        ipaddress = IPAddress.objects.create(address="192.0.2.1/24")

        ObjectChange.objects.create(
            user=users[0],
            user_name=users[0].username,
            request_id=uuid.uuid4(),
            action=ObjectChangeActionChoices.ACTION_CREATE,
            changed_object=location,
            object_repr=str(location),
            object_data={"name": location.name, "slug": location.slug},
        )
        ObjectChange.objects.create(
            user=users[0],
            user_name=users[0].username,
            request_id=uuid.uuid4(),
            action=ObjectChangeActionChoices.ACTION_UPDATE,
            changed_object=location,
            object_repr=str(location),
            object_data={"name": location.name, "slug": location.slug},
        )
        ObjectChange.objects.create(
            user=users[1],
            user_name=users[1].username,
            request_id=uuid.uuid4(),
            action=ObjectChangeActionChoices.ACTION_DELETE,
            changed_object=location,
            object_repr=str(location),
            object_data={"name": location.name, "slug": location.slug},
        )
        ObjectChange.objects.create(
            user=users[1],
            user_name=users[1].username,
            request_id=uuid.uuid4(),
            action=ObjectChangeActionChoices.ACTION_CREATE,
            changed_object=ipaddress,
            object_repr=str(ipaddress),
            object_data={"address": str(ipaddress.address), "status": ipaddress.status},
        )
        ObjectChange.objects.create(
            user=users[2],
            user_name=users[2].username,
            request_id=uuid.uuid4(),
            action=ObjectChangeActionChoices.ACTION_UPDATE,
            changed_object=ipaddress,
            object_repr=str(ipaddress),
            object_data={"address": str(ipaddress.address), "status": ipaddress.status},
        )
        ObjectChange.objects.create(
            user=users[2],
            user_name=users[2].username,
            request_id=uuid.uuid4(),
            action=ObjectChangeActionChoices.ACTION_DELETE,
            changed_object=ipaddress,
            object_repr=str(ipaddress),
            object_data={"address": str(ipaddress.address), "status": ipaddress.status},
        )

    def test_user(self):
        users = list(User.objects.filter(username__in=["user1", "user2"]))
        filter_params = [
            {"user_id": [users[0].pk, users[1].pk]},
            {"user": [users[0].pk, users[1].username]},
        ]
        for params in filter_params:
            self.assertQuerysetEqualAndNotEmpty(
                self.filterset(params, self.queryset).qs, self.queryset.filter(user__in=users).distinct()
            )

    def test_user_name(self):
        params = {"user_name": ["user1", "user2"]}
        self.assertEqual(self.filterset(params, self.queryset).qs.count(), 4)

    def test_changed_object_type(self):
        params = {"changed_object_type": "dcim.location"}
        self.assertEqual(self.filterset(params, self.queryset).qs.count(), 3)

    def test_changed_object_type_id(self):
        params = {"changed_object_type_id": ContentType.objects.get(app_label="dcim", model="location").pk}
        self.assertEqual(self.filterset(params, self.queryset).qs.count(), 3)

    def test_search(self):
        value = self.queryset.values_list("pk", flat=True)[0]
        params = {"q": value}
        self.assertEqual(self.filterset(params, self.queryset).qs.values_list("pk", flat=True)[0], value)


class RelationshipTestCase(FilterTestCases.NameSlugFilterTestCase):
    queryset = Relationship.objects.all()
    filterset = RelationshipFilterSet

    @classmethod
    def setUpTestData(cls):
        device_type = ContentType.objects.get_for_model(Device)
        interface_type = ContentType.objects.get_for_model(Interface)
        vlan_type = ContentType.objects.get_for_model(VLAN)

        Relationship(
            name="Device VLANs",
            slug="device-vlans",
            type="many-to-many",
            source_type=device_type,
            destination_type=vlan_type,
        ).validated_save()
        Relationship(
            name="Primary VLAN",
            slug="primary-vlan",
            type="one-to-many",
            source_type=vlan_type,
            destination_type=device_type,
        ).validated_save()
        Relationship(
            name="Primary Interface",
            slug="primary-interface",
            type="one-to-one",
            source_type=device_type,
            destination_type=interface_type,
        ).validated_save()

    def test_type(self):
        params = {"type": "one-to-many"}
        self.assertEqual(self.filterset(params, self.queryset).qs.count(), 1)

    def test_source_type(self):
        params = {"source_type": ["dcim.device"]}
        self.assertEqual(self.filterset(params, self.queryset).qs.count(), 2)

    def test_destination_type(self):
        params = {"destination_type": ["ipam.vlan", "dcim.interface"]}
        self.assertEqual(self.filterset(params, self.queryset).qs.count(), 2)


class RelationshipAssociationTestCase(FilterTestCases.FilterTestCase):
    queryset = RelationshipAssociation.objects.all()
    filterset = RelationshipAssociationFilterSet

    @classmethod
    def setUpTestData(cls):
        cls.device_type = ContentType.objects.get_for_model(Device)
        cls.vlan_type = ContentType.objects.get_for_model(VLAN)

        cls.relationships = (
            Relationship(
                name="Device VLANs",
                slug="device-vlans",
                type="many-to-many",
                source_type=cls.device_type,
                destination_type=cls.vlan_type,
            ),
            Relationship(
                name="Primary VLAN",
                slug="primary-vlan",
                type="one-to-many",
                source_type=cls.vlan_type,
                destination_type=cls.device_type,
            ),
            Relationship(
                name="Device Device",
                slug="symmetric-device-device",
                type="symmetric-many-to-many",
                source_type=cls.device_type,
                destination_type=cls.device_type,
            ),
        )
        for relationship in cls.relationships:
            relationship.validated_save()

        manufacturer = Manufacturer.objects.create(name="Manufacturer 1", slug="manufacturer-1")
        devicetype = DeviceType.objects.create(manufacturer=manufacturer, model="Device Type 1", slug="device-type-1")
        devicerole = Role.objects.get_for_model(Device).first()
        location = Location.objects.filter(location_type=LocationType.objects.get(name="Campus")).first()
        cls.devices = (
            Device.objects.create(name="Device 1", device_type=devicetype, role=devicerole, location=location),
            Device.objects.create(name="Device 2", device_type=devicetype, role=devicerole, location=location),
            Device.objects.create(name="Device 3", device_type=devicetype, role=devicerole, location=location),
        )
        cls.vlans = (
            VLAN.objects.create(vid=1, name="VLAN 1"),
            VLAN.objects.create(vid=2, name="VLAN 2"),
        )

        RelationshipAssociation(
            relationship=cls.relationships[0],
            source_type=cls.device_type,
            source_id=cls.devices[0].pk,
            destination_type=cls.vlan_type,
            destination_id=cls.vlans[0].pk,
        ).validated_save()
        RelationshipAssociation(
            relationship=cls.relationships[0],
            source_type=cls.device_type,
            source_id=cls.devices[1].pk,
            destination_type=cls.vlan_type,
            destination_id=cls.vlans[1].pk,
        ).validated_save()
        RelationshipAssociation(
            relationship=cls.relationships[1],
            source_type=cls.vlan_type,
            source_id=cls.vlans[0].pk,
            destination_type=cls.device_type,
            destination_id=cls.devices[0].pk,
        ).validated_save()
        RelationshipAssociation(
            relationship=cls.relationships[1],
            source_type=cls.vlan_type,
            source_id=cls.vlans[1].pk,
            destination_type=cls.device_type,
            destination_id=cls.devices[1].pk,
        ).validated_save()
        RelationshipAssociation(
            relationship=cls.relationships[2],
            source_type=cls.device_type,
            source_id=cls.devices[0].pk,
            destination_type=cls.device_type,
            destination_id=cls.devices[1].pk,
        ).validated_save()
        RelationshipAssociation(
            relationship=cls.relationships[2],
            source_type=cls.device_type,
            source_id=cls.devices[1].pk,
            destination_type=cls.device_type,
            destination_id=cls.devices[2].pk,
        ).validated_save()

    def test_relationship(self):
        params = {"relationship": [self.relationships[0].slug]}
        self.assertEqual(self.filterset(params, self.queryset).qs.count(), 2)

    def test_source_type(self):
        params = {"source_type": ["dcim.device", "dcim.interface"]}
        self.assertEqual(self.filterset(params, self.queryset).qs.count(), 4)

    def test_source_id(self):
        params = {"source_id": [self.devices[0].pk, self.devices[1].pk]}
        self.assertEqual(self.filterset(params, self.queryset).qs.count(), 4)

    def test_destination_type(self):
        params = {"destination_type": ["dcim.device", "dcim.interface"]}
        self.assertEqual(self.filterset(params, self.queryset).qs.count(), 4)

    def test_destination_id(self):
        params = {"destination_id": [self.devices[0].pk, self.devices[1].pk]}
        self.assertEqual(self.filterset(params, self.queryset).qs.count(), 3)

    def test_peer_id(self):
        params = {"peer_id": [self.devices[0].pk, self.devices[1].pk]}
        self.assertEqual(self.filterset(params, self.queryset).qs.count(), 2)
        params = {"peer_id": [self.devices[2].pk]}
        self.assertEqual(self.filterset(params, self.queryset).qs.count(), 1)


class RelationshipModelFilterSetTestCase(FilterTestCases.FilterTestCase):
    queryset = RelationshipAssociation.objects.all()
    filterset = RelationshipAssociationFilterSet

    @classmethod
    def setUpTestData(cls):
        cls.device_type = ContentType.objects.get_for_model(Device)
        cls.vlan_type = ContentType.objects.get_for_model(VLAN)
        cls.relationships = (
            Relationship(
                name="Device VLANs",
                slug="device-vlans",
                type="many-to-many",
                source_type=cls.device_type,
                destination_type=cls.vlan_type,
            ),
            Relationship(
                name="Primary VLAN",
                slug="primary-vlan",
                type="one-to-many",
                source_type=cls.vlan_type,
                destination_type=cls.device_type,
            ),
            Relationship(
                name="Device Peers",
                slug="device-peers",
                type="symmetric-many-to-many",
                source_type=cls.device_type,
                destination_type=cls.device_type,
            ),
        )
        for relationship in cls.relationships:
            relationship.validated_save()

        manufacturer = Manufacturer.objects.create(name="Manufacturer 1", slug="manufacturer-1")
        devicetype = DeviceType.objects.create(manufacturer=manufacturer, model="Device Type 1", slug="device-type-1")
        devicerole = Role.objects.get_for_model(Device).first()
        location = Location.objects.filter(location_type=LocationType.objects.get(name="Campus")).first()
        cls.devices = (
            Device.objects.create(name="Device 1", device_type=devicetype, role=devicerole, location=location),
            Device.objects.create(name="Device 2", device_type=devicetype, role=devicerole, location=location),
            Device.objects.create(name="Device 3", device_type=devicetype, role=devicerole, location=location),
        )
        cls.vlans = (
            VLAN.objects.create(vid=1, name="VLAN 1"),
            VLAN.objects.create(vid=2, name="VLAN 2"),
            VLAN.objects.create(vid=3, name="VLAN 3"),
        )
        cls.relationship_associations = (
            RelationshipAssociation(
                relationship=cls.relationships[0],
                source_type=cls.device_type,
                source_id=cls.devices[0].pk,
                destination_type=cls.vlan_type,
                destination_id=cls.vlans[0].pk,
            ),
            RelationshipAssociation(
                relationship=cls.relationships[0],
                source_type=cls.device_type,
                source_id=cls.devices[1].pk,
                destination_type=cls.vlan_type,
                destination_id=cls.vlans[1].pk,
            ),
            RelationshipAssociation(
                relationship=cls.relationships[1],
                source_type=cls.vlan_type,
                source_id=cls.vlans[0].pk,
                destination_type=cls.device_type,
                destination_id=cls.devices[0].pk,
            ),
            RelationshipAssociation(
                relationship=cls.relationships[1],
                source_type=cls.vlan_type,
                source_id=cls.vlans[0].pk,
                destination_type=cls.device_type,
                destination_id=cls.devices[1].pk,
            ),
            RelationshipAssociation(
                relationship=cls.relationships[1],
                source_type=cls.vlan_type,
                source_id=cls.vlans[0].pk,
                destination_type=cls.device_type,
                destination_id=cls.devices[2].pk,
            ),
            RelationshipAssociation(
                relationship=cls.relationships[2],
                source_type=cls.device_type,
                source_id=cls.devices[0].pk,
                destination_type=cls.device_type,
                destination_id=cls.devices[1].pk,
            ),
            RelationshipAssociation(
                relationship=cls.relationships[2],
                source_type=cls.device_type,
                source_id=cls.devices[0].pk,
                destination_type=cls.device_type,
                destination_id=cls.devices[2].pk,
            ),
            RelationshipAssociation(
                relationship=cls.relationships[2],
                source_type=cls.device_type,
                source_id=cls.devices[1].pk,
                destination_type=cls.device_type,
                destination_id=cls.devices[2].pk,
            ),
        )
        for relationship_association in cls.relationship_associations:
            relationship_association.validated_save()

    def test_one_to_many_source(self):
        self.queryset = Device.objects.all()
        self.filterset = DeviceFilterSet
        self.assertEqual(
            self.filterset({f"cr_{self.relationships[1].slug}__source": [self.vlans[0].pk]}, self.queryset).qs.count(),
            3,
        )

    def test_one_to_many_destination(self):
        self.queryset = VLAN.objects.all()
        self.filterset = VLANFilterSet
        self.assertEqual(
            self.filterset(
                {f"cr_{self.relationships[1].slug}__destination": [self.devices[0].pk, self.devices[1].pk]},
                self.queryset,
            ).qs.count(),
            1,
        )

    def test_many_to_many_source(self):
        self.queryset = VLAN.objects.all()
        self.filterset = VLANFilterSet
        self.assertEqual(
            self.filterset(
                {f"cr_{self.relationships[0].slug}__source": [self.devices[0].pk, self.devices[1].pk]}, self.queryset
            ).qs.count(),
            2,
        )

    def test_many_to_many_destination(self):
        self.queryset = Device.objects.all()
        self.filterset = DeviceFilterSet
        self.assertEqual(
            self.filterset(
                {f"cr_{self.relationships[0].slug}__destination": [self.vlans[0].pk, self.vlans[1].pk]}, self.queryset
            ).qs.count(),
            2,
        )

    def test_many_to_many_peer(self):
        self.queryset = Device.objects.all()
        self.filterset = DeviceFilterSet
        self.assertEqual(
            self.filterset(
                {f"cr_{self.relationships[2].slug}__peer": [self.devices[0].pk, self.devices[1].pk]}, self.queryset
            ).qs.count(),
            3,
        )
        self.assertEqual(
            self.filterset({f"cr_{self.relationships[2].slug}__peer": [self.devices[2].pk]}, self.queryset).qs.count(),
            2,
        )

    def test_combination(self):
        self.queryset = Device.objects.all()
        self.filterset = DeviceFilterSet
        self.assertEqual(
            self.filterset(
                {
                    f"cr_{self.relationships[2].slug}__peer": [self.devices[0].pk, self.devices[1].pk],
                    f"cr_{self.relationships[0].slug}__destination": [self.vlans[0].pk, self.vlans[1].pk],
                },
                self.queryset,
            ).qs.count(),
            2,
        )
        self.assertEqual(
            self.filterset(
                {
                    f"cr_{self.relationships[2].slug}__peer": [self.devices[2].pk],
                    f"cr_{self.relationships[0].slug}__destination": [self.vlans[0].pk, self.vlans[1].pk],
                },
                self.queryset,
            ).qs.count(),
            2,
        )

    def test_regression_distinct_2963(self):
        """
        Regression tests for issue #2963 to  address `AssertionError` error when combining filtering on
        relationships with concrete fields.

        Ref: https://github.com/nautobot/nautobot/issues/2963
        """
        self.queryset = Device.objects.all()
        self.filterset = DeviceFilterSet
        self.assertEqual(
            self.filterset(
                {
                    f"cr_{self.relationships[0].slug}__destination": [self.vlans[0].pk, self.vlans[1].pk],
                    "manufacturer": ["manufacturer-1"],
                },
                self.queryset,
            ).qs.count(),
            2,
        )


class SecretTestCase(FilterTestCases.NameSlugFilterTestCase):
    queryset = Secret.objects.all()
    filterset = SecretFilterSet

    @classmethod
    def setUpTestData(cls):
        secrets = (
            Secret(
                name="Secret 1",
                provider="environment-variable",
                parameters={"variable": "FILTER_TEST_1"},
            ),
            Secret(
                name="Secret 2",
                provider="environment-variable",
                parameters={"variable": "FILTER_TEST_2"},
            ),
            Secret(
                name="Secret 3",
                provider="text-file",
                parameters={"path": "/github-tokens/user/myusername.txt"},
            ),
        )

        for secret in secrets:
            secret.validated_save()

    def test_provider(self):
        params = {"provider": ["environment-variable"]}
        self.assertEqual(self.filterset(params, self.queryset).qs.count(), 2)

    def test_search(self):
        value = self.queryset.values_list("pk", flat=True)[0]
        params = {"q": value}
        self.assertEqual(self.filterset(params, self.queryset).qs.values_list("pk", flat=True)[0], value)


class SecretsGroupTestCase(FilterTestCases.NameSlugFilterTestCase):
    queryset = SecretsGroup.objects.all()
    filterset = SecretsGroupFilterSet

    @classmethod
    def setUpTestData(cls):
        SecretsGroup.objects.create(name="Group 1", slug="group-1")
        SecretsGroup.objects.create(name="Group 2", slug="group-2")
        SecretsGroup.objects.create(name="Group 3", slug="group-3")

    def test_search(self):
        value = self.queryset.values_list("pk", flat=True)[0]
        params = {"q": value}
        self.assertEqual(self.filterset(params, self.queryset).qs.values_list("pk", flat=True)[0], value)


class SecretsGroupAssociationTestCase(FilterTestCases.FilterTestCase):
    queryset = SecretsGroupAssociation.objects.all()
    filterset = SecretsGroupAssociationFilterSet

    @classmethod
    def setUpTestData(cls):
        cls.secrets = (
            Secret(
                name="Secret 1",
                provider="environment-variable",
                parameters={"variable": "FILTER_TEST_1"},
            ),
            Secret(
                name="Secret 2",
                provider="environment-variable",
                parameters={"variable": "FILTER_TEST_2"},
            ),
            Secret(
                name="Secret 3",
                provider="text-file",
                parameters={"path": "/github-tokens/user/myusername.txt"},
            ),
        )

        for secret in cls.secrets:
            secret.validated_save()

        cls.groups = (
            SecretsGroup.objects.create(name="Group 1", slug="group-1"),
            SecretsGroup.objects.create(name="Group 2", slug="group-2"),
            SecretsGroup.objects.create(name="Group 3", slug="group-3"),
        )

        SecretsGroupAssociation.objects.create(
            group=cls.groups[0],
            secret=cls.secrets[0],
            access_type=SecretsGroupAccessTypeChoices.TYPE_GENERIC,
            secret_type=SecretsGroupSecretTypeChoices.TYPE_USERNAME,
        )
        SecretsGroupAssociation.objects.create(
            group=cls.groups[1],
            secret=cls.secrets[1],
            access_type=SecretsGroupAccessTypeChoices.TYPE_GENERIC,
            secret_type=SecretsGroupSecretTypeChoices.TYPE_PASSWORD,
        )
        SecretsGroupAssociation.objects.create(
            group=cls.groups[2],
            secret=cls.secrets[2],
            access_type=SecretsGroupAccessTypeChoices.TYPE_HTTP,
            secret_type=SecretsGroupSecretTypeChoices.TYPE_PASSWORD,
        )

    def test_group(self):
        filter_params = [
            {"group_id": [self.groups[0].pk, self.groups[1].pk]},
            {"group": [self.groups[0].pk, self.groups[1].slug]},
        ]
        for params in filter_params:
            self.assertQuerysetEqualAndNotEmpty(
                self.filterset(params, self.queryset).qs, self.queryset.filter(group__in=self.groups[:2]).distinct()
            )

    def test_secret(self):
        filter_params = [
            {"secret_id": [self.secrets[0].pk, self.secrets[1].pk]},
            {"secret": [self.secrets[0].slug, self.secrets[1].pk]},
        ]
        for params in filter_params:
            self.assertQuerysetEqualAndNotEmpty(
                self.filterset(params, self.queryset).qs, self.queryset.filter(secret__in=self.secrets[:2]).distinct()
            )

    def test_access_type(self):
        params = {"access_type": [SecretsGroupAccessTypeChoices.TYPE_GENERIC]}
        self.assertEqual(self.filterset(params, self.queryset).qs.count(), 2)

    def test_secret_type(self):
        params = {"secret_type": [SecretsGroupSecretTypeChoices.TYPE_PASSWORD]}
        self.assertEqual(self.filterset(params, self.queryset).qs.count(), 2)


class StatusTestCase(FilterTestCases.NameSlugFilterTestCase):
    queryset = Status.objects.all()
    filterset = StatusFilterSet

    def test_content_types(self):
        ct = ContentType.objects.get_for_model(Device)
        status_count = self.queryset.filter(content_types=ct).count()
        params = {"content_types": ["dcim.device"]}
        self.assertEqual(self.filterset(params, self.queryset).qs.count(), status_count)

    def test_color(self):
        """Test the color search field."""
        params = {"color": [ColorChoices.COLOR_GREY]}
        self.assertQuerysetEqualAndNotEmpty(
            self.filterset(params, self.queryset).qs, Status.objects.filter(color=ColorChoices.COLOR_GREY)
        )

    def test_search(self):
        params = {"q": "active"}
        # TODO: Remove pylint disable after issue is resolved (see: https://github.com/PyCQA/pylint/issues/7381)
        # pylint: disable=unsupported-binary-operation
        q = Q(id__iexact="active") | Q(name__icontains="active") | Q(slug__icontains="active")
        # pylint: enable=unsupported-binary-operation
        q |= Q(content_types__model__icontains="active")
        self.assertQuerysetEqualAndNotEmpty(
            self.filterset(params, self.queryset).qs,
            self.queryset.filter(q).distinct(),
        )
        value = self.queryset.first().pk
        params = {"q": value}
        self.assertQuerysetEqualAndNotEmpty(
            self.filterset(params, self.queryset).qs,
            self.queryset.filter(pk=value),
        )


class TagTestCase(FilterTestCases.NameSlugFilterTestCase):
    queryset = Tag.objects.all()
    filterset = TagFilterSet

    @classmethod
    def setUpTestData(cls):
        cls.tags = Tag.objects.all()

    def test_color(self):
        params = {"color": [self.tags[0].color, self.tags[1].color]}
        self.assertEqual(self.filterset(params, self.queryset).qs.count(), 2)

    def test_content_types(self):
        params = {"content_types": ["dcim.location"]}
        filtered_data = self.filterset(params, self.queryset).qs
        self.assertQuerysetEqual(filtered_data, Tag.objects.get_for_model(Location))
        self.assertEqual(filtered_data[0], Tag.objects.get_for_model(Location)[0])

    def test_search(self):
        params = {"q": self.tags[0].slug}
        self.assertEqual(self.filterset(params, self.queryset).qs.count(), 1)
        value = self.queryset.values_list("pk", flat=True)[0]
        params = {"q": value}
        self.assertEqual(self.filterset(params, self.queryset).qs.values_list("pk", flat=True)[0], value)


class WebhookTestCase(FilterTestCases.FilterTestCase):
    queryset = Webhook.objects.all()
    filterset = WebhookFilterSet

    @classmethod
    def setUpTestData(cls):
        webhooks = (
            Webhook(
                name="webhook-1",
                enabled=True,
                type_create=True,
                payload_url="http://test-url.com/test-1",
                http_content_type=HTTP_CONTENT_TYPE_JSON,
            ),
            Webhook(
                name="webhook-2",
                enabled=True,
                type_update=True,
                payload_url="http://test-url.com/test-2",
                http_content_type=HTTP_CONTENT_TYPE_JSON,
            ),
            Webhook(
                name="webhook-3",
                enabled=True,
                type_delete=True,
                payload_url="http://test-url.com/test-3",
                http_content_type=HTTP_CONTENT_TYPE_JSON,
            ),
        )
        obj_type = ContentType.objects.get_for_model(Location)
        for webhook in webhooks:
            webhook.save()
            webhook.content_types.set([obj_type])

    def test_name(self):
        params = {"name": ["webhook-1"]}
        self.assertEqual(self.filterset(params, self.queryset).qs.count(), 1)

    def test_create(self):
        params = {"type_create": True}
        self.assertEqual(self.filterset(params, self.queryset).qs.count(), 1)

    def test_update(self):
        params = {"type_update": True}
        self.assertEqual(self.filterset(params, self.queryset).qs.count(), 1)

    def test_delete(self):
        params = {"type_delete": True}
        self.assertEqual(self.filterset(params, self.queryset).qs.count(), 1)

    def test_enabled(self):
        params = {"enabled": True}
        self.assertEqual(self.filterset(params, self.queryset).qs.count(), 3)

    def test_search(self):
        params = {"q": "webhook"}
        self.assertEqual(self.filterset(params, self.queryset).qs.count(), 3)
        value = self.queryset.values_list("pk", flat=True)[0]
        params = {"q": value}
        self.assertEqual(self.filterset(params, self.queryset).qs.values_list("pk", flat=True)[0], value)


class RoleTestCase(FilterTestCases.NameSlugFilterTestCase):
    queryset = Role.objects.all()
    filterset = RoleFilterSet

    def test_content_types(self):
        device_ct = ContentType.objects.get_for_model(Device)
        rack_ct = ContentType.objects.get_for_model(Rack)
        device_roles = self.queryset.filter(content_types=device_ct)
        params = {"content_types": ["dcim.device"]}
        self.assertQuerysetEqualAndNotEmpty(self.filterset(params, self.queryset).qs, device_roles)

        rack_roles = self.queryset.filter(content_types=rack_ct)
        params = {"content_types": ["dcim.rack"]}
        self.assertQuerysetEqualAndNotEmpty(self.filterset(params, self.queryset).qs, rack_roles)

    def test_color(self):
        """Test the color search field."""
        params = {"color": [ColorChoices.COLOR_AMBER]}
        self.assertQuerysetEqualAndNotEmpty(
            self.filterset(params, self.queryset).qs, Role.objects.filter(color=ColorChoices.COLOR_AMBER)
        )

    def test_weight(self):
        """Test the weight search field."""
        instance = self.queryset.filter(weight__isnull=False).first()
        params = {"weight": [instance.weight]}
        self.assertQuerysetEqualAndNotEmpty(
            self.filterset(params, self.queryset).qs, self.queryset.filter(weight=instance.weight)
        )

    def test_search(self):
        value = self.queryset.first().name
        params = {"q": value}
        self.assertQuerysetEqualAndNotEmpty(
            self.filterset(params, self.queryset).qs,
            self.queryset.filter(name=value).distinct(),
        )
        value = self.queryset.first().pk
        params = {"q": value}
        self.assertQuerysetEqualAndNotEmpty(
            self.filterset(params, self.queryset).qs,
            self.queryset.filter(pk=value),
        )<|MERGE_RESOLUTION|>--- conflicted
+++ resolved
@@ -12,10 +12,7 @@
     DeviceType,
     Interface,
     Location,
-<<<<<<< HEAD
     LocationType,
-=======
->>>>>>> bb5c1202
     Manufacturer,
     Platform,
     Rack,
@@ -240,7 +237,6 @@
         params = {"is_active": False}
         self.assertEqual(self.filterset(params, self.queryset).qs.count(), 2)
 
-<<<<<<< HEAD
     def test_location(self):
         params = {"location_id": [self.locations[0].pk, self.locations[1].pk]}
         self.assertQuerysetEqualAndNotEmpty(
@@ -250,29 +246,6 @@
         self.assertQuerysetEqualAndNotEmpty(
             self.filterset(params, self.queryset).qs, self.queryset.filter(locations__slug__in=params["location"])
         )
-=======
-    def test_region(self):
-        regions = list(Region.objects.all()[:2])
-        filter_params = [
-            {"region_id": [regions[0].pk, regions[1].pk]},
-            {"region": [regions[0].slug, regions[1].pk]},
-        ]
-        for params in filter_params:
-            self.assertQuerysetEqualAndNotEmpty(
-                self.filterset(params, self.queryset).qs, self.queryset.filter(regions__in=regions).distinct()
-            )
-
-    def test_site(self):
-        sites = list(Site.objects.all()[:2])
-        filter_params = [
-            {"site_id": [sites[0].pk, sites[1].pk]},
-            {"site": [sites[0].pk, sites[1].slug]},
-        ]
-        for params in filter_params:
-            self.assertQuerysetEqualAndNotEmpty(
-                self.filterset(params, self.queryset).qs, self.queryset.filter(sites__in=sites).distinct()
-            )
->>>>>>> bb5c1202
 
     def test_role(self):
         device_role = Role.objects.get_for_model(Device).first()
@@ -282,17 +255,6 @@
             self.filterset(params, self.queryset).qs,
             self.queryset.filter(roles__in=[vm_role, device_role]).distinct(),
         )
-
-    def test_location(self):
-        locations = list(self.locations[:2])
-        filter_params = [
-            {"location_id": [locations[0].pk, locations[1].pk]},
-            {"location": [locations[0].pk, locations[1].slug]},
-        ]
-        for params in filter_params:
-            self.assertQuerysetEqualAndNotEmpty(
-                self.filterset(params, self.queryset).qs, self.queryset.filter(locations__in=locations).distinct()
-            )
 
     def test_type(self):
         device_types = list(self.device_types[:2])
@@ -443,7 +405,7 @@
 
     @classmethod
     def setUpTestData(cls):
-        content_type = ContentType.objects.get_for_model(Site)
+        content_type = ContentType.objects.get_for_model(Location)
         fields = [
             CustomField.objects.create(type=CustomFieldTypeChoices.TYPE_TEXT, name=f"field {num}", required=False)
             for num in range(3)
@@ -833,8 +795,8 @@
                 name=job.class_path,
                 user=User.objects.first(),
                 obj_type=ContentType.objects.get_for_model(Job),
-                status=JobResultStatusChoices.STATUS_RUNNING,
-                job_id=job.pk,
+                status=JobResultStatusChoices.STATUS_STARTED,
+                task_id=job.pk,
             )
 
     def test_job_model(self):
