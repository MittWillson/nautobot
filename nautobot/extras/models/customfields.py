import logging
import re
from collections import OrderedDict
from datetime import datetime, date

from django import forms
from django.db import transaction
from django.contrib.contenttypes.models import ContentType
from django.core.exceptions import ObjectDoesNotExist
from django.core.serializers.json import DjangoJSONEncoder
from django.core.validators import RegexValidator, ValidationError
from django.db import models
from django.forms.widgets import TextInput
from django.utils.safestring import mark_safe

from nautobot.core.forms import (
    add_blank_choice,
    CSVChoiceField,
    CSVMultipleChoiceField,
    DatePicker,
    JSONField,
    LaxURLField,
    MultiValueCharInput,
    NullableDateField,
    StaticSelect2,
    StaticSelect2Multiple,
)
from nautobot.core.models import BaseManager, BaseModel
from nautobot.core.models.fields import AutoSlugField, slugify_dashes_to_underscores
from nautobot.core.models.querysets import RestrictedQuerySet
from nautobot.core.models.validators import validate_regex
from nautobot.core.settings_funcs import is_truthy
from nautobot.core.templatetags.helpers import render_markdown
from nautobot.core.utils.data import render_jinja2
from nautobot.extras.choices import CustomFieldFilterLogicChoices, CustomFieldTypeChoices
from nautobot.extras.models import ChangeLoggedModel
from nautobot.extras.models.mixins import NotesMixin
from nautobot.extras.tasks import delete_custom_field_data, update_custom_field_choice_data
from nautobot.extras.utils import check_if_key_is_graphql_safe, FeatureQuery, extras_features

logger = logging.getLogger(__name__)


class ComputedFieldManager(BaseManager.from_queryset(RestrictedQuerySet)):
    use_in_migrations = True

    def get_for_model(self, model):
        """
        Return all ComputedFields assigned to the given model.
        """
        content_type = ContentType.objects.get_for_model(model._meta.concrete_model)
        return self.get_queryset().filter(content_type=content_type)


@extras_features("graphql")
class ComputedField(BaseModel, ChangeLoggedModel, NotesMixin):
    """
    Read-only rendered fields driven by a Jinja2 template that are applied to objects within a ContentType.
    """

    content_type = models.ForeignKey(
        to=ContentType,
        on_delete=models.CASCADE,
        limit_choices_to=FeatureQuery("custom_fields"),
        related_name="computed_fields",
    )
    key = AutoSlugField(
        populate_from="label",
        help_text="Internal field name. Please use underscores rather than dashes in this key.",
        slugify_function=slugify_dashes_to_underscores,
    )
    label = models.CharField(max_length=100, help_text="Name of the field as displayed to users")
    description = models.CharField(max_length=200, blank=True)
    template = models.TextField(max_length=500, help_text="Jinja2 template code for field value")
    fallback_value = models.CharField(
        max_length=500,
        blank=True,
        help_text="Fallback value (if any) to be output for the field in the case of a template rendering error.",
    )
    weight = models.PositiveSmallIntegerField(default=100)
    advanced_ui = models.BooleanField(
        default=False,
        verbose_name="Move to Advanced tab",
        help_text="Hide this field from the object's primary information tab. "
        'It will appear in the "Advanced" tab instead.',
    )

    objects = ComputedFieldManager()

    clone_fields = ["content_type", "description", "template", "fallback_value", "weight"]
    natural_key_field_names = ["key"]

    class Meta:
        ordering = ["weight", "key"]
        unique_together = ("content_type", "label")

    def __str__(self):
        return self.label

    def render(self, context):
        try:
            rendered = render_jinja2(self.template, context)
            # If there is an undefined variable within a template, it returns nothing
            # Doesn't raise an exception either most likely due to using Undefined rather
            # than StrictUndefined, but return fallback_value if None is returned
            if rendered is None:
                logger.warning("Failed to render computed field %s", self.key)
                return self.fallback_value
            return rendered
        except Exception as exc:
            logger.warning("Failed to render computed field %s: %s", self.key, exc)
            return self.fallback_value

    def clean(self):
        super().clean()
        if self.key != "":
            check_if_key_is_graphql_safe(self.__class__.__name__, self.key)


class CustomFieldModel(models.Model):
    """
    Abstract class for any model which may have custom fields associated with it.
    """

    _custom_field_data = models.JSONField(encoder=DjangoJSONEncoder, blank=True, default=dict)

    class Meta:
        abstract = True

    @property
    def custom_field_data(self):
        """
        Legacy interface to raw custom field data

        TODO(John): remove this entirely when the cf property is enhanced
        """
        return self._custom_field_data

    @property
    def cf(self):
        """
        Convenience wrapper for custom field data.
        """
        return self._custom_field_data

    def get_custom_fields_basic(self):
        """
        This method exists to help call get_custom_fields() in templates where a function argument (advanced_ui) cannot be specified.
        Return a dictionary of custom fields for a single object in the form {<field>: value}
        which have advanced_ui set to False
        """
        return self.get_custom_fields(advanced_ui=False)

    def get_custom_fields_advanced(self):
        """
        This method exists to help call get_custom_fields() in templates where a function argument (advanced_ui) cannot be specified.
        Return a dictionary of custom fields for a single object in the form {<field>: value}
        which have advanced_ui set to True
        """
        return self.get_custom_fields(advanced_ui=True)

    def get_custom_fields(self, advanced_ui=None):
        """
        Return a dictionary of custom fields for a single object in the form {<field>: value}.
        """
        fields = CustomField.objects.get_for_model(self)
        if advanced_ui is not None:
            fields = fields.filter(advanced_ui=advanced_ui)
        return OrderedDict([(field, self.cf.get(field.key)) for field in fields])

    def get_custom_field_groupings_basic(self):
        """
        This method exists to help call get_custom_field_groupings() in templates where a function argument (advanced_ui) cannot be specified.
        Return a dictonary of custom fields grouped by the same grouping in the form
        {
            <grouping_1>: [(cf1, <value for cf1>), (cf2, <value for cf2>), ...],
            ...
            <grouping_5>: [(cf8, <value for cf8>), (cf9, <value for cf9>), ...],
            ...
        }
        which have advanced_ui set to False
        """
        return self.get_custom_field_groupings(advanced_ui=False)

    def get_custom_field_groupings_advanced(self):
        """
        This method exists to help call get_custom_field_groupings() in templates where a function argument (advanced_ui) cannot be specified.
        Return a dictonary of custom fields grouped by the same grouping in the form
        {
            <grouping_1>: [(cf1, <value for cf1>), (cf2, <value for cf2>), ...],
            ...
            <grouping_5>: [(cf8, <value for cf8>), (cf9, <value for cf9>), ...],
            ...
        }
        which have advanced_ui set to True
        """
        return self.get_custom_field_groupings(advanced_ui=True)

    def get_custom_field_groupings(self, advanced_ui=None):
        """
        Return a dictonary of custom fields grouped by the same grouping in the form
        {
            <grouping_1>: [(cf1, <value for cf1>), (cf2, <value for cf2>), ...],
            ...
            <grouping_5>: [(cf8, <value for cf8>), (cf9, <value for cf9>), ...],
            ...
        }
        """
        record = {}
        fields = CustomField.objects.get_for_model(self)
        if advanced_ui is not None:
            fields = fields.filter(advanced_ui=advanced_ui)

        for field in fields:
            data = (field, self.cf.get(field.key))
            record.setdefault(field.grouping, []).append(data)
        record = dict(sorted(record.items()))
        return record

    def clean(self):
        super().clean()

        custom_fields = {cf.key: cf for cf in CustomField.objects.get_for_model(self)}

        # Validate all field values
        for field_key, value in self._custom_field_data.items():
            if field_key not in custom_fields:
                # log a warning instead of raising a ValidationError so as not to break the UI
                logger.warning(f"Unknown field key '{field_key}' in custom field data for {self} ({self.pk}).")
                continue
            try:
                self._custom_field_data[field_key] = custom_fields[field_key].validate(value)
            except ValidationError as e:
                raise ValidationError(f"Invalid value for custom field '{field_key}': {e.message}")

        # Check for missing values, erroring on required ones and populating non-required ones automatically
        for cf in custom_fields.values():
<<<<<<< HEAD
            if cf.required and cf.key not in self._custom_field_data:
                raise ValidationError(f"Missing required custom field '{cf.key}'.")
=======
            # 2.0 TODO: #824 replace cf.name with cf.slug
            if cf.name not in self._custom_field_data:
                if cf.required:
                    raise ValidationError(f"Missing required custom field '{cf.name}'.")
                else:
                    self._custom_field_data[cf.name] = cf.default
>>>>>>> 53bedf83

    # Computed Field Methods
    def has_computed_fields(self, advanced_ui=None):
        """
        Return a boolean indicating whether or not this content type has computed fields associated with it.
        This can also check whether the advanced_ui attribute is True or False for UI display purposes.
        """
        computed_fields = ComputedField.objects.get_for_model(self)
        if advanced_ui is not None:
            computed_fields = computed_fields.filter(advanced_ui=advanced_ui)
        return computed_fields.exists()

    def has_computed_fields_basic(self):
        return self.has_computed_fields(advanced_ui=False)

    def has_computed_fields_advanced(self):
        return self.has_computed_fields(advanced_ui=True)

    def get_computed_field(self, key, render=True):
        """
        Get a computed field for this model, lookup via key.
        Returns the template of this field if render is False, otherwise returns the rendered value.
        """
        try:
            computed_field = ComputedField.objects.get_for_model(self).get(key=key)
        except ComputedField.DoesNotExist:
            logger.warning("Computed Field with key %s does not exist for model %s", key, self._meta.verbose_name)
            return None
        if render:
            return computed_field.render(context={"obj": self})
        return computed_field.template

    def get_computed_fields(self, label_as_key=False, advanced_ui=None):
        """
        Return a dictionary of all computed fields and their rendered values for this model.
        Keys are the `key` value of each field. If label_as_key is True, `label` values of each field are used as keys.
        """
        computed_fields_dict = {}
        computed_fields = ComputedField.objects.get_for_model(self)
        if advanced_ui is not None:
            computed_fields = computed_fields.filter(advanced_ui=advanced_ui)
        if not computed_fields:
            return {}
        for cf in computed_fields:
            computed_fields_dict[cf.label if label_as_key else cf.key] = cf.render(context={"obj": self})
        return computed_fields_dict


class CustomFieldManager(BaseManager.from_queryset(RestrictedQuerySet)):
    use_in_migrations = True

    def get_for_model(self, model):
        """
        Return all CustomFields assigned to the given model.
        """
        content_type = ContentType.objects.get_for_model(model._meta.concrete_model)
        return self.get_queryset().filter(content_types=content_type)


@extras_features("webhooks")
class CustomField(BaseModel, ChangeLoggedModel, NotesMixin):
    content_types = models.ManyToManyField(
        to=ContentType,
        related_name="custom_fields",
        verbose_name="Object(s)",
        limit_choices_to=FeatureQuery("custom_fields"),
        help_text="The object(s) to which this field applies.",
    )
    grouping = models.CharField(
        max_length=255,
        blank=True,
        help_text="Human-readable grouping that this custom field belongs to.",
    )
    type = models.CharField(
        max_length=50,
        choices=CustomFieldTypeChoices,
        default=CustomFieldTypeChoices.TYPE_TEXT,
        help_text="The type of value(s) allowed for this field.",
    )
    label = models.CharField(
        max_length=50,
        help_text="Name of the field as displayed to users.",
        blank=False,
    )
    key = AutoSlugField(
        blank=True,
        max_length=50,
        separator="_",
        populate_from="label",
        help_text="Internal field name. Please use underscores rather than dashes in this key.",
        slugify_function=slugify_dashes_to_underscores,
    )
    description = models.CharField(max_length=200, blank=True, help_text="A helpful description for this field.")
    required = models.BooleanField(
        default=False,
        help_text="If true, this field is required when creating new objects or editing an existing object.",
    )
    # todoindex:
    filter_logic = models.CharField(
        max_length=50,
        choices=CustomFieldFilterLogicChoices,
        default=CustomFieldFilterLogicChoices.FILTER_LOOSE,
        help_text="Loose matches any instance of a given string; Exact matches the entire field.",
    )
    default = models.JSONField(
        encoder=DjangoJSONEncoder,
        blank=True,
        null=True,
        help_text=(
            "Default value for the field (must be a JSON value). Encapsulate strings with double quotes (e.g. "
            '"Foo").'
        ),
    )
    weight = models.PositiveSmallIntegerField(
        default=100, help_text="Fields with higher weights appear lower in a form."
    )
    validation_minimum = models.BigIntegerField(
        blank=True,
        null=True,
        verbose_name="Minimum value",
        help_text="Minimum allowed value (for numeric fields).",
    )
    validation_maximum = models.BigIntegerField(
        blank=True,
        null=True,
        verbose_name="Maximum value",
        help_text="Maximum allowed value (for numeric fields).",
    )
    validation_regex = models.CharField(
        blank=True,
        validators=[validate_regex],
        max_length=500,
        verbose_name="Validation regex",
        help_text="Regular expression to enforce on text field values. Use ^ and $ to force matching of entire string. "
        "For example, <code>^[A-Z]{3}$</code> will limit values to exactly three uppercase letters. Regular "
        "expression on select and multi-select will be applied at <code>Custom Field Choices</code> definition.",
    )
    advanced_ui = models.BooleanField(
        default=False,
        verbose_name="Move to Advanced tab",
        help_text="Hide this field from the object's primary information tab. "
        'It will appear in the "Advanced" tab instead.',
    )

    objects = CustomFieldManager()

    clone_fields = [
        "content_types",
        "grouping",
        "type",
        "description",
        "required",
        "filter_logic",
        "default",
        "weight",
        "validation_minimum",
        "validation_maximum",
        "validation_regex",
    ]
    natural_key_field_names = ["key"]

    class Meta:
        ordering = ["weight", "label"]

    def __str__(self):
        return self.label

    def clean(self):
        super().clean()

        if self.key != "":
            check_if_key_is_graphql_safe(self.__class__.__name__, self.key)
        if self.present_in_database:
            # Check immutable fields
            database_object = self.__class__.objects.get(pk=self.pk)

            if self.key != database_object.key:
                raise ValidationError({"key": "Key cannot be changed once created"})

            if self.type != database_object.type:
                raise ValidationError({"type": "Type cannot be changed once created"})

        # Validate the field's default value (if any)
        if self.default is not None:
            try:
                self.default = self.validate(self.default)
            except ValidationError as err:
                raise ValidationError({"default": f'Invalid default value "{self.default}": {err.message}'})

        # Minimum/maximum values can be set only for numeric fields
        if self.validation_minimum is not None and self.type != CustomFieldTypeChoices.TYPE_INTEGER:
            raise ValidationError({"validation_minimum": "A minimum value may be set only for numeric fields"})
        if self.validation_maximum is not None and self.type != CustomFieldTypeChoices.TYPE_INTEGER:
            raise ValidationError({"validation_maximum": "A maximum value may be set only for numeric fields"})

        # Regex validation can be set only for text, url, select and multi-select fields
        if self.validation_regex and self.type not in CustomFieldTypeChoices.REGEX_TYPES:
            raise ValidationError(
                {"validation_regex": "Regular expression validation is supported only for text, URL and select fields"}
            )

        # Choices can be set only on selection fields
        if self.custom_field_choices.exists() and self.type not in (
            CustomFieldTypeChoices.TYPE_SELECT,
            CustomFieldTypeChoices.TYPE_MULTISELECT,
        ):
            raise ValidationError("Choices may be set only for custom selection fields.")

        # A selection field's default (if any) must be present in its available choices
        if (
            self.type == CustomFieldTypeChoices.TYPE_SELECT
            and self.default
            and self.default not in self.custom_field_choices.values_list("value", flat=True)
        ):
            raise ValidationError(
                {"default": f"The specified default value ({self.default}) is not listed as an available choice."}
            )

    def to_form_field(
        self, set_initial=True, enforce_required=True, for_csv_import=False, simple_json_filter=False, label=None
    ):
        """
        Return a form field suitable for setting a CustomField's value for an object.

        Args:
            set_initial: Set initial date for the field. This should be False when generating a field for bulk editing.
            enforce_required: Honor the value of CustomField.required. Set to False for filtering/bulk editing.
            for_csv_import: Return a form field suitable for bulk import of objects. Despite the parameter name,
                this is *not* used for CSV imports since 2.0, but it *is* used for JSON/YAML import of DeviceTypes.
            simple_json_filter: Return a TextInput widget for JSON filtering instead of the default TextArea widget.
            label: Set the input label manually (if required); otherwise, defaults to field's __str__() implementation.
        """
        initial = self.default if set_initial else None
        required = self.required if enforce_required else False

        # Integer
        if self.type == CustomFieldTypeChoices.TYPE_INTEGER:
            field = forms.IntegerField(
                required=required,
                initial=initial,
                min_value=self.validation_minimum,
                max_value=self.validation_maximum,
            )

        # Boolean
        elif self.type == CustomFieldTypeChoices.TYPE_BOOLEAN:
            choices = (
                (None, "---------"),
                (True, "True"),
                (False, "False"),
            )
            field = forms.NullBooleanField(
                required=required,
                initial=initial,
                widget=StaticSelect2(choices=choices),
            )

        # Date
        elif self.type == CustomFieldTypeChoices.TYPE_DATE:
            field = NullableDateField(
                required=required,
                initial=initial,
                widget=DatePicker(),
            )

        # Text and URL
        elif self.type in (CustomFieldTypeChoices.TYPE_URL, CustomFieldTypeChoices.TYPE_TEXT):
            if self.type == CustomFieldTypeChoices.TYPE_URL:
                field = LaxURLField(required=required, initial=initial)
            elif self.type == CustomFieldTypeChoices.TYPE_TEXT:
                field = forms.CharField(max_length=255, required=required, initial=initial)

            if self.validation_regex:
                field.validators = [
                    RegexValidator(
                        regex=self.validation_regex,
                        message=mark_safe(f"Values must match this regex: <code>{self.validation_regex}</code>"),
                    )
                ]

        # JSON
        elif self.type == CustomFieldTypeChoices.TYPE_JSON:
            if simple_json_filter:
                field = JSONField(encoder=DjangoJSONEncoder, required=required, initial=None, widget=TextInput)
            else:
                field = JSONField(encoder=DjangoJSONEncoder, required=required, initial=initial)

        # Select or Multi-select
        else:
            choices = [(cfc.value, cfc.value) for cfc in self.custom_field_choices.all()]
            default_choice = self.custom_field_choices.filter(value=self.default).first()

            # Set the initial value to the first available choice (if any)
            if self.type == CustomFieldTypeChoices.TYPE_SELECT:
                if not required or default_choice is None:
                    choices = add_blank_choice(choices)
                field_class = CSVChoiceField if for_csv_import else forms.ChoiceField
                field = field_class(
                    choices=choices,
                    required=required,
                    initial=initial,
                    widget=StaticSelect2(),
                )
            else:
                field_class = CSVMultipleChoiceField if for_csv_import else forms.MultipleChoiceField
                field = field_class(choices=choices, required=required, initial=initial, widget=StaticSelect2Multiple())

        field.model = self
        if label is not None:
            field.label = label
        else:
            field.label = str(self)

        if self.description:
            # Avoid script injection and similar attacks! Output HTML but only accept Markdown as input
            field.help_text = render_markdown(self.description)

        return field

    def to_filter_form_field(self, lookup_expr="exact", *args, **kwargs):
        """Return a filter form field suitable for filtering a CustomField's value for an object."""
        form_field = self.to_form_field(*args, **kwargs)
        # We would handle type selection differently because:
        # 1. We'd need to use StaticSelect2Multiple for lookup_type 'exact' because self.type `select` uses StaticSelect2 by default.
        # 2. Remove the blank choice since StaticSelect2Multiple is always blank and interprets the blank choice as an extra option.
        # 3. If lookup_type is not the same as exact, use MultiValueCharInput
        if self.type == CustomFieldTypeChoices.TYPE_SELECT:
            if lookup_expr in ["exact", "contains"]:
                choices = form_field.choices[1:]
                form_field.widget = StaticSelect2Multiple(choices=choices)
            else:
                form_field.widget = MultiValueCharInput()
        return form_field

    def validate(self, value):
        """
        Validate a value according to the field's type validation rules.

        Returns the value, possibly cleaned up
        """
        if value not in [None, "", []]:
            # Validate text field
            if self.type in (CustomFieldTypeChoices.TYPE_TEXT, CustomFieldTypeChoices.TYPE_URL):
                if not isinstance(value, str):
                    raise ValidationError("Value must be a string")

                if self.validation_regex and not re.search(self.validation_regex, value):
                    raise ValidationError(f"Value must match regex '{self.validation_regex}'")

            # Validate integer
            if self.type == CustomFieldTypeChoices.TYPE_INTEGER:
                try:
                    value = int(value)
                except ValueError:
                    raise ValidationError("Value must be an integer.")
                if self.validation_minimum is not None and value < self.validation_minimum:
                    raise ValidationError(f"Value must be at least {self.validation_minimum}")
                if self.validation_maximum is not None and value > self.validation_maximum:
                    raise ValidationError(f"Value must not exceed {self.validation_maximum}")

            # Validate boolean
            if self.type == CustomFieldTypeChoices.TYPE_BOOLEAN:
                try:
                    value = is_truthy(value)
                except ValueError as exc:
                    raise ValidationError("Value must be true or false.") from exc

            # Validate date
            if self.type == CustomFieldTypeChoices.TYPE_DATE:
                if not isinstance(value, date):
                    try:
                        datetime.strptime(value, "%Y-%m-%d")
                    except ValueError:
                        raise ValidationError("Date values must be in the format YYYY-MM-DD.")

            # Validate selected choice
            if self.type == CustomFieldTypeChoices.TYPE_SELECT:
                if value not in self.custom_field_choices.values_list("value", flat=True):
                    raise ValidationError(
                        f"Invalid choice ({value}). Available choices are: {', '.join(self.custom_field_choices.values_list('value', flat=True))}"
                    )

            if self.type == CustomFieldTypeChoices.TYPE_MULTISELECT:
                if isinstance(value, str):
                    value = value.split(",")
                if not set(value).issubset(self.custom_field_choices.values_list("value", flat=True)):
                    raise ValidationError(
                        f"Invalid choice(s) ({value}). Available choices are: {', '.join(self.custom_field_choices.values_list('value', flat=True))}"
                    )

        elif self.required:
            raise ValidationError("Required field cannot be empty.")

        return value

    def delete(self, *args, **kwargs):
        """
        Handle the cleanup of old custom field data when a CustomField is deleted.
        """
        content_types = set(self.content_types.values_list("pk", flat=True))

        super().delete(*args, **kwargs)

        delete_custom_field_data.delay(self.key, content_types)

    def add_prefix_to_cf_key(self):
        return "cf_" + str(self.key)


@extras_features(
    "graphql",
    "webhooks",
)
class CustomFieldChoice(BaseModel, ChangeLoggedModel):
    """
    The custom field choice is used to store the possible set of values for a selection type custom field
    """

    custom_field = models.ForeignKey(
        to="extras.CustomField",
        on_delete=models.CASCADE,
        related_name="custom_field_choices",
        limit_choices_to=models.Q(
            type__in=[CustomFieldTypeChoices.TYPE_SELECT, CustomFieldTypeChoices.TYPE_MULTISELECT]
        ),
    )
    value = models.CharField(max_length=100)
    weight = models.PositiveSmallIntegerField(default=100, help_text="Higher weights appear later in the list")

    documentation_static_path = "docs/user-guide/platform-functionality/customfield.html"

    class Meta:
        ordering = ["custom_field", "weight", "value"]
        unique_together = ["custom_field", "value"]

    def __str__(self):
        return self.value

    def clean(self):
        if self.custom_field.type not in (CustomFieldTypeChoices.TYPE_SELECT, CustomFieldTypeChoices.TYPE_MULTISELECT):
            raise ValidationError("Custom field choices can only be assigned to selection fields.")

        if not re.search(self.custom_field.validation_regex, self.value):
            raise ValidationError(f"Value must match regex {self.custom_field.validation_regex} got {self.value}.")

    def save(self, *args, **kwargs):
        """
        When a custom field choice is saved, perform logic that will update data across all custom field data.
        """
        if self.present_in_database:
            database_object = self.__class__.objects.get(pk=self.pk)
        else:
            database_object = self

        super().save(*args, **kwargs)

        if self.value != database_object.value:
            transaction.on_commit(
                lambda: update_custom_field_choice_data.delay(self.custom_field.pk, database_object.value, self.value)
            )

    def delete(self, *args, **kwargs):
        """
        When a custom field choice is deleted, remove references to in custom field data
        """
        if self.custom_field.default:
            # Cannot delete the choice if it is the default value.
            if self.custom_field.type == CustomFieldTypeChoices.TYPE_SELECT and self.custom_field.default == self.value:
                raise models.ProtectedError(
                    msg="Cannot delete this choice because it is the default value for the field.",
                    protected_objects=[self],  # TODO: should this be self.field instead?
                )
            elif self.value in self.custom_field.default:
                raise models.ProtectedError(
                    msg="Cannot delete this choice because it is one of the default values for the field.",
                    protected_objects=[self],  # TODO: should this be self.field instead?
                )

        if self.custom_field.type == CustomFieldTypeChoices.TYPE_SELECT:
            # Check if this value is in active use in a select field
            for ct in self.custom_field.content_types.all():
                model = ct.model_class()
                if model.objects.filter(**{f"_custom_field_data__{self.custom_field.key}": self.value}).exists():
                    raise models.ProtectedError(
                        msg="Cannot delete this choice because it is in active use.",
                        protected_objects=[self],  # TODO should this be model.objects.filter(...) instead?
                    )

        else:
            # Check if this value is in active use in a multi-select field
            for ct in self.custom_field.content_types.all():
                model = ct.model_class()
                if model.objects.filter(
                    **{f"_custom_field_data__{self.custom_field.key}__contains": self.value}
                ).exists():
                    raise models.ProtectedError(
                        msg="Cannot delete this choice because it is in active use.",
                        protected_objects=[self],  # TODO should this be model.objects.filter(...) instead?
                    )

        super().delete(*args, **kwargs)

    def to_objectchange(self, action, related_object=None, **kwargs):
        # Annotate the parent field
        try:
            field = self.custom_field
        except ObjectDoesNotExist:
            # The parent field has already been deleted
            field = None

        return super().to_objectchange(action, related_object=field, **kwargs)<|MERGE_RESOLUTION|>--- conflicted
+++ resolved
@@ -235,17 +235,11 @@
 
         # Check for missing values, erroring on required ones and populating non-required ones automatically
         for cf in custom_fields.values():
-<<<<<<< HEAD
-            if cf.required and cf.key not in self._custom_field_data:
-                raise ValidationError(f"Missing required custom field '{cf.key}'.")
-=======
-            # 2.0 TODO: #824 replace cf.name with cf.slug
-            if cf.name not in self._custom_field_data:
+            if cf.key not in self._custom_field_data:
                 if cf.required:
-                    raise ValidationError(f"Missing required custom field '{cf.name}'.")
+                    raise ValidationError(f"Missing required custom field '{cf.key}'.")
                 else:
-                    self._custom_field_data[cf.name] = cf.default
->>>>>>> 53bedf83
+                    self._custom_field_data[cf.key] = cf.default
 
     # Computed Field Methods
     def has_computed_fields(self, advanced_ui=None):
