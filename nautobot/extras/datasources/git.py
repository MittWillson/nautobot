"""Git data source functionality."""

from collections import defaultdict, namedtuple
import logging
import mimetypes
import os
import re
from urllib.parse import quote

from django.conf import settings
from django.contrib.contenttypes.models import ContentType
from django.core.exceptions import MultipleObjectsReturned, ObjectDoesNotExist
from django.db import transaction
from django.utils.text import slugify
import yaml

from nautobot.core.celery import nautobot_task
<<<<<<< HEAD
from nautobot.dcim.models import Device, DeviceType, Platform, Region, Site
=======
from nautobot.dcim.models import Device, DeviceRole, DeviceType, Location, Platform, Region, Site
>>>>>>> 13aff79f
from nautobot.extras.choices import (
    JobSourceChoices,
    JobResultStatusChoices,
    LogLevelChoices,
    SecretsGroupAccessTypeChoices,
    SecretsGroupSecretTypeChoices,
)
from nautobot.extras.models import (
    ConfigContext,
    ConfigContextSchema,
    ExportTemplate,
    GitRepository,
    Job,
    JobLogEntry,
    JobResult,
    Role,
    Tag,
)
from nautobot.extras.registry import DatasourceContent, register_datasource_contents
from nautobot.extras.utils import jobs_in_directory, refresh_job_model_from_job_class
from nautobot.tenancy.models import TenantGroup, Tenant
from nautobot.utilities.git import GitRepo
from nautobot.utilities.utils import copy_safe_request
from nautobot.virtualization.models import ClusterGroup, Cluster, VirtualMachine
from .registry import refresh_datasource_content
from .utils import files_from_contenttype_directories


logger = logging.getLogger("nautobot.datasources.git")

# namedtuple takes a job_result(JobResult instance) and a repository_record(GitRepository instance).
GitJobResult = namedtuple("GitJobResult", ["job_result", "repository_record"])

# namedtuple takes from_url(remote git repository url), to_path(local path of git repo), from_branch(git branch)
GitRepoInfo = namedtuple("GitRepoInfo", ["from_url", "to_path", "from_branch"])


def enqueue_git_repository_helper(repository, request, func, **kwargs):
    """
    Wrapper for JobResult.enqueue_job() to enqueue one of several possible Git repository functions.
    """
    git_repository_content_type = ContentType.objects.get_for_model(GitRepository)
    JobResult.enqueue_job(
        func,
        repository.name,
        git_repository_content_type,
        request.user,
        repository_pk=repository.pk,
        request=copy_safe_request(request),
    )


def enqueue_git_repository_diff_origin_and_local(repository, request):
    """Convenience wrapper for JobResult.enqueue_job() to enqueue the git_repository_diff_origin_and_local job."""
    enqueue_git_repository_helper(repository, request, git_repository_diff_origin_and_local)


def enqueue_pull_git_repository_and_refresh_data(repository, request):
    """
    Convenience wrapper for JobResult.enqueue_job() to enqueue the pull_git_repository_and_refresh_data job.
    """
    enqueue_git_repository_helper(repository, request, pull_git_repository_and_refresh_data)


def get_job_result_and_repository_record(repository_pk, job_result_pk, logger):  # pylint: disable=redefined-outer-name
    """
    Get JobResult instance and GitRepository instance

    Returns:
        namedtuple (GitJobResult): (
            job_result: JobResult object,
            repository_record: GitRepository object
        )
    """

    job_result = JobResult.objects.get(pk=job_result_pk)
    repository_record = GitRepository.objects.get(pk=repository_pk)
    if not repository_record:
        job_result.log(
            f"No GitRepository {repository_pk} found!",
            level_choice=LogLevelChoices.LOG_FAILURE,
            logger=logger,
        )
        job_result.set_status(JobResultStatusChoices.STATUS_ERRORED)
        job_result.save()
        return GitJobResult(job_result=job_result, repository_record=None)

    return GitJobResult(job_result=job_result, repository_record=repository_record)


def log_job_result_final_status(job_result, job_type):
    """Check Job status and save log to DB
    Args:
        job_result (JobResult): JobResult Instance
        job_type (str): job type which is used in log message, e.g dry run/synchronization etc.
    """
    if job_result.status not in JobResultStatusChoices.TERMINAL_STATE_CHOICES:
        if JobLogEntry.objects.filter(job_result__pk=job_result.pk, log_level=LogLevelChoices.LOG_FAILURE).exists():
            job_result.set_status(JobResultStatusChoices.STATUS_FAILED)
        else:
            job_result.set_status(JobResultStatusChoices.STATUS_COMPLETED)
    job_result.log(
        f"Repository {job_type} completed in {job_result.duration}",
        level_choice=LogLevelChoices.LOG_INFO,
        logger=logger,
    )
    job_result.save()


@nautobot_task
def pull_git_repository_and_refresh_data(repository_pk, request, job_result_pk):
    """
    Worker function to clone and/or pull a Git repository into Nautobot, then invoke refresh_datasource_content().
    """
    job_result, repository_record = get_job_result_and_repository_record(
        repository_pk=repository_pk,
        job_result_pk=job_result_pk,
        logger=logger,
    )

    if not repository_record:
        return

    job_result.log(f'Creating/refreshing local copy of Git repository "{repository_record.name}"...', logger=logger)
    job_result.set_status(JobResultStatusChoices.STATUS_RUNNING)
    job_result.save()

    try:
        if not os.path.exists(settings.GIT_ROOT):
            os.makedirs(settings.GIT_ROOT)

        ensure_git_repository(
            repository_record,
            job_result=job_result,
            logger=logger,
        )

        job_result.log(
            f'The current Git repository hash is "{repository_record.current_head}"',
            level_choice=LogLevelChoices.LOG_INFO,
            logger=logger,
        )

        refresh_datasource_content("extras.gitrepository", repository_record, request, job_result, delete=False)

    except Exception as exc:
        job_result.log(
            f"Error while refreshing {repository_record.name}: {exc}",
            level_choice=LogLevelChoices.LOG_FAILURE,
        )
        job_result.set_status(JobResultStatusChoices.STATUS_ERRORED)

    finally:
        log_job_result_final_status(job_result, "synchronization")


@nautobot_task
def git_repository_diff_origin_and_local(repository_pk, request, job_result_pk, **kwargs):
    """
    Worker function to run a dry run on a Git repository.
    """
    job_result, repository_record = get_job_result_and_repository_record(
        repository_pk,
        job_result_pk,
        logger=logger,
    )
    if not repository_record:
        return

    job_result.log(f'Running a Dry Run on Git repository "{repository_record.name}"...', logger=logger)
    job_result.set_status(JobResultStatusChoices.STATUS_RUNNING)
    job_result.save()
    try:
        if not os.path.exists(settings.GIT_ROOT):
            os.makedirs(settings.GIT_ROOT)

        git_repository_dry_run(repository_record, job_result=job_result, logger=logger)

    except Exception as exc:
        job_result.log(
            f"Error while running a dry run on {repository_record.name}: {exc}",
            level_choice=LogLevelChoices.LOG_FAILURE,
        )
        job_result.set_status(JobResultStatusChoices.STATUS_ERRORED)

    finally:
        log_job_result_final_status(job_result, "dry run")


def get_repo_from_url_to_path_and_from_branch(repository_record):
    """Returns the from_url, to_path and from_branch of a Git Repo
    Returns:
        namedtuple (GitRepoInfo): (
        from_url: git repo url with token or user if available,
        to_path: path to location of git repo on local machine
        from_branch: current git repo branch
    )
    """

    # Inject username and/or token into source URL if necessary
    from_url = repository_record.remote_url

    user = None
    token = None
    if repository_record.secrets_group:
        # In addition to ObjectDoesNotExist, get_secret_value() may also raise a SecretError if a secret is mis-defined;
        # we don't catch that here but leave it up to the caller to handle as part of general exception handling.
        try:
            token = repository_record.secrets_group.get_secret_value(
                SecretsGroupAccessTypeChoices.TYPE_HTTP,
                SecretsGroupSecretTypeChoices.TYPE_TOKEN,
                obj=repository_record,
            )
        except ObjectDoesNotExist:
            # No defined secret, fall through to legacy behavior
            pass
        try:
            user = repository_record.secrets_group.get_secret_value(
                SecretsGroupAccessTypeChoices.TYPE_HTTP,
                SecretsGroupSecretTypeChoices.TYPE_USERNAME,
                obj=repository_record,
            )
        except ObjectDoesNotExist:
            # No defined secret, fall through to legacy behavior
            pass

    if not token and repository_record._token:
        token = repository_record._token
    if not user and repository_record.username:
        user = repository_record.username

    if token and token not in from_url:
        # Some git repositories require a user as well as a token.
        if user:
            from_url = re.sub("//", f"//{quote(user, safe='')}:{quote(token, safe='')}@", from_url)
        else:
            from_url = re.sub("//", f"//{quote(token, safe='')}@", from_url)

    to_path = repository_record.filesystem_path
    from_branch = repository_record.branch

    return GitRepoInfo(from_url=from_url, to_path=to_path, from_branch=from_branch)


def ensure_git_repository(
    repository_record, job_result=None, logger=None, head=None  # pylint: disable=redefined-outer-name
):
    """Ensure that the given Git repo is present, up-to-date, and has the correct branch selected.
    Note that this function may be called independently of the `pull_git_repository_and_refresh_data` job,
    such as to ensure that different Nautobot instances and/or worker instances all have a local copy of the same HEAD.
    Args:
      repository_record (GitRepository): Repository to ensure the state of.
      job_result (JobResult): Optional JobResult to store results into.
      logger (logging.Logger): Optional Logger to additionally log results to.
      head (str): Optional Git commit hash to check out instead of pulling branch latest.
    """

    from_url, to_path, from_branch = get_repo_from_url_to_path_and_from_branch(repository_record)

    try:
        repo_helper = GitRepo(to_path, from_url)
        head = repo_helper.checkout(from_branch, head)
        if repository_record.current_head != head:
            repository_record.current_head = head
            # Make sure we don't recursively trigger a new resync of the repository!
            repository_record.save(trigger_resync=False)

    except Exception as exc:
        if job_result:
            job_result.set_status(JobResultStatusChoices.STATUS_ERRORED)
            job_result.log(str(exc), level_choice=LogLevelChoices.LOG_FAILURE, logger=logger)
            job_result.save()
        elif logger:
            logger.error(str(exc))
        raise

    if job_result:
        job_result.log(
            "Repository successfully refreshed",
            level_choice=LogLevelChoices.LOG_SUCCESS,
            logger=logger,
        )
        job_result.save()
    elif logger:
        logger.info("Repository successfully refreshed")


def git_repository_dry_run(repository_record, job_result=None, logger=None):  # pylint: disable=redefined-outer-name
    """Log the difference between local branch and remote branch files.
    Args:
        repository_record (GitRepository)
        job_result (JobResult): Optional JobResult to store results into.
        logger (logging.Logger): Optional Logger to additionally log results to.
    """
    from_url, to_path, from_branch = get_repo_from_url_to_path_and_from_branch(repository_record)

    try:
        repo_helper = GitRepo(to_path, from_url, clone_initially=False)
        logger.info("Fetching from origin")
        modified_files = repo_helper.diff_remote(from_branch)
        if modified_files:
            # Log each modified files
            for item in modified_files:
                log_message = f"{item.status} - `{item.text}`"
                job_result.log(log_message, level_choice=LogLevelChoices.LOG_INFO, logger=logger)
        else:
            job_result.log("Repository has no changes", level_choice=LogLevelChoices.LOG_INFO, logger=logger)

    except Exception as exc:
        if job_result:
            job_result.set_status(JobResultStatusChoices.STATUS_ERRORED)
            job_result.log(str(exc), level_choice=LogLevelChoices.LOG_FAILURE, logger=logger)
            job_result.save()
        elif logger:
            logger.error(str(exc))
        raise

    if job_result:
        job_result.log("Repository dry run successful", level_choice=LogLevelChoices.LOG_SUCCESS, logger=logger)
    elif logger:
        logger.info("Repository dry run successful")


#
# Config context handling
#


def refresh_git_config_contexts(repository_record, job_result, delete=False):
    """Callback function for GitRepository updates - refresh all ConfigContext records managed by this repository."""
    if "extras.configcontext" in repository_record.provided_contents and not delete:
        update_git_config_contexts(repository_record, job_result)
    else:
        delete_git_config_contexts(repository_record, job_result)


def update_git_config_contexts(repository_record, job_result):
    """Refresh any config contexts provided by this Git repository."""
    config_context_path = os.path.join(repository_record.filesystem_path, "config_contexts")
    if not os.path.isdir(config_context_path):
        return

    managed_config_contexts = set()
    managed_local_config_contexts = defaultdict(set)

    # First, handle the "flat file" case - data files in the root config_context_path,
    # whose metadata is expressed purely within the contents of the file:
    for file_name in os.listdir(config_context_path):
        if not os.path.isfile(os.path.join(config_context_path, file_name)):
            continue
        job_result.log(
            f"Loading config context from `{file_name}`",
            grouping="config contexts",
            logger=logger,
        )
        try:
            with open(os.path.join(config_context_path, file_name), "r") as fd:
                # The data file can be either JSON or YAML; since YAML is a superset of JSON, we can load it regardless
                context_data = yaml.safe_load(fd)

            # A file can contain one config context dict or a list thereof
            if isinstance(context_data, dict):
                context_name = import_config_context(context_data, repository_record, job_result, logger)
                managed_config_contexts.add(context_name)
            elif isinstance(context_data, list):
                for context_data_entry in context_data:
                    context_name = import_config_context(context_data_entry, repository_record, job_result, logger)
                    managed_config_contexts.add(context_name)
            else:
                raise RuntimeError("data must be a dict or list of dicts")

        except Exception as exc:
            job_result.log(
                f"Error in loading config context data from `{file_name}`: {exc}",
                level_choice=LogLevelChoices.LOG_FAILURE,
                grouping="config contexts",
                logger=logger,
            )
            job_result.save()

    # Next, handle the "filter/slug directory structure case - files in <filter_type>/<slug>.(json|yaml)
    for filter_type in (
        "regions",
        "sites",
        "locations",
        "device_types",
        "roles",
        "platforms",
        "cluster_groups",
        "clusters",
        "tenant_groups",
        "tenants",
        "tags",
    ):
        if os.path.isdir(os.path.join(repository_record.filesystem_path, filter_type)):
            job_result.log(
                f'Found "{filter_type}" directory in the repository root. If this is meant to contain config contexts, '
                "it should be moved into a `config_contexts/` subdirectory.",
                level_choice=LogLevelChoices.LOG_WARNING,
                grouping="config contexts",
                logger=logger,
            )

        dir_path = os.path.join(config_context_path, filter_type)
        if not os.path.isdir(dir_path):
            continue

        for file_name in os.listdir(dir_path):
            slug = os.path.splitext(file_name)[0]
            job_result.log(
                f'Loading config context, filter `{filter_type} = [slug: "{slug}"]`, from `{filter_type}/{file_name}`',
                grouping="config contexts",
                logger=logger,
            )
            try:
                with open(os.path.join(dir_path, file_name), "r") as fd:
                    # Data file can be either JSON or YAML; since YAML is a superset of JSON, we can load it regardless
                    context_data = yaml.safe_load(fd)

                # Unlike the above case, these files always contain just a single config context record

                # Add the implied filter to the context metadata
                context_data.setdefault("_metadata", {}).setdefault(filter_type, []).append({"slug": slug})

                context_name = import_config_context(context_data, repository_record, job_result, logger)
                managed_config_contexts.add(context_name)
            except Exception as exc:
                job_result.log(
                    f"Error in loading config context data from `{file_name}`: {exc}",
                    level_choice=LogLevelChoices.LOG_FAILURE,
                    grouping="config contexts",
                    logger=logger,
                )
                job_result.save()

    # Finally, handle device- and virtual-machine-specific "local" context in (devices|virtual_machines)/<name>.(json|yaml)
    for local_type in ("devices", "virtual_machines"):
        if os.path.isdir(os.path.join(repository_record.filesystem_path, local_type)):
            job_result.log(
                f'Found "{local_type}" directory in the repository root. If this is meant to contain config contexts, '
                "it should be moved into a `config_contexts/` subdirectory.",
                level_choice=LogLevelChoices.LOG_WARNING,
                grouping="config contexts",
                logger=logger,
            )

        dir_path = os.path.join(config_context_path, local_type)
        if not os.path.isdir(dir_path):
            continue

        for file_name in os.listdir(dir_path):
            device_name = os.path.splitext(file_name)[0]
            job_result.log(
                f"Loading local config context for `{device_name}` from `{local_type}/{file_name}`",
                grouping="local config contexts",
                logger=logger,
            )
            try:
                with open(os.path.join(dir_path, file_name), "r") as fd:
                    context_data = yaml.safe_load(fd)

                import_local_config_context(
                    local_type,
                    device_name,
                    context_data,
                    repository_record,
                    job_result,
                    logger,
                )
                managed_local_config_contexts[local_type].add(device_name)
            except Exception as exc:
                job_result.log(
                    f"Error in loading local config context from `{local_type}/{file_name}`: {exc}",
                    level_choice=LogLevelChoices.LOG_FAILURE,
                    grouping="local config contexts",
                    logger=logger,
                )
                job_result.save()

    # Delete any prior contexts that are owned by this repository but were not created/updated above
    delete_git_config_contexts(
        repository_record,
        job_result,
        preserve=managed_config_contexts,
        preserve_local=managed_local_config_contexts,
    )


def import_config_context(context_data, repository_record, job_result, logger):  # pylint: disable=redefined-outer-name
    """
    Parse a given dictionary of data to create/update a ConfigContext record.

    The dictionary is expected to have a key "_metadata" which defines properties on the ConfigContext record itself
    (name, weight, description, etc.), while all other keys in the dictionary will go into the record's "data" field.

    Note that we don't use extras.api.serializers.ConfigContextSerializer, despite superficial similarities;
    the reason is that the serializer only allows us to identify related objects (Region, Site, Role, etc.)
    by their database primary keys, whereas here we need to be able to look them up by other values such as slug.
    """
    git_repository_content_type = ContentType.objects.get_for_model(GitRepository)

    context_record = None
    # TODO: check context_data against a schema of some sort?

    if "_metadata" not in context_data:
        raise RuntimeError("data is missing the required `_metadata` key.")
    if "name" not in context_data["_metadata"]:
        raise RuntimeError("data `_metadata` is missing the required `name` key.")

    # Set defaults for optional fields
    context_metadata = context_data["_metadata"]
    context_metadata.setdefault("weight", 1000)
    context_metadata.setdefault("description", "")
    context_metadata.setdefault("is_active", True)

    # Translate relationship queries/filters to lists of related objects
    relations = {}
    for key, model_class in [
        ("regions", Region),
        ("sites", Site),
        ("locations", Location),
        ("device_types", DeviceType),
        ("roles", Role),
        ("platforms", Platform),
        ("cluster_groups", ClusterGroup),
        ("clusters", Cluster),
        ("tenant_groups", TenantGroup),
        ("tenants", Tenant),
        ("tags", Tag),
    ]:
        relations[key] = []
        for object_data in context_metadata.get(key, ()):
            try:
                object_instance = model_class.objects.get(**object_data)
            except model_class.DoesNotExist as exc:
                raise RuntimeError(
                    f"No matching {model_class.__name__} found for {object_data}; unable to create/update "
                    f"context {context_metadata.get('name')}"
                ) from exc
            except model_class.MultipleObjectsReturned as exc:
                raise RuntimeError(
                    f"Multiple {model_class.__name__} found for {object_data}; unable to create/update "
                    f"context {context_metadata.get('name')}"
                ) from exc
            relations[key].append(object_instance)

    with transaction.atomic():
        # FIXME: Normally ObjectChange records are automatically generated every time we save an object,
        # regardless of whether any fields were actually modified.
        # Because a single GitRepository may manage dozens of records, this would result in a lot of noise
        # every time a repository gets resynced.
        # To reduce that noise until the base issue is fixed, we need to explicitly detect object changes:
        created = False
        modified = False
        save_needed = False
        try:
            context_record = ConfigContext.objects.get(
                name=context_metadata.get("name"),
                owner_content_type=git_repository_content_type,
                owner_object_id=repository_record.pk,
            )
        except ConfigContext.DoesNotExist:
            context_record = ConfigContext(
                name=context_metadata.get("name"),
                owner_content_type=git_repository_content_type,
                owner_object_id=repository_record.pk,
            )
            created = True

        for field in ("weight", "description", "is_active"):
            new_value = context_metadata[field]
            if getattr(context_record, field) != new_value:
                setattr(context_record, field, new_value)
                modified = True
                save_needed = True

        data = context_data.copy()
        del data["_metadata"]

        if context_metadata.get("schema"):
            if getattr(context_record.schema, "name", None) != context_metadata["schema"]:
                try:
                    schema = ConfigContextSchema.objects.get(name=context_metadata["schema"])
                    context_record.schema = schema
                    modified = True
                except ConfigContextSchema.DoesNotExist:
                    job_result.log(
                        f"ConfigContextSchema {context_metadata['schema']} does not exist.",
                        obj=context_record,
                        level_choice=LogLevelChoices.LOG_FAILURE,
                        grouping="config contexts",
                        logger=logger,
                    )
        else:
            if context_record.schema is not None:
                context_record.schema = None
                modified = True

        if context_record.data != data:
            context_record.data = data
            modified = True
            save_needed = True

        if created:
            # Save it so that it gets a PK, required before we can set the relations
            context_record.save()
            save_needed = False

        for key, objects in relations.items():
            field = getattr(context_record, key)
            value = list(field.all())
            if value != objects:
                field.set(objects)
                # Calling set() on a ManyToManyField doesn't require a subsequent save() call
                modified = True

        if save_needed:
            context_record.save()

    if created:
        job_result.log(
            "Successfully created config context",
            obj=context_record,
            level_choice=LogLevelChoices.LOG_SUCCESS,
            grouping="config contexts",
            logger=logger,
        )
    elif modified:
        job_result.log(
            "Successfully refreshed config context",
            obj=context_record,
            level_choice=LogLevelChoices.LOG_SUCCESS,
            grouping="config contexts",
            logger=logger,
        )
    else:
        job_result.log(
            "No change to config context",
            obj=context_record,
            level_choice=LogLevelChoices.LOG_INFO,
            grouping="config contexts",
            logger=logger,
        )

    return context_record.name if context_record else None


def import_local_config_context(
    local_type, device_name, context_data, repository_record, job_result, logger  # pylint: disable=redefined-outer-name
):
    """
    Create/update the local config context data associated with a Device or VirtualMachine.
    """
    try:
        if local_type == "devices":
            record = Device.objects.get(name=device_name)
        elif local_type == "virtual_machines":
            record = VirtualMachine.objects.get(name=device_name)
    except MultipleObjectsReturned:
        # Possible for Device as name is not guaranteed globally unique
        # TODO: come up with a design that accounts for non-unique names, as well as un-named Devices.
        raise RuntimeError("multiple records with the same name found; unable to determine which one to apply to!")
    except ObjectDoesNotExist:
        raise RuntimeError("record not found!")

    if (
        record.local_config_context_data_owner is not None
        and record.local_config_context_data_owner != repository_record
    ):
        job_result.log(
            f"DATA CONFLICT: Local context data is owned by another owner, {record.local_config_context_data_owner}",
            obj=record,
            level_choice=LogLevelChoices.LOG_FAILURE,
            grouping="local config contexts",
            logger=logger,
        )
        return

    if record.local_config_context_data == context_data and record.local_config_context_data_owner == repository_record:
        job_result.log(
            "No change to local config context",
            obj=record,
            level_choice=LogLevelChoices.LOG_INFO,
            grouping="local config contexts",
            logger=logger,
        )
        return

    record.local_config_context_data = context_data
    record.local_config_context_data_owner = repository_record
    record.clean()
    record.save()
    job_result.log(
        "Successfully updated local config context",
        obj=record,
        level_choice=LogLevelChoices.LOG_SUCCESS,
        grouping="local config contexts",
        logger=logger,
    )


def delete_git_config_contexts(repository_record, job_result, preserve=(), preserve_local=None):
    """Delete config contexts owned by this Git repository that are not in the preserve list (if any)."""
    if not preserve_local:
        preserve_local = defaultdict(set)

    git_repository_content_type = ContentType.objects.get_for_model(GitRepository)
    for context_record in ConfigContext.objects.filter(
        owner_content_type=git_repository_content_type,
        owner_object_id=repository_record.pk,
    ):
        if context_record.name not in preserve:
            context_record.delete()
            job_result.log(
                f"Deleted config context {context_record}",
                level_choice=LogLevelChoices.LOG_WARNING,
                grouping="config contexts",
                logger=logger,
            )

    for grouping, model in (
        ("devices", Device),
        ("virtual_machines", VirtualMachine),
    ):
        for record in model.objects.filter(
            local_config_context_data_owner_content_type=git_repository_content_type,
            local_config_context_data_owner_object_id=repository_record.pk,
        ):
            if record.name not in preserve_local[grouping]:
                record.local_config_context_data = None
                record.local_config_context_data_owner = None
                record.clean()
                record.save()
                job_result.log(
                    "Deleted local config context",
                    obj=record,
                    level_choice=LogLevelChoices.LOG_WARNING,
                    grouping="local config contexts",
                    logger=logger,
                )


#
# Config Context Schemas
#


def refresh_git_config_context_schemas(repository_record, job_result, delete=False):
    """Callback function for GitRepository updates - refresh all ConfigContextSchema records managed by this repository."""
    if "extras.configcontextschema" in repository_record.provided_contents and not delete:
        update_git_config_context_schemas(repository_record, job_result)
    else:
        delete_git_config_context_schemas(repository_record, job_result)


def update_git_config_context_schemas(repository_record, job_result):
    """Refresh any config context schemas provided by this Git repository."""
    config_context_schema_path = os.path.join(repository_record.filesystem_path, "config_context_schemas")
    if not os.path.isdir(config_context_schema_path):
        return

    managed_config_context_schemas = set()

    for file_name in os.listdir(config_context_schema_path):
        if not os.path.isfile(os.path.join(config_context_schema_path, file_name)):
            continue
        job_result.log(
            f"Loading config context schema from `{file_name}`",
            grouping="config context schemas",
            logger=logger,
        )
        try:
            with open(os.path.join(config_context_schema_path, file_name), "r") as fd:
                # The data file can be either JSON or YAML; since YAML is a superset of JSON, we can load it regardless
                context_schema_data = yaml.safe_load(fd)

            # A file can contain one config context dict or a list thereof
            if isinstance(context_schema_data, dict):
                context_name = import_config_context_schema(context_schema_data, repository_record, job_result, logger)
                managed_config_context_schemas.add(context_name)
            elif isinstance(context_schema_data, list):
                for context_schema in context_schema_data:
                    if isinstance(context_schema, dict):
                        context_name = import_config_context_schema(
                            context_schema, repository_record, job_result, logger
                        )
                        managed_config_context_schemas.add(context_name)
                    else:
                        raise RuntimeError("each item in list data must be a dict")
            else:
                raise RuntimeError("data must be a dict or a list of dicts")
        except Exception as exc:
            job_result.log(
                f"Error in loading config context schema data from `{file_name}`: {exc}",
                level_choice=LogLevelChoices.LOG_FAILURE,
                grouping="config context schemas",
                logger=logger,
            )
            job_result.save()

    # Delete any prior contexts that are owned by this repository but were not created/updated above
    delete_git_config_context_schemas(
        repository_record,
        job_result,
        preserve=managed_config_context_schemas,
    )


def import_config_context_schema(
    context_schema_data, repository_record, job_result, logger  # pylint: disable=redefined-outer-name
):
    """Using data from schema file, create schema record in Nautobot."""
    git_repository_content_type = ContentType.objects.get_for_model(GitRepository)

    created = False
    modified = False

    if "_metadata" not in context_schema_data:
        raise RuntimeError("data is missing the required `_metadata` key.")
    if "name" not in context_schema_data["_metadata"]:
        raise RuntimeError("data `_metadata` is missing the required `name` key.")

    schema_metadata = context_schema_data["_metadata"]

    try:
        schema_record = ConfigContextSchema.objects.get(
            name=schema_metadata["name"],
            owner_content_type=git_repository_content_type,
            owner_object_id=repository_record.pk,
        )
    except ConfigContextSchema.DoesNotExist:
        schema_record = ConfigContextSchema(
            name=schema_metadata["name"],
            slug=slugify(schema_metadata["name"]),
            owner_content_type=git_repository_content_type,
            owner_object_id=repository_record.pk,
            data_schema=context_schema_data["data_schema"],
        )
        created = True

    if schema_record.description != schema_metadata.get("description", ""):
        schema_record.description = schema_metadata.get("description", "")
        modified = True

    if schema_record.data_schema != context_schema_data["data_schema"]:
        schema_record.data_schema = context_schema_data["data_schema"]
        modified = True

    if created:
        schema_record.validated_save()
        job_result.log(
            "Successfully created config context schema",
            obj=schema_record,
            level_choice=LogLevelChoices.LOG_SUCCESS,
            grouping="config context schemas",
            logger=logger,
        )
    elif modified:
        schema_record.validated_save()
        job_result.log(
            "Successfully refreshed config context schema",
            obj=schema_record,
            level_choice=LogLevelChoices.LOG_SUCCESS,
            grouping="config context schemas",
            logger=logger,
        )
    else:
        job_result.log(
            "No change to config context schema",
            obj=schema_record,
            level_choice=LogLevelChoices.LOG_INFO,
            grouping="config context schemas",
            logger=logger,
        )

    return schema_record.name if schema_record else None


def delete_git_config_context_schemas(repository_record, job_result, preserve=()):
    """Delete config context schemas owned by this Git repository that are not in the preserve list (if any)."""
    git_repository_content_type = ContentType.objects.get_for_model(GitRepository)
    for schema_record in ConfigContextSchema.objects.filter(
        owner_content_type=git_repository_content_type,
        owner_object_id=repository_record.pk,
    ):
        if schema_record.name not in preserve:
            schema_record.delete()
            job_result.log(
                f"Deleted config context schema {schema_record}",
                level_choice=LogLevelChoices.LOG_WARNING,
                grouping="config context schemas",
                logger=logger,
            )


#
# Job handling
#


def refresh_git_jobs(repository_record, job_result, delete=False):
    """Callback function for GitRepository updates - refresh all Job records managed by this repository."""
    installed_jobs = []
    if "extras.job" in repository_record.provided_contents and not delete:
        jobs_path = os.path.join(repository_record.filesystem_path, "jobs")
        if os.path.isdir(jobs_path):
            for job_info in jobs_in_directory(jobs_path, report_errors=True):
                if job_info.error is not None:
                    job_result.log(
                        message=f"Error in loading Jobs from `{job_info.module_name}`: `{job_info.error}`",
                        grouping="jobs",
                        level_choice=LogLevelChoices.LOG_FAILURE,
                        logger=logger,
                    )
                    continue

                job_model, created = refresh_job_model_from_job_class(
                    Job,
                    JobSourceChoices.SOURCE_GIT,
                    job_info.job_class,
                    git_repository=repository_record,
                )

                if job_model is None:
                    job_result.log(
                        message="Failed to create Job record; check Nautobot logs for details",
                        grouping="jobs",
                        level_choice=LogLevelChoices.LOG_FAILURE,
                        logger=logger,
                    )
                    continue

                if created:
                    message = "Created Job record"
                else:
                    message = "Refreshed Job record"
                job_result.log(
                    message=message,
                    obj=job_model,
                    grouping="jobs",
                    level_choice=LogLevelChoices.LOG_SUCCESS,
                    logger=logger,
                )
                installed_jobs.append(job_model)
        else:
            job_result.log(
                "No `jobs` subdirectory found in Git repository",
                grouping="jobs",
                level_choice=LogLevelChoices.LOG_WARNING,
                logger=logger,
            )

    for job_model in Job.objects.filter(source=JobSourceChoices.SOURCE_GIT, git_repository=repository_record):
        if job_model.installed and job_model not in installed_jobs:
            job_result.log(
                message="Marking Job record as no longer installed",
                obj=job_model,
                grouping="jobs",
                level_choice=LogLevelChoices.LOG_WARNING,
                logger=logger,
            )
            job_model.installed = False
            job_model.save()


#
# Export template handling
#


def refresh_git_export_templates(repository_record, job_result, delete=False):
    """Callback function for GitRepository updates - refresh all ExportTemplate records managed by this repository."""
    if "extras.exporttemplate" in repository_record.provided_contents and not delete:
        update_git_export_templates(repository_record, job_result)
    else:
        delete_git_export_templates(repository_record, job_result)


def update_git_export_templates(repository_record, job_result):
    """Refresh any export templates provided by this Git repository.

    Templates are located in GIT_ROOT/<repo>/export_templates/<app_label>/<model>/<template name>.
    """
    # Error checking - did the user put directories in the repository root instead of under /export_templates/?
    for app_label in ["circuits", "dcim", "extras", "ipam", "tenancy", "users", "virtualization"]:
        unexpected_path = os.path.join(repository_record.filesystem_path, app_label)
        if os.path.isdir(unexpected_path):
            job_result.log(
                f'Found "{app_label}" directory in the repository root. If this is meant to contain export templates, '
                "it should be moved into an `export_templates/` subdirectory.",
                level_choice=LogLevelChoices.LOG_WARNING,
                grouping="export templates",
                logger=logger,
            )

    export_template_path = os.path.join(repository_record.filesystem_path, "export_templates")
    if not os.path.isdir(export_template_path):
        return

    git_repository_content_type = ContentType.objects.get_for_model(GitRepository)

    managed_export_templates = {}
    for model_content_type, file_path in files_from_contenttype_directories(
        export_template_path, job_result, "export templates"
    ):
        file_name = os.path.basename(file_path)
        app_label = model_content_type.app_label
        modelname = model_content_type.model
        job_result.log(
            f"Loading `{app_label}.{modelname}` export template from `{file_name}`",
            grouping="export templates",
            logger=logger,
        )
        managed_export_templates.setdefault(f"{app_label}.{modelname}", set()).add(file_name)
        template_record = None
        try:
            with open(file_path, "r") as fd:
                template_content = fd.read()

            # FIXME: Normally ObjectChange records are automatically generated every time we save an object,
            # regardless of whether any fields were actually modified.
            # Because a single GitRepository may manage dozens of records, this would result in a lot
            # of noise every time a repository gets resynced.
            # To reduce noise until the base issue is fixed, we need to explicitly detect object changes:
            created = False
            modified = False
            try:
                template_record = ExportTemplate.objects.get(
                    content_type=model_content_type,
                    name=file_name,
                    owner_content_type=git_repository_content_type,
                    owner_object_id=repository_record.pk,
                )
            except ExportTemplate.DoesNotExist:
                template_record = ExportTemplate(
                    content_type=model_content_type,
                    name=file_name,
                    owner_content_type=git_repository_content_type,
                    owner_object_id=repository_record.pk,
                )
                created = True
                modified = True

            if template_record.template_code != template_content:
                template_record.template_code = template_content
                modified = True

            # mimetypes.guess_type returns a tuple (type, encoding)
            mime_type = mimetypes.guess_type(file_path)[0]
            if mime_type is None:
                mime_type = "text/plain"
            if template_record.mime_type != mime_type:
                template_record.mime_type = mime_type
                modified = True

            if template_record.file_extension != file_name.rsplit(os.extsep, 1)[-1]:
                template_record.file_extension = file_name.rsplit(os.extsep, 1)[-1]
                modified = True

            if modified:
                template_record.save()

            if created:
                job_result.log(
                    "Successfully created export template",
                    obj=template_record,
                    level_choice=LogLevelChoices.LOG_SUCCESS,
                    grouping="export templates",
                    logger=logger,
                )
            elif modified:
                job_result.log(
                    "Successfully refreshed export template",
                    obj=template_record,
                    level_choice=LogLevelChoices.LOG_SUCCESS,
                    grouping="export templates",
                    logger=logger,
                )
            else:
                job_result.log(
                    "No change to export template",
                    obj=template_record,
                    level_choice=LogLevelChoices.LOG_INFO,
                    grouping="export templates",
                    logger=logger,
                )

        except Exception as exc:
            job_result.log(
                str(exc),
                obj=template_record,
                level_choice=LogLevelChoices.LOG_FAILURE,
                grouping="export templates",
                logger=logger,
            )
            job_result.save()

    # Delete any prior templates that are owned by this repository but were not discovered above
    delete_git_export_templates(repository_record, job_result, preserve=managed_export_templates)


def delete_git_export_templates(repository_record, job_result, preserve=None):
    """Delete ExportTemplates owned by the given Git repository that are not in the preserve dict (if any)."""
    git_repository_content_type = ContentType.objects.get_for_model(GitRepository)
    if not preserve:
        preserve = {}

    for template_record in ExportTemplate.objects.filter(
        owner_content_type=git_repository_content_type,
        owner_object_id=repository_record.pk,
    ):
        key = f"{template_record.content_type.app_label}.{template_record.content_type.model}"
        if template_record.name not in preserve.get(key, ()):
            template_record.delete()
            job_result.log(
                f"Deleted export template {template_record}",
                level_choice=LogLevelChoices.LOG_WARNING,
                grouping="export templates",
                logger=logger,
            )


# Register built-in callbacks for data types potentially provided by a GitRepository
register_datasource_contents(
    [
        (
            "extras.gitrepository",
            DatasourceContent(
                name="config context schemas",
                content_identifier="extras.configcontextschema",
                icon="mdi-floor-plan",
                weight=100,
                callback=refresh_git_config_context_schemas,
            ),
        ),
        (
            "extras.gitrepository",
            DatasourceContent(
                name="config contexts",
                content_identifier="extras.configcontext",
                icon="mdi-code-json",
                weight=200,
                callback=refresh_git_config_contexts,
            ),
        ),
        (
            "extras.gitrepository",
            DatasourceContent(
                name="jobs",
                content_identifier="extras.job",
                icon="mdi-script-text",
                weight=300,
                callback=refresh_git_jobs,
            ),
        ),
        (
            "extras.gitrepository",
            DatasourceContent(
                name="export templates",
                content_identifier="extras.exporttemplate",
                icon="mdi-database-export",
                weight=400,
                callback=refresh_git_export_templates,
            ),
        ),
    ]
)<|MERGE_RESOLUTION|>--- conflicted
+++ resolved
@@ -15,11 +15,7 @@
 import yaml
 
 from nautobot.core.celery import nautobot_task
-<<<<<<< HEAD
-from nautobot.dcim.models import Device, DeviceType, Platform, Region, Site
-=======
-from nautobot.dcim.models import Device, DeviceRole, DeviceType, Location, Platform, Region, Site
->>>>>>> 13aff79f
+from nautobot.dcim.models import Device, DeviceType, Location, Platform, Region, Site
 from nautobot.extras.choices import (
     JobSourceChoices,
     JobResultStatusChoices,
