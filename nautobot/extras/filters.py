import django_filters
from django.contrib.auth import get_user_model
from django.contrib.contenttypes.models import ContentType
from django.db.models import Q
from django.forms import DateField, IntegerField, NullBooleanField

from nautobot.dcim.models import DeviceRole, DeviceType, Location, Platform, Region, Site
from nautobot.extras.utils import FeatureQuery, TaggableClassesQuery
from nautobot.tenancy.models import Tenant, TenantGroup
from nautobot.utilities.filters import (
    BaseFilterSet,
    ContentTypeFilter,
    ContentTypeMultipleChoiceFilter,
    MultiValueUUIDFilter,
    SearchFilter,
    TagFilter,
)
from nautobot.virtualization.models import Cluster, ClusterGroup
from .choices import (
    CustomFieldFilterLogicChoices,
    CustomFieldTypeChoices,
    JobResultStatusChoices,
<<<<<<< HEAD
    RelationshipSideChoices,
=======
    RelationshipTypeChoices,
>>>>>>> 0b879da8
    SecretsGroupAccessTypeChoices,
    SecretsGroupSecretTypeChoices,
)
from .models import (
    ComputedField,
    ConfigContext,
    ConfigContextSchema,
    CustomField,
    CustomFieldChoice,
    CustomLink,
    DynamicGroup,
    ExportTemplate,
    GitRepository,
    GraphQLQuery,
    ImageAttachment,
    Job,
    JobLogEntry,
    JobResult,
    ObjectChange,
    Relationship,
    RelationshipAssociation,
    ScheduledJob,
    Secret,
    SecretsGroup,
    SecretsGroupAssociation,
    Status,
    Tag,
    Webhook,
)


__all__ = (
    "ComputedFieldFilterSet",
    "ConfigContextFilterSet",
    "ContentTypeFilterSet",
    "CreatedUpdatedFilterSet",
    "CustomFieldFilter",
    "CustomFieldModelFilterSet",
    "CustomLinkFilterSet",
    "DynamicGroupFilterSet",
    "ExportTemplateFilterSet",
    "GitRepositoryFilterSet",
    "GraphQLQueryFilterSet",
    "ImageAttachmentFilterSet",
    "JobFilterSet",
    "JobLogEntryFilterSet",
    "JobResultFilterSet",
    "LocalContextFilterSet",
    "NautobotFilterSet",
    "ObjectChangeFilterSet",
    "RelationshipFilterSet",
    "RelationshipAssociationFilterSet",
    "ScheduledJobFilterSet",
    "SecretFilterSet",
    "SecretsGroupFilterSet",
    "SecretsGroupAssociationFilterSet",
    "StatusFilter",
    "StatusFilterSet",
    "StatusModelFilterSetMixin",
    "TagFilterSet",
    "WebhookFilterSet",
)


#
# Mixins
#


# TODO: should be CreatedUpdatedFilterSetMixin.
class CreatedUpdatedFilterSet(django_filters.FilterSet):
    created = django_filters.DateFilter()
    created__gte = django_filters.DateFilter(field_name="created", lookup_expr="gte")
    created__lte = django_filters.DateFilter(field_name="created", lookup_expr="lte")
    last_updated = django_filters.DateTimeFilter()
    last_updated__gte = django_filters.DateTimeFilter(field_name="last_updated", lookup_expr="gte")
    last_updated__lte = django_filters.DateTimeFilter(field_name="last_updated", lookup_expr="lte")


class RelationshipFilter(django_filters.ModelMultipleChoiceFilter):
    """
    Filter objects by the presence of associations on a given Relationship.
    """

    def __init__(self, side, relationship=None, queryset=None, qs=None, *args, **kwargs):
        self.relationship = relationship
        self.qs = qs
        self.side = side
        super().__init__(queryset=queryset, *args, **kwargs)

    def filter(self, qs, value):
        value = [entry.id for entry in value]
        # Check if value is empty or a DynamicChoiceField that is empty.
        if not value or "" in value:
            # if value is empty we return the entire unmodified queryset
            return qs
        else:
            if self.side == "source":
                values = RelationshipAssociation.objects.filter(
                    destination_id__in=value,
                    source_type=self.relationship.source_type,
                    relationship=self.relationship,
                ).values_list("source_id", flat=True)
            elif self.side == "destination":
                values = RelationshipAssociation.objects.filter(
                    source_id__in=value,
                    destination_type=self.relationship.destination_type,
                    relationship=self.relationship,
                ).values_list("destination_id", flat=True)
            else:
                destinations = RelationshipAssociation.objects.filter(
                    source_id__in=value,
                    destination_type=self.relationship.destination_type,
                    relationship=self.relationship,
                ).values_list("destination_id", flat=True)

                sources = RelationshipAssociation.objects.filter(
                    destination_id__in=value,
                    source_type=self.relationship.source_type,
                    relationship=self.relationship,
                ).values_list("source_id", flat=True)

                values = list(destinations) + list(sources)
            qs &= self.get_method(self.qs)(Q(**{"id__in": values}))
            return qs


class RelationshipModelFilterSet(django_filters.FilterSet):
    """
    Filterset for  applicable to the parent model.
    """

    def __init__(self, *args, **kwargs):
        self.obj_type = ContentType.objects.get_for_model(self._meta.model)
        super().__init__(*args, **kwargs)
        self.relationships = []
        self._append_relationships(model=self._meta.model)

    def _append_relationships(self, model):
        """
        Append form fields for all Relationships assigned to this model.
        """
        source_relationships = Relationship.objects.filter(source_type=self.obj_type, source_hidden=False)
        self._append_relationships_side(source_relationships, RelationshipSideChoices.SIDE_SOURCE, model)

        dest_relationships = Relationship.objects.filter(destination_type=self.obj_type, destination_hidden=False)
        self._append_relationships_side(dest_relationships, RelationshipSideChoices.SIDE_DESTINATION, model)

    def _append_relationships_side(self, relationships, initial_side, model):
        """
        Helper method to _append_relationships, for processing one "side" of the relationships for this model.
        """
        for relationship in relationships:
            if relationship.symmetric:
                side = RelationshipSideChoices.SIDE_PEER
            else:
                side = initial_side
            peer_side = RelationshipSideChoices.OPPOSITE[side]

            # If this model is on the "source" side of the relationship, then the field will be named
            # "cr_<relationship-slug>__destination" since it's used to pick the destination object(s).
            # If we're on the "destination" side, the field will be "cr_<relationship-slug>__source".
            # For a symmetric relationship, both sides are "peer", so the field will be "cr_<relationship-slug>__peer"
            field_name = f"cr_{relationship.slug}__{peer_side}"

            if field_name in self.relationships:
                # This is a symmetric relationship that we already processed from the opposing "initial_side".
                # No need to process it a second time!
                continue
            if peer_side == "source":
                choice_model = relationship.source_type.model_class()
            elif peer_side == "destination":
                choice_model = relationship.destination_type.model_class()
            else:
                choice_model = model
            # Check for invalid_relationship unit test
            if choice_model:
                self.filters[field_name] = RelationshipFilter(
                    relationship=relationship,
                    side=side,
                    field_name=field_name,
                    queryset=choice_model.objects.all(),
                    qs=model.objects.all(),
                )
            self.relationships.append(field_name)


#
# Computed Fields
#


class ComputedFieldFilterSet(BaseFilterSet):
    q = SearchFilter(
        filter_predicates={
            "label": "icontains",
            "description": "icontains",
            "content_type__app_label": "icontains",
            "content_type__model": "icontains",
            "template": "icontains",
            "fallback_value": "icontains",
        },
    )
    content_type = ContentTypeFilter()

    class Meta:
        model = ComputedField
        fields = (
            "content_type",
            "slug",
            "template",
            "fallback_value",
            "weight",
        )


#
# Config Contexts
#


class ConfigContextFilterSet(BaseFilterSet):
    q = SearchFilter(
        filter_predicates={
            "name": "icontains",
            "description": "icontains",
            "data": "icontains",
        },
    )
    owner_content_type = ContentTypeFilter()
    region_id = django_filters.ModelMultipleChoiceFilter(
        field_name="regions",
        queryset=Region.objects.all(),
        label="Region",
    )
    region = django_filters.ModelMultipleChoiceFilter(
        field_name="regions__slug",
        queryset=Region.objects.all(),
        to_field_name="slug",
        label="Region (slug)",
    )
    site_id = django_filters.ModelMultipleChoiceFilter(
        field_name="sites",
        queryset=Site.objects.all(),
        label="Site",
    )
    site = django_filters.ModelMultipleChoiceFilter(
        field_name="sites__slug",
        queryset=Site.objects.all(),
        to_field_name="slug",
        label="Site (slug)",
    )
    location_id = django_filters.ModelMultipleChoiceFilter(
        field_name="locations",
        queryset=Location.objects.all(),
        label="Location (ID)",
    )
    location = django_filters.ModelMultipleChoiceFilter(
        field_name="locations__slug",
        queryset=Location.objects.all(),
        label="Location (slug)",
    )
    role_id = django_filters.ModelMultipleChoiceFilter(
        field_name="roles",
        queryset=DeviceRole.objects.all(),
        label="Role",
    )
    role = django_filters.ModelMultipleChoiceFilter(
        field_name="roles__slug",
        queryset=DeviceRole.objects.all(),
        to_field_name="slug",
        label="Role (slug)",
    )
    device_type_id = django_filters.ModelMultipleChoiceFilter(
        field_name="device_types",
        queryset=DeviceType.objects.all(),
        label="Device Type",
    )
    device_type = django_filters.ModelMultipleChoiceFilter(
        field_name="device_types__slug",
        queryset=DeviceType.objects.all(),
        to_field_name="slug",
        label="Device Type (slug)",
    )
    platform_id = django_filters.ModelMultipleChoiceFilter(
        field_name="platforms",
        queryset=Platform.objects.all(),
        label="Platform",
    )
    platform = django_filters.ModelMultipleChoiceFilter(
        field_name="platforms__slug",
        queryset=Platform.objects.all(),
        to_field_name="slug",
        label="Platform (slug)",
    )
    cluster_group_id = django_filters.ModelMultipleChoiceFilter(
        field_name="cluster_groups",
        queryset=ClusterGroup.objects.all(),
        label="Cluster group",
    )
    cluster_group = django_filters.ModelMultipleChoiceFilter(
        field_name="cluster_groups__slug",
        queryset=ClusterGroup.objects.all(),
        to_field_name="slug",
        label="Cluster group (slug)",
    )
    cluster_id = django_filters.ModelMultipleChoiceFilter(
        field_name="clusters",
        queryset=Cluster.objects.all(),
        label="Cluster",
    )
    tenant_group_id = django_filters.ModelMultipleChoiceFilter(
        field_name="tenant_groups",
        queryset=TenantGroup.objects.all(),
        label="Tenant group",
    )
    tenant_group = django_filters.ModelMultipleChoiceFilter(
        field_name="tenant_groups__slug",
        queryset=TenantGroup.objects.all(),
        to_field_name="slug",
        label="Tenant group (slug)",
    )
    tenant_id = django_filters.ModelMultipleChoiceFilter(
        field_name="tenants",
        queryset=Tenant.objects.all(),
        label="Tenant",
    )
    tenant = django_filters.ModelMultipleChoiceFilter(
        field_name="tenants__slug",
        queryset=Tenant.objects.all(),
        to_field_name="slug",
        label="Tenant (slug)",
    )
    tag = django_filters.ModelMultipleChoiceFilter(
        field_name="tags__slug",
        queryset=Tag.objects.all(),
        to_field_name="slug",
        label="Tag (slug)",
    )

    class Meta:
        model = ConfigContext
        fields = ["id", "name", "is_active", "owner_content_type", "owner_object_id"]


#
# Filter for config context schema
#


class ConfigContextSchemaFilterSet(BaseFilterSet):
    q = SearchFilter(
        filter_predicates={
            "name": "icontains",
            "description": "icontains",
            "data_schema": "icontains",
        },
    )
    owner_content_type = ContentTypeFilter()

    class Meta:
        model = ConfigContextSchema
        fields = [
            "id",
            "name",
            "description",
        ]


#
# ContentTypes
#


class ContentTypeFilterSet(BaseFilterSet):
    class Meta:
        model = ContentType
        fields = ["id", "app_label", "model"]


#
# Custom Fields
#


EXACT_FILTER_TYPES = (
    CustomFieldTypeChoices.TYPE_BOOLEAN,
    CustomFieldTypeChoices.TYPE_DATE,
    CustomFieldTypeChoices.TYPE_INTEGER,
    CustomFieldTypeChoices.TYPE_SELECT,
    CustomFieldTypeChoices.TYPE_MULTISELECT,
)


class CustomFieldFilter(django_filters.Filter):
    """
    Filter objects by the presence of a CustomFieldValue. The filter's name is used as the CustomField name.
    """

    def __init__(self, custom_field, *args, **kwargs):
        self.custom_field = custom_field

        if custom_field.type == CustomFieldTypeChoices.TYPE_INTEGER:
            self.field_class = IntegerField
        elif custom_field.type == CustomFieldTypeChoices.TYPE_BOOLEAN:
            self.field_class = NullBooleanField
        elif custom_field.type == CustomFieldTypeChoices.TYPE_DATE:
            self.field_class = DateField

        super().__init__(*args, **kwargs)

        self.field_name = f"_custom_field_data__{self.field_name}"

        if custom_field.type not in EXACT_FILTER_TYPES:
            if custom_field.filter_logic == CustomFieldFilterLogicChoices.FILTER_LOOSE:
                self.lookup_expr = "icontains"

        elif custom_field.type == CustomFieldTypeChoices.TYPE_MULTISELECT:
            # Contains handles lists within the JSON data for multi select fields
            self.lookup_expr = "contains"

    def filter(self, qs, value):
        if value == "null":
            return self.get_method(qs)(
                Q(**{f"{self.field_name}__exact": None}) | Q(**{f"{self.field_name}__isnull": True})
            )
        return super().filter(qs, value)


# TODO: should be CustomFieldModelFilterSetMixin
class CustomFieldModelFilterSet(django_filters.FilterSet):
    """
    Dynamically add a Filter for each CustomField applicable to the parent model.
    """

    def __init__(self, *args, **kwargs):
        super().__init__(*args, **kwargs)

        custom_fields = CustomField.objects.filter(
            content_types=ContentType.objects.get_for_model(self._meta.model)
        ).exclude(filter_logic=CustomFieldFilterLogicChoices.FILTER_DISABLED)
        for cf in custom_fields:
            self.filters["cf_{}".format(cf.name)] = CustomFieldFilter(field_name=cf.name, custom_field=cf)


class CustomFieldFilterSet(BaseFilterSet):
    q = SearchFilter(
        filter_predicates={
            "name": "icontains",
            "label": "icontains",
            "description": "icontains",
        },
    )
    content_types = ContentTypeMultipleChoiceFilter(
        choices=FeatureQuery("custom_fields").get_choices,
    )

    class Meta:
        model = CustomField
        fields = ["id", "content_types", "name", "required", "filter_logic", "weight"]


class CustomFieldChoiceFilterSet(BaseFilterSet):
    q = SearchFilter(filter_predicates={"value": "icontains"})
    field_id = django_filters.ModelMultipleChoiceFilter(
        field_name="field",
        queryset=CustomField.objects.all(),
        label="Field",
    )
    field = django_filters.ModelMultipleChoiceFilter(
        field_name="field__name",
        queryset=CustomField.objects.all(),
        to_field_name="name",
        label="Field (name)",
    )

    class Meta:
        model = CustomFieldChoice
        fields = ["id", "value", "weight"]


#
# Nautobot base filterset to use for most custom filterset classes.
#


class NautobotFilterSet(BaseFilterSet, CreatedUpdatedFilterSet, RelationshipModelFilterSet, CustomFieldModelFilterSet):
    """
    This class exists to combine common functionality and is used as a base class throughout the
    codebase where all of BaseFilterSet, CreatedUpdatedFilterSet, RelationshipModelFilterSet and CustomFieldModelFilterSet
    are needed.
    """


#
# Custom Links
#


class CustomLinkFilterSet(BaseFilterSet):
    q = SearchFilter(
        filter_predicates={
            "name": "icontains",
            "target_url": "icontains",
            "text": "icontains",
            "content_type__app_label": "icontains",
            "content_type__model": "icontains",
        },
    )
    content_type = ContentTypeFilter()

    class Meta:
        model = CustomLink
        fields = (
            "content_type",
            "name",
            "text",
            "target_url",
            "weight",
            "group_name",
            "button_class",
            "new_window",
        )


#
# Dynamic Groups
#


class DynamicGroupFilterSet(NautobotFilterSet):
    q = SearchFilter(
        filter_predicates={
            "name": "icontains",
            "slug": "icontains",
            "description": "icontains",
            "content_type__app_label": "icontains",
            "content_type__model": "icontains",
        },
    )
    content_type = ContentTypeMultipleChoiceFilter(choices=FeatureQuery("dynamic_groups").get_choices, conjoined=False)

    class Meta:
        model = DynamicGroup
        fields = ("id", "name", "slug", "description")


#
# Export Templates
#


class ExportTemplateFilterSet(BaseFilterSet):
    q = SearchFilter(
        filter_predicates={
            "name": "icontains",
            "owner_content_type__app_label": "icontains",
            "owner_content_type__model": "icontains",
            "content_type__app_label": "icontains",
            "content_type__model": "icontains",
            "description": "icontains",
        },
    )
    owner_content_type = ContentTypeFilter()

    class Meta:
        model = ExportTemplate
        fields = ["id", "content_type", "owner_content_type", "owner_object_id", "name"]


#
# Datasources (Git)
#


class GitRepositoryFilterSet(NautobotFilterSet):
    q = SearchFilter(
        filter_predicates={
            "name": "icontains",
            "remote_url": "icontains",
            "branch": "icontains",
        },
    )
    secrets_group_id = django_filters.ModelMultipleChoiceFilter(
        field_name="secrets_group",
        queryset=SecretsGroup.objects.all(),
        label="Secrets group (ID)",
    )
    secrets_group = django_filters.ModelMultipleChoiceFilter(
        field_name="secrets_group__slug",
        queryset=SecretsGroup.objects.all(),
        to_field_name="slug",
        label="Secrets group (slug)",
    )
    tag = TagFilter()

    class Meta:
        model = GitRepository
        fields = ["id", "name", "slug", "remote_url", "branch", "provided_contents"]


#
# GraphQL Queries
#


class GraphQLQueryFilterSet(BaseFilterSet):
    q = SearchFilter(
        filter_predicates={
            "name": "icontains",
            "slug": "icontains",
            "query": "icontains",
        },
    )

    class Meta:
        model = GraphQLQuery
        fields = ["name", "slug"]


#
# Image Attachments
#


class ImageAttachmentFilterSet(BaseFilterSet):
    content_type = ContentTypeFilter()

    class Meta:
        model = ImageAttachment
        fields = ["id", "content_type_id", "object_id", "name"]


#
# Jobs
#


class JobFilterSet(BaseFilterSet, CustomFieldModelFilterSet):
    q = SearchFilter(
        filter_predicates={
            "name": "icontains",
            "slug": "icontains",
            "grouping": "icontains",
            "description": "icontains",
        },
    )
    tag = TagFilter()

    class Meta:
        model = Job
        fields = [
            "id",
            "source",
            "module_name",
            "job_class_name",
            "slug",
            "name",
            "grouping",
            "installed",
            "enabled",
            "approval_required",
            "commit_default",
            "hidden",
            "read_only",
            "is_job_hook_receiver",
            "soft_time_limit",
            "time_limit",
            "grouping_override",
            "name_override",
            "approval_required_override",
            "description_override",
            "commit_default_override",
            "hidden_override",
            "read_only_override",
            "soft_time_limit_override",
            "time_limit_override",
        ]


class JobResultFilterSet(BaseFilterSet, CustomFieldModelFilterSet):
    q = SearchFilter(
        filter_predicates={
            "job_model__name": "icontains",
            "name": "icontains",
            "user__username": "icontains",
        },
    )
    job_model = django_filters.ModelMultipleChoiceFilter(
        field_name="job_model__slug",
        queryset=Job.objects.all(),
        to_field_name="slug",
        label="Job (slug)",
    )
    job_model_id = django_filters.ModelMultipleChoiceFilter(
        queryset=Job.objects.all(),
        label="Job (ID)",
    )
    obj_type = ContentTypeFilter()
    created = django_filters.DateTimeFilter()
    completed = django_filters.DateTimeFilter()
    status = django_filters.MultipleChoiceFilter(choices=JobResultStatusChoices, null_value=None)

    class Meta:
        model = JobResult
        fields = ["id", "created", "completed", "status", "user", "obj_type", "name"]


class JobLogEntryFilterSet(BaseFilterSet):
    q = SearchFilter(
        filter_predicates={
            "grouping": "icontains",
            "message": "icontains",
            "log_level": "icontains",
        },
    )

    class Meta:
        model = JobLogEntry
        exclude = []


class ScheduledJobFilterSet(BaseFilterSet):
    q = SearchFilter(
        filter_predicates={
            "name": "icontains",
            "job_class": "icontains",
            "description": "icontains",
        },
    )
    job_model = django_filters.ModelMultipleChoiceFilter(
        field_name="job_model__slug",
        queryset=Job.objects.all(),
        to_field_name="slug",
        label="Job (slug)",
    )
    job_model_id = django_filters.ModelMultipleChoiceFilter(
        queryset=Job.objects.all(),
        label="Job (ID)",
    )

    first_run = django_filters.DateTimeFilter()
    last_run = django_filters.DateTimeFilter()

    class Meta:
        model = ScheduledJob
        fields = ["id", "name", "total_run_count"]


#
# Filter for Local Config Context Data
#


# TODO: should be LocalContextFilterSetMixin
class LocalContextFilterSet(django_filters.FilterSet):
    local_context_data = django_filters.BooleanFilter(
        method="_local_context_data",
        label="Has local config context data",
    )
    local_context_schema_id = django_filters.ModelMultipleChoiceFilter(
        queryset=ConfigContextSchema.objects.all(),
        label="Schema (ID)",
    )
    local_context_schema = django_filters.ModelMultipleChoiceFilter(
        field_name="local_context_schema__slug",
        queryset=ConfigContextSchema.objects.all(),
        to_field_name="slug",
        label="Schema (slug)",
    )

    def _local_context_data(self, queryset, name, value):
        return queryset.exclude(local_context_data__isnull=value)


class ObjectChangeFilterSet(BaseFilterSet):
    q = SearchFilter(
        filter_predicates={
            "user_name": "icontains",
            "object_repr": "icontains",
        },
    )
    changed_object_type = ContentTypeFilter()
    user_id = django_filters.ModelMultipleChoiceFilter(
        queryset=get_user_model().objects.all(),
        label="User (ID)",
    )
    user = django_filters.ModelMultipleChoiceFilter(
        field_name="user__username",
        queryset=get_user_model().objects.all(),
        to_field_name="username",
        label="User name",
    )

    class Meta:
        model = ObjectChange
        fields = [
            "id",
            "user",
            "user_name",
            "request_id",
            "action",
            "changed_object_type_id",
            "changed_object_id",
            "object_repr",
            "time",
        ]


#
# Relationships
#


class RelationshipFilterSet(BaseFilterSet):

    source_type = ContentTypeMultipleChoiceFilter(choices=FeatureQuery("relationships").get_choices, conjoined=False)
    destination_type = ContentTypeMultipleChoiceFilter(
        choices=FeatureQuery("relationships").get_choices, conjoined=False
    )

    class Meta:
        model = Relationship
        fields = ["id", "name", "slug", "type", "source_type", "destination_type"]


class RelationshipAssociationFilterSet(BaseFilterSet):

    relationship = django_filters.ModelMultipleChoiceFilter(
        field_name="relationship__slug",
        queryset=Relationship.objects.all(),
        to_field_name="slug",
        label="Relationship (slug)",
    )
    source_type = ContentTypeMultipleChoiceFilter(choices=FeatureQuery("relationships").get_choices, conjoined=False)
    destination_type = ContentTypeMultipleChoiceFilter(
        choices=FeatureQuery("relationships").get_choices, conjoined=False
    )
    peer_id = MultiValueUUIDFilter(method="peer_id_filter")

    class Meta:
        model = RelationshipAssociation
        fields = ["id", "relationship", "source_type", "source_id", "destination_type", "destination_id", "peer_id"]

    def peer_id_filter(self, queryset, name, value):
        # Filter down to symmetric relationships only.
        queryset = queryset.filter(
            relationship__type__in=[
                RelationshipTypeChoices.TYPE_ONE_TO_ONE_SYMMETRIC,
                RelationshipTypeChoices.TYPE_MANY_TO_MANY_SYMMETRIC,
            ]
        )
        # Then Filter based on peer_id.
        queryset = queryset.filter(source_id__in=value) | queryset.filter(destination_id__in=value)
        return queryset


#
# Secrets
#


class SecretFilterSet(
    BaseFilterSet,
    CustomFieldModelFilterSet,
    CreatedUpdatedFilterSet,
):
    """Filterset for the Secret model."""

    q = SearchFilter(
        filter_predicates={
            "name": "icontains",
            "slug": "icontains",
        },
    )
    # TODO dynamic choices needed
    # provider = django_filters.MultipleChoiceFilter(choices=..., null_value=None)

    class Meta:
        model = Secret
        fields = ("id", "name", "slug", "provider", "created", "last_updated")


class SecretsGroupFilterSet(
    BaseFilterSet,
    CustomFieldModelFilterSet,
    CreatedUpdatedFilterSet,
):
    """Filterset for the SecretsGroup model."""

    q = SearchFilter(
        filter_predicates={
            "name": "icontains",
            "slug": "icontains",
        },
    )

    class Meta:
        model = SecretsGroup
        fields = ("id", "name", "slug", "created", "last_updated")


class SecretsGroupAssociationFilterSet(BaseFilterSet):
    """Filterset for the SecretsGroupAssociation through model."""

    group_id = django_filters.ModelMultipleChoiceFilter(
        queryset=SecretsGroup.objects.all(),
        label="Group (ID)",
    )
    group = django_filters.ModelMultipleChoiceFilter(
        queryset=SecretsGroup.objects.all(),
        field_name="group__slug",
        to_field_name="slug",
        label="Group (slug)",
    )
    secret_id = django_filters.ModelMultipleChoiceFilter(
        queryset=Secret.objects.all(),
        label="Secret (ID)",
    )
    secret = django_filters.ModelMultipleChoiceFilter(
        queryset=Secret.objects.all(),
        field_name="secret__slug",
        to_field_name="slug",
        label="Secret (slug)",
    )
    access_type = django_filters.MultipleChoiceFilter(choices=SecretsGroupAccessTypeChoices)
    secret_type = django_filters.MultipleChoiceFilter(choices=SecretsGroupSecretTypeChoices)

    class Meta:
        model = SecretsGroupAssociation
        fields = ("id",)


#
# Statuses
#


class StatusFilter(django_filters.ModelMultipleChoiceFilter):
    """
    Filter field used for filtering Status fields.

    Explicitly sets `to_field_name='value'` and dynamically sets queryset to
    retrieve choices for the corresponding model & field name bound to the
    filterset.
    """

    def __init__(self, *args, **kwargs):
        kwargs["to_field_name"] = "slug"
        super().__init__(*args, **kwargs)

    def get_queryset(self, request):
        self.queryset = Status.objects.all()
        return super().get_queryset(request)

    def get_filter_predicate(self, value):
        """Always use the field's name and the `to_field_name` attribute as predicate."""
        # e.g. `status__slug`
        to_field_name = self.field.to_field_name
        name = f"{self.field_name}__{to_field_name}"
        # Sometimes the incoming value is an instance. This block of logic comes from the base
        # `get_filter_predicate()` and was added here to support this.
        try:
            return {name: getattr(value, to_field_name)}
        except (AttributeError, TypeError):
            return {name: value}


class StatusFilterSet(NautobotFilterSet):
    """API filter for filtering custom status object fields."""

    q = SearchFilter(
        filter_predicates={
            "name": "icontains",
            "slug": "icontains",
            "content_types__model": "icontains",
        },
    )
    content_types = ContentTypeMultipleChoiceFilter(
        choices=FeatureQuery("statuses").get_choices,
    )

    class Meta:
        model = Status
        fields = [
            "id",
            "content_types",
            "color",
            "name",
            "slug",
            "created",
            "last_updated",
        ]


class StatusModelFilterSetMixin(django_filters.FilterSet):
    """
    Mixin to add a `status` filter field to a FilterSet.
    """

    status = StatusFilter()


#
# Tags
#


class TagFilterSet(NautobotFilterSet):
    q = SearchFilter(
        filter_predicates={
            "name": "icontains",
            "slug": "icontains",
            "content_types__model": "icontains",
        },
    )
    content_types = ContentTypeMultipleChoiceFilter(
        choices=TaggableClassesQuery().get_choices,
    )

    class Meta:
        model = Tag
        fields = ["id", "name", "slug", "color", "content_types"]


#
# Webhooks
#


class WebhookFilterSet(BaseFilterSet):
    q = SearchFilter(
        filter_predicates={
            "name": "icontains",
            "payload_url": "icontains",
            "additional_headers": "icontains",
            "body_template": "icontains",
        },
    )
    content_types = ContentTypeMultipleChoiceFilter(
        choices=FeatureQuery("webhooks").get_choices,
    )

    class Meta:
        model = Webhook
        fields = [
            "name",
            "payload_url",
            "enabled",
            "content_types",
            "type_create",
            "type_update",
            "type_delete",
        ]<|MERGE_RESOLUTION|>--- conflicted
+++ resolved
@@ -20,11 +20,8 @@
     CustomFieldFilterLogicChoices,
     CustomFieldTypeChoices,
     JobResultStatusChoices,
-<<<<<<< HEAD
     RelationshipSideChoices,
-=======
     RelationshipTypeChoices,
->>>>>>> 0b879da8
     SecretsGroupAccessTypeChoices,
     SecretsGroupSecretTypeChoices,
 )
