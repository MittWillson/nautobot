--- conflicted
+++ resolved
@@ -279,19 +279,13 @@
 
         # Device table
         device_table = DeviceTable(
-<<<<<<< HEAD
-            data=instance.dcim_device_related.prefetch_related(
-                "tenant", "site", "rack", "device_type", "role", "primary_ip"
-            ),
-=======
             data=instance.device_set.select_related(
                 "tenant",
                 "site",
                 "rack",
                 "device_type",
-                "device_role",
+                "role",
             ).prefetch_related("primary_ip"),
->>>>>>> 13aff79f
             orderable=False,
             extra_columns=[
                 (
@@ -311,18 +305,11 @@
 
         # Virtual machine table
         virtual_machine_table = VirtualMachineTable(
-<<<<<<< HEAD
-            # v2 TODO(jathan): Replace prefetch_related with select_related
-            data=instance.virtualization_virtualmachine_related.prefetch_related(
-                "cluster", "role", "tenant", "primary_ip"
-            ),
-=======
-            data=instance.virtualmachine_set.select_related(
+            data=instance.virtualization_virtualmachine_related.select_related(
                 "cluster",
                 "role",
                 "tenant",
             ).prefetch_related("primary_ip"),
->>>>>>> 13aff79f
             orderable=False,
             extra_columns=[
                 (
