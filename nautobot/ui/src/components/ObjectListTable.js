--- conflicted
+++ resolved
@@ -149,16 +149,11 @@
                 </ButtonGroup>
             </Box>
 
-<<<<<<< HEAD
-            <TableRenderer table={table} />
-            <Paginator
-=======
             <TableRenderer
                 table={table}
                 containerProps={{ overflow: "auto" }}
             />
-            {/* <Paginator
->>>>>>> 0e3cf16c
+            <Paginator
                 url={location.pathname}
                 data_count={totalCount}
                 page_size={page_size}
