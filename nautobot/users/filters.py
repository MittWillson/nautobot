import django_filters
from django.contrib.auth import get_user_model
from django.contrib.auth.models import Group

from nautobot.dcim.models import RackReservation
from nautobot.extras.models import ObjectChange
from nautobot.users.models import ObjectPermission, Token
<<<<<<< HEAD
from nautobot.core.filters import (
    BaseFilterSet,
    NaturalKeyOrPKMultipleChoiceFilter,
    RelatedMembershipBooleanFilter,
    SearchFilter,
)
=======
from nautobot.utilities.filters import BaseFilterSet, NaturalKeyOrPKMultipleChoiceFilter, SearchFilter
>>>>>>> bb5c1202

__all__ = (
    "GroupFilterSet",
    "ObjectPermissionFilterSet",
    "UserFilterSet",
)


class GroupFilterSet(BaseFilterSet):
    q = SearchFilter(filter_predicates={"name": "icontains"})

    class Meta:
        model = Group
        fields = ["id", "name"]


class UserFilterSet(BaseFilterSet):
    q = SearchFilter(
        filter_predicates={
            "username": "icontains",
            "first_name": "icontains",
            "last_name": "icontains",
            "email": "icontains",
        },
    )
    # TODO(timizuo): Collapse groups_id and groups into single NaturalKeyOrPKMultipleChoiceFilter; This cant be done now
    #  because Group uses integer as its pk field and NaturalKeyOrPKMultipleChoiceFilter do not properly handle this yet
    groups_id = django_filters.ModelMultipleChoiceFilter(
        field_name="groups",
        queryset=Group.objects.all(),
        label="Group (ID)",
    )
<<<<<<< HEAD
    groups = django_filters.ModelMultipleChoiceFilter(
=======
    # TODO(timizuo): Migrate ModelMultipleChoiceFilter to NaturalKeyOrPKMultipleChoiceFilter: As of now NaturalKeyOrPKMultipleChoiceFilter isn't correctly handling integer id field
    group = django_filters.ModelMultipleChoiceFilter(
>>>>>>> bb5c1202
        field_name="groups__name",
        queryset=Group.objects.all(),
        to_field_name="name",
        label="Group (name)",
    )
    has_changes = RelatedMembershipBooleanFilter(
        field_name="changes",
        label="Has Changes",
    )
    changes = django_filters.ModelMultipleChoiceFilter(
        field_name="changes",
        queryset=ObjectChange.objects.all(),
        label="Object Changes (ID)",
    )
    has_object_permissions = RelatedMembershipBooleanFilter(
        field_name="object_permissions",
        label="Has object permissions",
    )
    object_permissions = NaturalKeyOrPKMultipleChoiceFilter(
        to_field_name="name",
        queryset=ObjectPermission.objects.all(),
        label="Object Permission (ID or name)",
    )
    has_rack_reservations = RelatedMembershipBooleanFilter(
        field_name="rackreservation",
        label="Has Changes",
    )
    # TODO(timizuo): Since RackReservation has no natural-key field, NaturalKeyOrPKMultipleChoiceFilter can't be used
    rack_reservations_id = django_filters.ModelMultipleChoiceFilter(
        field_name="rackreservation",
        queryset=RackReservation.objects.all(),
        label="Rack Reservation (ID)",
    )

    class Meta:
        model = get_user_model()
        fields = [
            "id",
            "username",
            "first_name",
            "last_name",
            "email",
            "is_staff",
            "is_active",
        ]


class TokenFilterSet(BaseFilterSet):
    q = SearchFilter(filter_predicates={"description": "icontains"})

    class Meta:
        model = Token
        fields = ["id", "key", "write_enabled", "created", "expires", "description"]


class ObjectPermissionFilterSet(BaseFilterSet):
<<<<<<< HEAD
    users = NaturalKeyOrPKMultipleChoiceFilter(
=======
    user_id = django_filters.ModelMultipleChoiceFilter(
        field_name="users",
        queryset=get_user_model().objects.all(),
        label="User (ID) - Deprecated (use user filter)",
    )
    user = NaturalKeyOrPKMultipleChoiceFilter(
        field_name="users",
>>>>>>> bb5c1202
        queryset=get_user_model().objects.all(),
        to_field_name="username",
        label="User (ID or username)",
    )
    # TODO(timizuo): Collapse groups_id and groups into single NaturalKeyOrPKMultipleChoiceFilter; This cant be done now
    #  because Group uses integer as its pk field and NaturalKeyOrPKMultipleChoiceFilter do not properly handle this yet
    groups_id = django_filters.ModelMultipleChoiceFilter(
        field_name="groups",
        queryset=Group.objects.all(),
        label="Group (ID)",
    )
<<<<<<< HEAD
    groups = django_filters.ModelMultipleChoiceFilter(
=======
    # TODO(timizuo): Migrate ModelMultipleChoiceFilter to NaturalKeyOrPKMultipleChoiceFilter
    group = django_filters.ModelMultipleChoiceFilter(
>>>>>>> bb5c1202
        field_name="groups__name",
        queryset=Group.objects.all(),
        to_field_name="name",
        label="Group (name)",
    )

    class Meta:
        model = ObjectPermission
        fields = ["id", "name", "enabled", "object_types", "description"]<|MERGE_RESOLUTION|>--- conflicted
+++ resolved
@@ -5,16 +5,12 @@
 from nautobot.dcim.models import RackReservation
 from nautobot.extras.models import ObjectChange
 from nautobot.users.models import ObjectPermission, Token
-<<<<<<< HEAD
 from nautobot.core.filters import (
     BaseFilterSet,
     NaturalKeyOrPKMultipleChoiceFilter,
     RelatedMembershipBooleanFilter,
     SearchFilter,
 )
-=======
-from nautobot.utilities.filters import BaseFilterSet, NaturalKeyOrPKMultipleChoiceFilter, SearchFilter
->>>>>>> bb5c1202
 
 __all__ = (
     "GroupFilterSet",
@@ -47,12 +43,7 @@
         queryset=Group.objects.all(),
         label="Group (ID)",
     )
-<<<<<<< HEAD
     groups = django_filters.ModelMultipleChoiceFilter(
-=======
-    # TODO(timizuo): Migrate ModelMultipleChoiceFilter to NaturalKeyOrPKMultipleChoiceFilter: As of now NaturalKeyOrPKMultipleChoiceFilter isn't correctly handling integer id field
-    group = django_filters.ModelMultipleChoiceFilter(
->>>>>>> bb5c1202
         field_name="groups__name",
         queryset=Group.objects.all(),
         to_field_name="name",
@@ -109,17 +100,7 @@
 
 
 class ObjectPermissionFilterSet(BaseFilterSet):
-<<<<<<< HEAD
     users = NaturalKeyOrPKMultipleChoiceFilter(
-=======
-    user_id = django_filters.ModelMultipleChoiceFilter(
-        field_name="users",
-        queryset=get_user_model().objects.all(),
-        label="User (ID) - Deprecated (use user filter)",
-    )
-    user = NaturalKeyOrPKMultipleChoiceFilter(
-        field_name="users",
->>>>>>> bb5c1202
         queryset=get_user_model().objects.all(),
         to_field_name="username",
         label="User (ID or username)",
@@ -131,12 +112,7 @@
         queryset=Group.objects.all(),
         label="Group (ID)",
     )
-<<<<<<< HEAD
     groups = django_filters.ModelMultipleChoiceFilter(
-=======
-    # TODO(timizuo): Migrate ModelMultipleChoiceFilter to NaturalKeyOrPKMultipleChoiceFilter
-    group = django_filters.ModelMultipleChoiceFilter(
->>>>>>> bb5c1202
         field_name="groups__name",
         queryset=Group.objects.all(),
         to_field_name="name",
