--- conflicted
+++ resolved
@@ -1052,49 +1052,6 @@
         with self.assertRaises(ValidationError):
             cable.clean()
 
-<<<<<<< HEAD
-
-class PowerPanelTestCase(TestCase):
-    def test_power_panel_validation(self):
-        active = Status.objects.get(name="Active")
-        site_1 = Site.objects.create(name="Site 1", status=active)
-        location_type_1 = LocationType.objects.create(name="Location Type 1")
-        location_1 = Location.objects.create(
-            name="Location 1", location_type=location_type_1, site=site_1, status=active
-        )
-
-        power_panel = PowerPanel(name="Power Panel 1", site=site_1, location=location_1)
-        with self.assertRaises(ValidationError) as cm:
-            power_panel.validated_save()
-        self.assertIn('Power panels may not associate to locations of type "Location Type 1"', str(cm.exception))
-
-        location_type_1.content_types.add(ContentType.objects.get_for_model(PowerPanel))
-        site_2 = Site.objects.create(name="Site 2", status=active)
-        power_panel.site = site_2
-        with self.assertRaises(ValidationError) as cm:
-            power_panel.validated_save()
-        self.assertIn('Location "Location 1" does not belong to site "Site 2"', str(cm.exception))
-
-        power_panel.site = site_1
-        rack_group = RackGroup.objects.create(name="Rack Group 1", site=site_2)
-        power_panel.rack_group = rack_group
-        with self.assertRaises(ValidationError) as cm:
-            power_panel.validated_save()
-        self.assertIn("Rack group Rack Group 1 (Site 2) is in a different site than Site 1", str(cm.exception))
-
-        rack_group.site = site_1
-        location_2 = Location.objects.create(
-            name="Location 2", location_type=location_type_1, site=site_1, status=active
-        )
-        rack_group.location = location_2
-        rack_group.save()
-        with self.assertRaises(ValidationError) as cm:
-            power_panel.validated_save()
-        self.assertIn(
-            'Rack group "Rack Group 1" belongs to a location ("Location 2") that does not contain "Location 1"',
-            str(cm.exception),
-        )
-=======
     def test_create_cable_with_missing_status_connected(self):
         """Test for https://github.com/nautobot/nautobot/issues/2081"""
         # Delete all cables because some cables has connected status.
@@ -1122,4 +1079,45 @@
         )
 
         self.assertTrue(Cable.objects.filter(id=cable.pk).exists())
->>>>>>> 5499a478
+
+
+class PowerPanelTestCase(TestCase):
+    def test_power_panel_validation(self):
+        active = Status.objects.get(name="Active")
+        site_1 = Site.objects.create(name="Site 1", status=active)
+        location_type_1 = LocationType.objects.create(name="Location Type 1")
+        location_1 = Location.objects.create(
+            name="Location 1", location_type=location_type_1, site=site_1, status=active
+        )
+
+        power_panel = PowerPanel(name="Power Panel 1", site=site_1, location=location_1)
+        with self.assertRaises(ValidationError) as cm:
+            power_panel.validated_save()
+        self.assertIn('Power panels may not associate to locations of type "Location Type 1"', str(cm.exception))
+
+        location_type_1.content_types.add(ContentType.objects.get_for_model(PowerPanel))
+        site_2 = Site.objects.create(name="Site 2", status=active)
+        power_panel.site = site_2
+        with self.assertRaises(ValidationError) as cm:
+            power_panel.validated_save()
+        self.assertIn('Location "Location 1" does not belong to site "Site 2"', str(cm.exception))
+
+        power_panel.site = site_1
+        rack_group = RackGroup.objects.create(name="Rack Group 1", site=site_2)
+        power_panel.rack_group = rack_group
+        with self.assertRaises(ValidationError) as cm:
+            power_panel.validated_save()
+        self.assertIn("Rack group Rack Group 1 (Site 2) is in a different site than Site 1", str(cm.exception))
+
+        rack_group.site = site_1
+        location_2 = Location.objects.create(
+            name="Location 2", location_type=location_type_1, site=site_1, status=active
+        )
+        rack_group.location = location_2
+        rack_group.save()
+        with self.assertRaises(ValidationError) as cm:
+            power_panel.validated_save()
+        self.assertIn(
+            'Rack group "Rack Group 1" belongs to a location ("Location 2") that does not contain "Location 1"',
+            str(cm.exception),
+        )