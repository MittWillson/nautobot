from decimal import Decimal

from constance.test import override_config
from django.contrib.contenttypes.models import ContentType
from django.core.exceptions import ValidationError
from django.test import TestCase
from django.test.utils import override_settings

from nautobot.circuits.models import Circuit, CircuitTermination, CircuitType, Provider, ProviderNetwork
from nautobot.core.models.utils import construct_composite_key
from nautobot.core.testing.models import ModelTestCases
from nautobot.dcim.choices import (
    CableStatusChoices,
    CableTypeChoices,
    DeviceFaceChoices,
    InterfaceModeChoices,
    InterfaceTypeChoices,
    PortTypeChoices,
    PowerOutletFeedLegChoices,
)
from nautobot.dcim.models import (
    Cable,
    ConsolePort,
    ConsolePortTemplate,
    ConsoleServerPort,
    ConsoleServerPortTemplate,
    Device,
    DeviceBay,
    DeviceBayTemplate,
    DeviceRedundancyGroup,
    DeviceType,
    FrontPort,
    FrontPortTemplate,
    Interface,
    InterfaceRedundancyGroup,
    InterfaceTemplate,
    Location,
    LocationType,
    Manufacturer,
    Platform,
    PowerPort,
    PowerPortTemplate,
    PowerOutlet,
    PowerOutletTemplate,
    PowerPanel,
    Rack,
    RackGroup,
    RearPort,
    RearPortTemplate,
)
from nautobot.extras.choices import CustomFieldTypeChoices
<<<<<<< HEAD
from nautobot.extras.models import CustomField, Role, Status
from nautobot.ipam.factory import VLANGroupFactory
from nautobot.ipam.models import IPAddress, IPAddressToInterface, Namespace, Prefix, VLAN, VLANGroup
=======
from nautobot.extras.models import CustomField, SecretsGroup, Status
from nautobot.ipam.models import IPAddress, VLAN
>>>>>>> 56bbb42a
from nautobot.tenancy.models import Tenant


class CableLengthTestCase(TestCase):
    @classmethod
    def setUpTestData(cls):
        cls.location = Location.objects.filter(location_type=LocationType.objects.get(name="Campus")).first()
        cls.manufacturer = Manufacturer.objects.first()
        cls.devicetype = DeviceType.objects.create(
            manufacturer=cls.manufacturer,
            model="Test Device Type 1",
        )
        cls.devicerole = Role.objects.get_for_model(Device).first()
        devicestatus = Status.objects.get_for_model(Device).first()
        cls.device1 = Device.objects.create(
            device_type=cls.devicetype,
            role=cls.devicerole,
            name="TestDevice1",
            location=cls.location,
            status=devicestatus,
        )
        cls.device2 = Device.objects.create(
            device_type=cls.devicetype,
            role=cls.devicerole,
            name="TestDevice2",
            location=cls.location,
            status=devicestatus,
        )
        cls.status = Status.objects.get_for_model(Cable).get(name="Connected")

    def test_cable_validated_save(self):
        interfacestatus = Status.objects.get_for_model(Interface).first()
        interface1 = Interface.objects.create(device=self.device1, name="eth0", status=interfacestatus)
        interface2 = Interface.objects.create(device=self.device2, name="eth0", status=interfacestatus)
        cable = Cable(
            termination_a=interface1,
            termination_b=interface2,
            length_unit="ft",
            length=1,
            status=self.status,
        )
        cable.validated_save()
        cable.validated_save()

    def test_cable_full_clean(self):
        interfacestatus = Status.objects.get_for_model(Interface).first()
        interface3 = Interface.objects.create(device=self.device1, name="eth1", status=interfacestatus)
        interface4 = Interface.objects.create(device=self.device2, name="eth1", status=interfacestatus)
        cable = Cable(
            termination_a=interface3,
            termination_b=interface4,
            length_unit="in",
            length=1,
            status=self.status,
        )
        cable.length = 2
        cable.save()
        cable.full_clean()


class InterfaceTemplateCustomFieldTestCase(TestCase):
    def test_instantiate_model(self):
        """
        Check that all _custom_field_data is present and all customfields are filled with the correct default values.
        """
        statuses = Status.objects.get_for_model(Device)
        location = Location.objects.filter(location_type=LocationType.objects.get(name="Campus")).first()
        manufacturer = Manufacturer.objects.first()
        device_role = Role.objects.get_for_model(Device).first()
        custom_fields = [
            CustomField.objects.create(type=CustomFieldTypeChoices.TYPE_TEXT, label="Field 1", default="value_1"),
            CustomField.objects.create(type=CustomFieldTypeChoices.TYPE_TEXT, label="Field 2", default="value_2"),
            CustomField.objects.create(type=CustomFieldTypeChoices.TYPE_TEXT, label="Field 3", default="value_3"),
        ]
        for custom_field in custom_fields:
            custom_field.content_types.set([ContentType.objects.get_for_model(Interface)])
        device_type = DeviceType.objects.create(manufacturer=manufacturer, model="FrameForwarder 2048")
        interface_template_1 = InterfaceTemplate.objects.create(
            device_type=device_type,
            name="Test_Template_1",
            type=InterfaceTypeChoices.TYPE_1GE_FIXED,
            mgmt_only=True,
        )
        interface_template_2 = InterfaceTemplate.objects.create(
            device_type=device_type,
            name="Test_Template_2",
            type=InterfaceTypeChoices.TYPE_1GE_FIXED,
            mgmt_only=True,
        )
        interface_templates = [interface_template_1, interface_template_2]
        device_type.interface_templates.set(interface_templates)
        # instantiate_model() is run when device is created
        device = Device.objects.create(
            device_type=device_type,
            role=device_role,
            status=statuses[0],
            name="Test Device",
            location=location,
        )
        interfaces = device.interfaces.all()
        self.assertEqual(Interface.objects.get(pk=interfaces[0].pk).cf["field_1"], "value_1")
        self.assertEqual(Interface.objects.get(pk=interfaces[0].pk).cf["field_2"], "value_2")
        self.assertEqual(Interface.objects.get(pk=interfaces[0].pk).cf["field_3"], "value_3")
        self.assertEqual(Interface.objects.get(pk=interfaces[1].pk).cf["field_1"], "value_1")
        self.assertEqual(Interface.objects.get(pk=interfaces[1].pk).cf["field_2"], "value_2")
        self.assertEqual(Interface.objects.get(pk=interfaces[1].pk).cf["field_3"], "value_3")


class InterfaceTemplateTestCase(TestCase):
    def test_interface_template_sets_interface_status(self):
        """
        When a device is created with a device type associated with the template,
        assert interface templates sets the interface status.
        """
        statuses = Status.objects.get_for_model(Device)
        location = Location.objects.filter(location_type=LocationType.objects.get(name="Campus")).first()
        manufacturer = Manufacturer.objects.first()
        device_role = Role.objects.get_for_model(Device).first()
        device_type = DeviceType.objects.create(manufacturer=manufacturer, model="FrameForwarder 2048")
        InterfaceTemplate.objects.create(
            device_type=device_type,
            name="Test_Template_1",
            type=InterfaceTypeChoices.TYPE_1GE_FIXED,
            mgmt_only=True,
        )
        device_1 = Device.objects.create(
            device_type=device_type,
            role=device_role,
            status=statuses[0],
            name="Test Device 1",
            location=location,
        )

        status = Status.objects.get_for_model(Interface).get(name="Active")
        self.assertEqual(device_1.interfaces.get(name="Test_Template_1").status, status)

        # Assert that a different status is picked if active status is not found for interface
        interface_ct = ContentType.objects.get_for_model(Interface)
        status.content_types.remove(interface_ct)

        device_2 = Device.objects.create(
            device_type=device_type,
            role=device_role,
            status=statuses[0],
            name="Test Device 2",
            location=location,
        )
        first_status = Status.objects.get_for_model(Interface).first()
        self.assertIsNotNone(device_2.interfaces.get(name="Test_Template_1").status, first_status)


<<<<<<< HEAD
class RackGroupTestCase(ModelTestCases.BaseModelTestCase):
    model = RackGroup

    @classmethod
    def setUpTestData(cls):
=======
class InterfaceRedundancyGroupTestCase(TestCase):
    def setUp(self):
        statuses = Status.objects.get_for_model(InterfaceRedundancyGroup)
        self.ips = IPAddress.objects.all()
        self.secrets_groups = (
            SecretsGroup.objects.create(name="Secrets Group 1", slug="secrets-group-1"),
            SecretsGroup.objects.create(name="Secrets Group 2", slug="secrets-group-2"),
            SecretsGroup.objects.create(name="Secrets Group 3", slug="secrets-group-3"),
        )

        self.interface_redundancy_groups = (
            InterfaceRedundancyGroup(
                name="Interface Redundancy Group 1",
                protocol="hsrp",
                status=statuses[0],
                virtual_ip=None,
                secrets_group=self.secrets_groups[0],
                protocol_group_id="1",
            ),
            InterfaceRedundancyGroup(
                name="Interface Redundancy Group 2",
                protocol="carp",
                status=statuses[1],
                virtual_ip=self.ips[1],
                secrets_group=self.secrets_groups[1],
                protocol_group_id="2",
            ),
            InterfaceRedundancyGroup(
                name="Interface Redundancy Group 3",
                protocol="vrrp",
                status=statuses[2],
                virtual_ip=self.ips[2],
                secrets_group=None,
                protocol_group_id="3",
            ),
            InterfaceRedundancyGroup(
                name="Interface Redundancy Group 4",
                protocol="glbp",
                status=statuses[3],
                virtual_ip=self.ips[3],
                secrets_group=self.secrets_groups[2],
            ),
        )

        for group in self.interface_redundancy_groups:
            group.validated_save()

        self.device_type = DeviceType.objects.first()
        self.device_role = DeviceRole.objects.first()
        self.site = Site.objects.first()
        self.device = Device.objects.create(
            device_type=self.device_type, device_role=self.device_role, name="Device 1", site=self.site
        )
        non_default_status = Status.objects.get_for_model(Interface).exclude(name="Active").first()
        self.interfaces = (
            Interface.objects.create(
                device=self.device,
                name="Interface 1",
                type="1000base-t",
                status=non_default_status,
            ),
            Interface.objects.create(
                device=self.device,
                name="Interface 2",
                type="1000base-t",
                status=non_default_status,
            ),
            Interface.objects.create(
                device=self.device,
                name="Interface 3",
                type=InterfaceTypeChoices.TYPE_BRIDGE,
                status=non_default_status,
            ),
            Interface.objects.create(
                device=self.device,
                name="Interface 4",
                type=InterfaceTypeChoices.TYPE_1GE_GBIC,
                status=non_default_status,
            ),
            Interface.objects.create(
                device=self.device,
                name="Interface 5",
                type=InterfaceTypeChoices.TYPE_LAG,
                status=non_default_status,
            ),
        )

    def test_add_interface(self):
        interfaces = Interface.objects.all()
        interface_redundancy_group = self.interface_redundancy_groups[0]
        previous_count = interface_redundancy_group.interfaces.count()
        for i in range(3):
            interface_redundancy_group.add_interface(interfaces[i], i * 100)
        after_count = interface_redundancy_group.interfaces.count()
        self.assertEqual(previous_count + 3, after_count)

    def test_remove_interface(self):
        interfaces = Interface.objects.all()
        interface_redundancy_group = self.interface_redundancy_groups[0]
        for i in range(3):
            interface_redundancy_group.add_interface(interfaces[i], i * 100)
        previous_count = interface_redundancy_group.interfaces.count()
        self.assertEqual(previous_count, 3)
        for i in range(2):
            interface_redundancy_group.remove_interface(interfaces[i])
        after_count = interface_redundancy_group.interfaces.count()
        self.assertEqual(after_count, 1)


class RackGroupTestCase(TestCase):
    def setUp(self):
>>>>>>> 56bbb42a
        """
        Location A
          - RackGroup A1
            - RackGroup A2
              - Rack 2
            - Rack 1
            - PowerPanel 1
        """
        cls.location_type_a = LocationType.objects.get(name="Campus")
        cls.location_a = Location.objects.filter(location_type=cls.location_type_a).first()
        cls.location_status = Status.objects.get_for_model(Location).first()
        cls.rackgroup_a1 = RackGroup(location=cls.location_a, name="RackGroup A1")
        cls.rackgroup_a1.save()
        cls.rackgroup_a2 = RackGroup(location=cls.location_a, parent=cls.rackgroup_a1, name="RackGroup A2")
        cls.rackgroup_a2.save()

        rack_status = Status.objects.get_for_model(Rack).first()
        cls.rack1 = Rack.objects.create(
            location=cls.location_a, rack_group=cls.rackgroup_a1, name="Rack 1", status=rack_status
        )
        cls.rack2 = Rack.objects.create(
            location=cls.location_a, rack_group=cls.rackgroup_a2, name="Rack 2", status=rack_status
        )

        cls.powerpanel1 = PowerPanel.objects.create(
            location=cls.location_a, rack_group=cls.rackgroup_a1, name="Power Panel 1"
        )

    def test_rackgroup_location_validation(self):
        """Check that rack group locations are validated correctly."""
        # Group location, if specified, must permit RackGroups
        location_type_c = LocationType.objects.get(name="Elevator")
        location_c = Location.objects.create(
            name="Location C", location_type=location_type_c, status=self.location_status
        )
        child = RackGroup(parent=self.rackgroup_a1, location=location_c, name="Child Group")
        with self.assertRaises(ValidationError) as cm:
            child.validated_save()
        self.assertIn(f'Rack groups may not associate to locations of type "{location_type_c}"', str(cm.exception))

        # Child group location must descend from parent group location
        location_type_d = LocationType.objects.get(name="Room")
        location_type_d.content_types.add(ContentType.objects.get_for_model(RackGroup))
        location_d = Location.objects.create(
            name="Location D", location_type=location_type_d, parent=location_c, status=self.location_status
        )
        child = RackGroup(parent=self.rackgroup_a1, location=location_d, name="Child Group")
        with self.assertRaises(ValidationError) as cm:
            child.validated_save()
        self.assertIn(
            f'Location "Location D" is not descended from parent rack group "RackGroup A1" location "{self.location_a.name}"',
            str(cm.exception),
        )

    def test_change_rackgroup_location_children_permitted(self):
        """
        Check that all child RackGroups, Racks, and PowerPanels get updated when a RackGroup changes Locations.

        In this test, the new Location permits Racks and PowerPanels so the Location should match.
        """
        location_b = Location.objects.create(
            name="Location B", location_type=self.location_type_a, status=self.location_status
        )

        self.rackgroup_a1.location = location_b
        self.rackgroup_a1.save()

        self.assertEqual(RackGroup.objects.get(pk=self.rackgroup_a1.pk).location, location_b)
        self.assertEqual(RackGroup.objects.get(pk=self.rackgroup_a2.pk).location, location_b)
        self.assertEqual(Rack.objects.get(pk=self.rack1.pk).location, location_b)
        self.assertEqual(Rack.objects.get(pk=self.rack2.pk).location, location_b)
        self.assertEqual(PowerPanel.objects.get(pk=self.powerpanel1.pk).location, location_b)

    def test_change_rackgroup_location_children_not_permitted(self):
        """
        Check that all child RackGroups, Racks, and PowerPanels get updated when a RackGroup changes Locations.

        In this test, the new location does not permit Racks and PowerPanels so the Location should be nulled.
        """
        location_type_c = LocationType.objects.create(name="Location Type C", parent=self.location_type_a)
        location_type_c.content_types.add(ContentType.objects.get_for_model(RackGroup))
        location_c = Location.objects.create(
            name="Location C", location_type=location_type_c, parent=self.location_a, status=self.location_status
        )

        self.rackgroup_a1.location = location_c
<<<<<<< HEAD
        with self.assertRaises(ValidationError) as cm:
            self.rackgroup_a1.save()
        self.assertIn(f'Racks may not associate to locations of type "{location_type_c}"', str(cm.exception))
        self.assertEqual(RackGroup.objects.get(pk=self.rackgroup_a2.pk).location, self.location_a)
        self.assertEqual(Rack.objects.get(pk=self.rack1.pk).location, self.location_a)
        self.assertEqual(Rack.objects.get(pk=self.rack2.pk).location, self.location_a)
        self.assertEqual(PowerPanel.objects.get(pk=self.powerpanel1.pk).location, self.location_a)


class RackTestCase(ModelTestCases.BaseModelTestCase):
    model = Rack

    @classmethod
    def setUpTestData(cls):
        cls.status = Status.objects.get_for_model(Rack).first()
        cls.location_type_a = LocationType.objects.create(name="Location Type A")
        cls.location_type_a.content_types.add(
=======
        self.rackgroup_a1.save()

        self.assertEqual(RackGroup.objects.get(pk=self.rackgroup_a1.pk).location, location_c)
        self.assertEqual(RackGroup.objects.get(pk=self.rackgroup_a2.pk).location, location_c)
        self.assertEqual(Rack.objects.get(pk=self.rack1.pk).location, None)
        self.assertEqual(Rack.objects.get(pk=self.rack2.pk).location, None)
        self.assertEqual(PowerPanel.objects.get(pk=self.powerpanel1.pk).location, None)


class RackTestCase(TestCase):
    def setUp(self):
        self.status = Status.objects.get_for_model(Rack).first()
        self.location_type_a = LocationType.objects.create(name="Location Type A")
        self.location_type_a.content_types.add(
>>>>>>> 56bbb42a
            ContentType.objects.get_for_model(RackGroup),
            ContentType.objects.get_for_model(Rack),
            ContentType.objects.get_for_model(Device),
        )

        cls.location_status = Status.objects.get_for_model(Location).first()
        cls.location1 = Location.objects.create(
            name="Location1", location_type=cls.location_type_a, status=cls.location_status
        )
        cls.location2 = Location.objects.create(
            name="Location2", location_type=cls.location_type_a, status=cls.location_status
        )
        cls.group1 = RackGroup.objects.create(name="TestGroup1", location=cls.location1)
        cls.group2 = RackGroup.objects.create(name="TestGroup2", location=cls.location2)
        cls.rack = Rack.objects.create(
            name="TestRack1",
            facility_id="A101",
            location=cls.location1,
            rack_group=cls.group1,
            status=cls.status,
            u_height=42,
        )
        cls.manufacturer = Manufacturer.objects.first()

        cls.device_type = {
            "ff2048": DeviceType.objects.create(
                manufacturer=cls.manufacturer,
                model="FrameForwarder 2048",
            ),
            "cc5000": DeviceType.objects.create(
                manufacturer=cls.manufacturer,
                model="CurrentCatapult 5000",
                u_height=0,
            ),
        }
        cls.roles = Role.objects.get_for_model(Rack)
        cls.device_roles = Role.objects.get_for_model(Device)
        cls.device_status = Status.objects.get_for_model(Device).first()

    def test_rack_device_outside_height(self):
        rack1 = Rack(
            name="TestRack2",
            facility_id="A102",
            location=self.location1,
            status=self.status,
            u_height=42,
        )
        rack1.save()

        device1 = Device(
            name="TestSwitch1",
            device_type=self.device_type["ff2048"],
            role=self.device_roles[0],
            status=self.device_status,
            location=self.location1,
            rack=rack1,
            position=43,
            face=DeviceFaceChoices.FACE_FRONT,
        )
        device1.save()

        with self.assertRaises(ValidationError):
            rack1.clean()

<<<<<<< HEAD
=======
    def test_rack_group_site(self):
        rack_invalid_group = Rack(
            name="TestRack2",
            facility_id="A102",
            site=self.site1,
            status=self.status,
            u_height=42,
            group=self.group2,
        )
        rack_invalid_group.save()

        with self.assertRaises(ValidationError):
            rack_invalid_group.clean()

>>>>>>> 56bbb42a
    def test_mount_single_device(self):
        device1 = Device(
            name="TestSwitch1",
            device_type=self.device_type["ff2048"],
            role=self.device_roles[1],
            status=self.device_status,
            location=self.location1,
            rack=self.rack,
            position=10,
            face=DeviceFaceChoices.FACE_REAR,
        )
        device1.save()

        # Validate rack height
        self.assertEqual(list(self.rack.units), list(reversed(range(1, 43))))

        # Validate inventory (front face)
        rack1_inventory_front = self.rack.get_rack_units(face=DeviceFaceChoices.FACE_FRONT)
        self.assertEqual(rack1_inventory_front[-10]["device"], device1)
        del rack1_inventory_front[-10]
        for u in rack1_inventory_front:
            self.assertIsNone(u["device"])

        # Validate inventory (rear face)
        rack1_inventory_rear = self.rack.get_rack_units(face=DeviceFaceChoices.FACE_REAR)
        self.assertEqual(rack1_inventory_rear[-10]["device"], device1)
        del rack1_inventory_rear[-10]
        for u in rack1_inventory_rear:
            self.assertIsNone(u["device"])

    def test_mount_zero_ru(self):
        pdu = Device.objects.create(
            name="TestPDU",
            role=self.device_roles[3],
            status=self.device_status,
            device_type=self.device_type.get("cc5000"),
            location=self.location1,
            rack=self.rack,
            position=None,
            face="",
        )
        self.assertTrue(pdu)

    def test_change_rack_location_devices_permitted(self):
        """
        Check that changing a Rack's Location also affects child Devices.

        In this test, the new Location also permits Devices.
        """
        # Device1 is explicitly assigned to the same location as the Rack
        device1 = Device.objects.create(
            location=self.location1,
            rack=self.rack,
            device_type=self.device_type["cc5000"],
            role=self.device_roles[3],
            status=self.device_status,
        )
        # Device2 is explicitly assigned to the same location as the Rack
        device2 = Device.objects.create(
            location=self.location1,
            rack=self.rack,
            device_type=self.device_type["cc5000"],
            role=self.device_roles[3],
            status=self.device_status,
        )

        # Move self.rack to a new location
        self.rack.location = self.location2
        self.rack.save()

        self.assertEqual(Device.objects.get(pk=device1.pk).location, self.location2)
        self.assertEqual(Device.objects.get(pk=device2.pk).location, self.location2)

    def test_change_rack_location_devices_not_permitted(self):
        """
        Check that changing a Rack's Location also affects child Devices.

        In this test, the new Location does not permit Devices.
        """
        Device.objects.create(
            location=self.location1,
            rack=self.rack,
            device_type=self.device_type["cc5000"],
            role=self.device_roles[3],
            status=self.device_status,
        )

        # Move self.rack to a new location that permits Racks but not Devices
        location_type_b = LocationType.objects.create(name="Location Type B")
        location_type_b.content_types.add(ContentType.objects.get_for_model(Rack))
        location3 = Location.objects.create(
            name="Location3", location_type=location_type_b, status=self.location_status
        )
        self.rack.location = location3
        with self.assertRaises(ValidationError) as cm:
            self.rack.save()
        self.assertIn(f'Devices may not associate to locations of type "{location_type_b}"', str(cm.exception))

    def test_rack_location_validation(self):
        # Rack group location and rack location must relate
        rack = Rack(name="Rack", rack_group=self.group1, location=self.location2, status=self.status)
        with self.assertRaises(ValidationError) as cm:
            rack.validated_save()
        self.assertIn(
            'group "TestGroup1" belongs to a location ("Location1") that does not include location "Location2"',
            str(cm.exception),
        )

        # Location type must permit Racks
        location_type_b = LocationType.objects.create(name="Location Type B")
        locationb = Location.objects.create(
            name="Location3", location_type=location_type_b, status=self.location_status
        )
        rack = Rack(name="Rack", location=locationb, status=self.status)
        with self.assertRaises(ValidationError) as cm:
            rack.validated_save()
        self.assertIn('Racks may not associate to locations of type "Location Type B"', str(cm.exception))


class LocationTypeTestCase(TestCase):
    def test_reserved_names(self):
        """Confirm that certain names are reserved for now."""
        for candidate_name in (
            "RackGroup",
            "rack groups",
        ):
            with self.assertRaises(ValidationError) as cm:
                LocationType(name=candidate_name).clean()
            self.assertIn("This name is reserved", str(cm.exception))

    def test_changing_parent(self):
        """Validate clean logic around changing the parent of a LocationType."""
        parent = LocationType.objects.create(name="Parent LocationType")
        child = LocationType.objects.create(name="Child LocationType")

        # If there are no Locations using it yet, parent can be freely changed
        child.parent = None
        child.validated_save()
        child.parent = parent
        child.validated_save()

        # Once there are Locations using it, parent cannot be changed.
        parent_loc = Location.objects.create(
            name="Parent 1", location_type=parent, status=Status.objects.get_for_model(Location).first()
        )
        child_loc = Location.objects.create(
            name="Child 1", location_type=child, parent=parent_loc, status=Status.objects.get_for_model(Location).last()
        )
        child.parent = None
        with self.assertRaisesMessage(
            ValidationError,
            "This LocationType currently has Locations using it, therefore its parent cannot be changed at this time.",
        ):
            child.validated_save()

        # If the locations are deleted, it again becomes re-parent-able.
        child_loc.delete()
        child.validated_save()


class LocationTestCase(ModelTestCases.BaseModelTestCase):
    model = Location

    def setUp(self):
        self.root_type = LocationType.objects.get(name="Campus")
        self.intermediate_type = LocationType.objects.get(name="Building")
        self.leaf_type = LocationType.objects.get(name="Floor")

        self.root_nestable_type = LocationType.objects.get(name="Root")
        self.leaf_nestable_type = LocationType.objects.create(
            name="Pseudo-RackGroup", parent=self.root_nestable_type, nestable=True
        )

        self.status = Status.objects.get_for_model(Location).first()

    def test_custom_natural_key_field_lookups(self):
        """Test that the custom implementation of Location.natural_key_field_lookups works as intended."""
        # We know that with current test data, the maximum tree depth is 5:
        # Campus-00 -> Campus-07 -> Building-29 -> Floor-32 -> Room-39
        # but let's try to make this a *bit* more robust!
        expected = [
            "name",
            "parent__name",
            "parent__parent__name",
            "parent__parent__parent__name",
            "parent__parent__parent__parent__name",
            "parent__parent__parent__parent__parent__name",
            "parent__parent__parent__parent__parent__parent__name",
            "parent__parent__parent__parent__parent__parent__parent__name",
        ][: Location.objects.max_tree_depth() + 1]
        self.assertEqual(
            len(expected), Location.objects.max_tree_depth() + 1, "Not enough expected entries, fix the test!"
        )
        self.assertEqual(expected, Location.natural_key_field_lookups)
        # Grab an arbitrary leaf node
        location = Location.objects.filter(parent__isnull=False, children__isnull=True).first()
        # Since we trim trailing None from the natural key, it may not be as many as `expected`, but since it's a leaf
        # of some sort, it should definitely have more than just the single `name`.
        self.assertGreater(len(location.natural_key()), 1)
        self.assertLessEqual(len(location.natural_key()), len(expected))
        self.assertEqual(location, Location.objects.get_by_natural_key(location.natural_key()))

    @override_config(LOCATION_NAME_AS_NATURAL_KEY=True)
    def test_custom_natural_key_field_lookups_override(self):
        """Test that just name is used as the natural key when LOCATION_NAME_AS_NATURAL_KEY is set."""
        self.assertEqual(["name"], Location.natural_key_field_lookups)
        # Grab an arbitrary leaf node
        location = Location.objects.filter(parent__isnull=False, children__isnull=True).first()
        self.assertEqual([location.name], location.natural_key())
        self.assertEqual(construct_composite_key([location.name]), location.composite_key)
        self.assertEqual(location, Location.objects.get_by_natural_key([location.name]))
        self.assertEqual(location, Location.objects.get(composite_key=location.composite_key))

    def test_custom_natural_key_args_to_kwargs(self):
        """Test that the custom implementation of Location.natural_key_args_to_kwargs works as intended."""
        natural_key_field_lookups = Location.natural_key_field_lookups
        for args in [
            # fewer args than natural_key_field_lookups
            ("me",),
            ("me", "my_parent", "my_grandparent"),
            # more args than natural_key_field_lookups
            ("me", "my_parent", "my_grandparent", "my_g_gp", "my_g2_gp", "my_g3_gp", "my_g4_gp", "my_g5_gp"),
        ]:
            kwargs = Location.natural_key_args_to_kwargs(args)
            self.assertEqual(len(kwargs), max(len(args), len(natural_key_field_lookups)))
            for i, value in enumerate(kwargs.values()):
                if i < len(args):
                    self.assertEqual(args[i], value)
                else:
                    # not-specified args get set as None
                    self.assertIsNone(value)

    def test_latitude_or_longitude(self):
        """Test latitude and longitude is parsed to string."""
        status = Status.objects.get_for_model(Location).first()
        location = Location(
            location_type=self.root_type,
            name="Location A",
            status=status,
            longitude=55.1234567896,
            latitude=55.1234567896,
        )
        location.validated_save()

        self.assertEqual(location.longitude, Decimal("55.123457"))
        self.assertEqual(location.latitude, Decimal("55.123457"))

    def test_validate_unique(self):
        """Confirm that the uniqueness constraint on (parent, name) works when parent is None."""
        location_1 = Location(name="Campus 1", location_type=self.root_type, status=self.status)
        location_1.validated_save()

        location_2 = Location(name="Campus 1", location_type=self.root_type, status=self.status)
        with self.assertRaises(ValidationError):
            location_2.validated_save()

    def test_changing_type_forbidden(self):
        """Once created, a location cannot change location_type."""
        location = Location(name="Campus 1", location_type=self.root_type, status=self.status)
        location.validated_save()
        location.location_type = self.root_nestable_type
        with self.assertRaises(ValidationError) as cm:
            location.validated_save()
        self.assertIn("location_type", str(cm.exception))
        self.assertIn("not permitted", str(cm.exception))

    def test_parent_type_must_match(self):
        """A location's parent's location_type must match its location_type's parent."""
        location_1 = Location(name="Building 1", location_type=self.root_type, status=self.status)
        location_1.validated_save()
        location_2 = Location(name="Room 1", location_type=self.leaf_type, parent=location_1, status=self.status)
        with self.assertRaises(ValidationError) as cm:
            location_2.validated_save()
        self.assertIn(
            "A Location of type Floor can only have a Location of type Building as its parent.", str(cm.exception)
        )

    def test_parent_type_nestable_logic(self):
        """A location of a nestable type may have a parent of the same type."""
        # A location using a root-level nestable type can have no parent
        location_1 = Location(name="Region 1", location_type=self.root_nestable_type, status=self.status)
        location_1.validated_save()
        # A location using a root-level nestable type can have no parent
        location_2 = Location(
            name="Region 1-A", location_type=self.root_nestable_type, parent=location_1, status=self.status
        )
        location_2.validated_save()
        # A location using a lower-level nestable type can be parented under the parent location type
        location_3 = Location(
            name="RackGroup 3", location_type=self.leaf_nestable_type, parent=location_2, status=self.status
        )
        location_3.validated_save()
        # A location using a lower-level nestable type can be parented under its own type
        location_4 = Location(
            name="RackGroup 3-B", location_type=self.leaf_nestable_type, parent=location_3, status=self.status
        )
        location_4.validated_save()
        # Can't mix and match location types though
        with self.assertRaises(ValidationError) as cm:
            location_5 = Location(
                name="Region 5", location_type=self.root_nestable_type, parent=location_4, status=self.status
            )
            location_5.validated_save()
        self.assertIn("only have a Location of the same type as its parent", str(cm.exception))
        location_6 = Location(name="Campus 1", location_type=self.root_type, status=self.status)
        location_6.validated_save()
        with self.assertRaises(ValidationError) as cm:
            location_7 = Location(
                name="RackGroup 7",
                location_type=self.leaf_nestable_type,
                parent=location_6,
                status=self.status,
            )
            location_7.validated_save()
        self.assertIn(
            f"only have a Location of the same type or of type {self.root_nestable_type} as its parent",
            str(cm.exception),
        )


class DeviceTestCase(ModelTestCases.BaseModelTestCase):
    model = Device

<<<<<<< HEAD
    def setUp(self):
        manufacturer = Manufacturer.objects.first()
=======
class PlatformTestCase(TestCase):
    def setUp(self):
        self.standard_platform = Platform(name="Cisco IOS", slug="cisco-ios", network_driver="cisco_ios")
        self.custom_platform = Platform(name="Private Platform", slug="private-platform", network_driver="secret_sauce")

    def test_network_driver_netutils_defaults(self):
        """Test that a network_driver setting derives related fields from netutils by default."""
        self.assertEqual(self.standard_platform.network_driver_mappings["ansible"], "cisco.ios.ios")
        self.assertEqual(self.standard_platform.network_driver_mappings["hier_config"], "ios")
        self.assertEqual(self.standard_platform.network_driver_mappings["netmiko"], "cisco_ios")
        self.assertEqual(self.standard_platform.network_driver_mappings["ntc_templates"], "cisco_ios")
        self.assertEqual(self.standard_platform.network_driver_mappings["pyats"], "iosxe")
        self.assertEqual(self.standard_platform.network_driver_mappings["pyntc"], "cisco_ios_ssh")
        self.assertEqual(self.standard_platform.network_driver_mappings["scrapli"], "cisco_iosxe")

    def test_network_driver_unknown(self):
        """Test that properties are not set if the network_driver setting is not known by netutils."""
        self.assertNotIn("ansible", self.custom_platform.network_driver_mappings)
        self.assertNotIn("hier_config", self.custom_platform.network_driver_mappings)
        self.assertNotIn("netmiko", self.custom_platform.network_driver_mappings)
        self.assertNotIn("ntc_templates", self.custom_platform.network_driver_mappings)
        self.assertNotIn("pyats", self.custom_platform.network_driver_mappings)
        self.assertNotIn("pyntc", self.custom_platform.network_driver_mappings)
        self.assertNotIn("scrapli", self.custom_platform.network_driver_mappings)

    @override_settings(
        NETWORK_DRIVERS={
            "netmiko": {
                "secret_sauce": "secret_driver",
                "cisco_ios": "cisco_xe",
            },
            "scrapli": {
                "secret_sauce": "secret_scrapli",
            },
            "supercoolnewtool": {
                "cisco_ios": "cisco_xyz",
                "secret_sauce": "secret_xyz",
            },
        },
    )
    def test_network_driver_settings_override(self):
        """Test that settings.NETWORK_DRIVERS can extend and override the default behavior."""
        # Not overridden
        self.assertEqual(self.standard_platform.network_driver_mappings["ansible"], "cisco.ios.ios")
        self.assertEqual(self.standard_platform.network_driver_mappings["pyats"], "iosxe")
        self.assertEqual(self.standard_platform.network_driver_mappings["scrapli"], "cisco_iosxe")
        self.assertNotIn("ansible", self.custom_platform.network_driver_mappings)
        self.assertNotIn("pyats", self.custom_platform.network_driver_mappings)
        # Overridden
        self.assertEqual(self.standard_platform.network_driver_mappings["netmiko"], "cisco_xe")
        self.assertEqual(self.custom_platform.network_driver_mappings["netmiko"], "secret_driver")
        self.assertEqual(self.custom_platform.network_driver_mappings["scrapli"], "secret_scrapli")
        self.assertIn("supercoolnewtool", self.standard_platform.network_driver_mappings)
        self.assertEqual(self.standard_platform.network_driver_mappings["supercoolnewtool"], "cisco_xyz")
        self.assertIn("supercoolnewtool", self.custom_platform.network_driver_mappings)
        self.assertEqual(self.custom_platform.network_driver_mappings["supercoolnewtool"], "secret_xyz")


class DeviceTestCase(TestCase):
    def setUp(self):
        self.site = Site.objects.first()
        manufacturer = Manufacturer.objects.create(name="Test Manufacturer 1", slug="test-manufacturer-1")
>>>>>>> 56bbb42a
        self.device_type = DeviceType.objects.create(
            manufacturer=manufacturer,
            model="Test Device Type 1",
        )
        self.device_role = Role.objects.get_for_model(Device).first()
        self.device_status = Status.objects.get_for_model(Device).first()
        self.location_type_1 = LocationType.objects.get(name="Building")
        self.location_type_2 = LocationType.objects.get(name="Floor")
        self.location_type_3 = LocationType.objects.get(name="Campus")
        self.location_type_2.content_types.add(ContentType.objects.get_for_model(Device))
        self.location_type_3.content_types.add(ContentType.objects.get_for_model(Device))
        self.location_1 = Location.objects.create(
            name="Root", status=self.device_status, location_type=self.location_type_1
        )
        self.location_2 = Location.objects.create(
            name="Leaf", status=self.device_status, location_type=self.location_type_2, parent=self.location_1
        )
        self.location_3 = Location.objects.create(
            name="Device Allowed Location",
            status=self.device_status,
            location_type=self.location_type_3,
        )
        self.device_redundancy_group = DeviceRedundancyGroup.objects.first()

        # Create DeviceType components
        ConsolePortTemplate(device_type=self.device_type, name="Console Port 1").save()

        ConsoleServerPortTemplate(device_type=self.device_type, name="Console Server Port 1").save()

        ppt = PowerPortTemplate(
            device_type=self.device_type,
            name="Power Port 1",
            maximum_draw=1000,
            allocated_draw=500,
        )
        ppt.save()

        PowerOutletTemplate(
            device_type=self.device_type,
            name="Power Outlet 1",
            power_port_template=ppt,
            feed_leg=PowerOutletFeedLegChoices.FEED_LEG_A,
        ).save()

        InterfaceTemplate(
            device_type=self.device_type,
            name="Interface 1",
            type=InterfaceTypeChoices.TYPE_1GE_FIXED,
            mgmt_only=True,
        ).save()

        rpt = RearPortTemplate(
            device_type=self.device_type,
            name="Rear Port 1",
            type=PortTypeChoices.TYPE_8P8C,
            positions=8,
        )
        rpt.save()

        FrontPortTemplate(
            device_type=self.device_type,
            name="Front Port 1",
            type=PortTypeChoices.TYPE_8P8C,
            rear_port_template=rpt,
            rear_port_position=2,
        ).save()

        DeviceBayTemplate(device_type=self.device_type, name="Device Bay 1").save()

        self.device = Device(
            location=self.location_3,
            device_type=self.device_type,
            role=self.device_role,
            status=self.device_status,
            name="Test Device 1",
        )
        self.device.validated_save()

    def test_natural_key_default(self):
        """Ensure that default natural-key for Device is (name, tenant, location)."""
        self.assertEqual([self.device.name, None, *self.device.location.natural_key()], self.device.natural_key())
        self.assertEqual(
            construct_composite_key([self.device.name, None, *self.device.location.natural_key()]),
            self.device.composite_key,
        )
        self.assertEqual(
            self.device,
            Device.objects.get_by_natural_key([self.device.name, None, *self.device.location.natural_key()]),
        )
        self.assertEqual(self.device, Device.objects.get(composite_key=self.device.composite_key))

    def test_natural_key_overrides(self):
        """Ensure that the natural-key for Device is affected by settings/Constance."""
        with override_config(DEVICE_NAME_AS_NATURAL_KEY=True):
            self.assertEqual([self.device.name], self.device.natural_key())
            self.assertEqual(construct_composite_key([self.device.name]), self.device.composite_key)
            self.assertEqual(self.device, Device.objects.get_by_natural_key([self.device.name]))
            self.assertEqual(self.device, Device.objects.get(composite_key=self.device.composite_key))

        with override_config(LOCATION_NAME_AS_NATURAL_KEY=True):
            self.assertEqual([self.device.name, None, self.device.location.name], self.device.natural_key())
            self.assertEqual(
                construct_composite_key([self.device.name, None, self.device.location.name]),
                self.device.composite_key,
            )
            self.assertEqual(
                self.device, Device.objects.get_by_natural_key([self.device.name, None, self.device.location.name])
            )
            self.assertEqual(self.device, Device.objects.get(composite_key=self.device.composite_key))

    def test_device_creation(self):
        """
        Ensure that all Device components are copied automatically from the DeviceType.
        """
        ConsolePort.objects.get(device=self.device, name="Console Port 1")

        ConsoleServerPort.objects.get(device=self.device, name="Console Server Port 1")

        pp = PowerPort.objects.get(device=self.device, name="Power Port 1", maximum_draw=1000, allocated_draw=500)

        PowerOutlet.objects.get(
            device=self.device,
            name="Power Outlet 1",
            power_port=pp,
            feed_leg=PowerOutletFeedLegChoices.FEED_LEG_A,
        )

        Interface.objects.get(
            device=self.device,
            name="Interface 1",
            type=InterfaceTypeChoices.TYPE_1GE_FIXED,
            mgmt_only=True,
        )

        rp = RearPort.objects.get(device=self.device, name="Rear Port 1", type=PortTypeChoices.TYPE_8P8C, positions=8)

        FrontPort.objects.get(
            device=self.device,
            name="Front Port 1",
            type=PortTypeChoices.TYPE_8P8C,
            rear_port=rp,
            rear_port_position=2,
        )

        DeviceBay.objects.get(device=self.device, name="Device Bay 1")

    def test_multiple_unnamed_devices(self):
        device1 = Device(
            location=self.location_3,
            device_type=self.device_type,
            role=self.device_role,
            status=self.device_status,
            name="",
        )
        device1.save()

        device2 = Device(
            location=device1.location,
            device_type=device1.device_type,
            role=device1.role,
            status=self.device_status,
            name="",
        )
        device2.full_clean()
        device2.save()

        self.assertEqual(Device.objects.filter(name="").count(), 2)

    def test_device_duplicate_names(self):
<<<<<<< HEAD
=======
        device1 = Device(
            site=self.site,
            device_type=self.device_type,
            device_role=self.device_role,
            status=self.device_status,
            name="Test Device 1",
        )
        device1.save()

>>>>>>> 56bbb42a
        device2 = Device(
            location=self.device.location,
            device_type=self.device.device_type,
            role=self.device.role,
            status=self.device_status,
            name=self.device.name,
        )

        # Two devices assigned to the same Location and no Tenant should fail validation
        with self.assertRaises(ValidationError):
            device2.full_clean()

        tenant = Tenant.objects.first()
        self.device.tenant = tenant
        self.device.save()
        device2.tenant = tenant

        # Two devices assigned to the same Location and the same Tenant should fail validation
        with self.assertRaises(ValidationError):
            device2.full_clean()

        device2.tenant = None

        # Two devices assigned to the same Location and different Tenants should pass validation
        device2.full_clean()
        device2.save()

    def test_device_location_content_type_not_allowed(self):
        device = Device(
            name="Device 3",
            device_type=self.device_type,
            role=self.device_role,
            status=self.device_status,
            location=self.location_1,
        )
        with self.assertRaises(ValidationError) as cm:
            device.validated_save()
        self.assertIn(
            f'Devices may not associate to locations of type "{self.location_type_1.name}"', str(cm.exception)
        )

    def test_device_redundancy_group_validation(self):
        d2 = Device(
            name="Test Device 2",
            device_type=self.device_type,
            role=self.device_role,
            status=self.device_status,
            location=self.location_3,
        )
        d2.validated_save()

        # Validate we can set a redundancy group without any priority set
        self.device.device_redundancy_group = self.device_redundancy_group
        self.device.validated_save()

        # Validate two devices can be a part of the same redundancy group without any priority set
        d2.device_redundancy_group = self.device_redundancy_group
        d2.validated_save()

        # Validate we can assign a priority to at least one device in the group
        self.device.device_redundancy_group_priority = 1
        self.device.validated_save()

        # Validate both devices in the same group can have the same priority
        d2.device_redundancy_group_priority = 1
        d2.validated_save()

        # Validate devices in the same group can have different priority
        d2.device_redundancy_group_priority = 2
        d2.validated_save()

        # Validate devices cannot have an assigned priority without an assigned group
        self.device.device_redundancy_group = None
        with self.assertRaisesMessage(
            ValidationError, "Must assign a redundancy group when defining a redundancy group priority."
        ):
            self.device.validated_save()


<<<<<<< HEAD
class CableTestCase(ModelTestCases.BaseModelTestCase):
    model = Cable

    @classmethod
    def setUpTestData(cls):
        location = Location.objects.first()
        manufacturer = Manufacturer.objects.first()
=======
class CableTestCase(TestCase):
    def setUp(self):
        site = Site.objects.first()
        manufacturer = Manufacturer.objects.create(name="Test Manufacturer 1", slug="test-manufacturer-1")
>>>>>>> 56bbb42a
        devicetype = DeviceType.objects.create(
            manufacturer=manufacturer,
            model="Test Device Type 1",
        )
        devicerole = Role.objects.get_for_model(Device).first()
        devicestatus = Status.objects.get_for_model(Device).first()
        cls.device1 = Device.objects.create(
            device_type=devicetype,
            role=devicerole,
            name="TestDevice1",
            location=location,
            status=devicestatus,
        )
        cls.device2 = Device.objects.create(
            device_type=devicetype,
            role=devicerole,
            name="TestDevice2",
            location=location,
            status=devicestatus,
        )
        interfacestatus = Status.objects.get_for_model(Interface).first()
        cls.interface1 = Interface.objects.create(device=cls.device1, name="eth0", status=interfacestatus)
        cls.interface2 = Interface.objects.create(device=cls.device2, name="eth0", status=interfacestatus)
        cls.interface3 = Interface.objects.create(device=cls.device2, name="eth1", status=interfacestatus)
        cls.status = Status.objects.get_for_model(Cable).get(name="Connected")
        cls.cable = Cable(
            termination_a=cls.interface1,
            termination_b=cls.interface2,
            status=cls.status,
        )
        cls.cable.save()

        cls.power_port1 = PowerPort.objects.create(device=cls.device2, name="psu1")
        cls.patch_panel = Device.objects.create(
            device_type=devicetype,
            role=devicerole,
            name="TestPatchPanel",
            location=location,
            status=devicestatus,
        )
        cls.rear_port1 = RearPort.objects.create(device=cls.patch_panel, name="RP1", type="8p8c")
        cls.front_port1 = FrontPort.objects.create(
            device=cls.patch_panel,
            name="FP1",
            type="8p8c",
            rear_port=cls.rear_port1,
            rear_port_position=1,
        )
        cls.rear_port2 = RearPort.objects.create(device=cls.patch_panel, name="RP2", type="8p8c", positions=2)
        cls.front_port2 = FrontPort.objects.create(
            device=cls.patch_panel,
            name="FP2",
            type="8p8c",
            rear_port=cls.rear_port2,
            rear_port_position=1,
        )
        cls.rear_port3 = RearPort.objects.create(device=cls.patch_panel, name="RP3", type="8p8c", positions=3)
        cls.front_port3 = FrontPort.objects.create(
            device=cls.patch_panel,
            name="FP3",
            type="8p8c",
            rear_port=cls.rear_port3,
            rear_port_position=1,
        )
        cls.rear_port4 = RearPort.objects.create(device=cls.patch_panel, name="RP4", type="8p8c", positions=3)
        cls.front_port4 = FrontPort.objects.create(
            device=cls.patch_panel,
            name="FP4",
            type="8p8c",
            rear_port=cls.rear_port4,
            rear_port_position=1,
        )
        cls.provider = Provider.objects.first()
        provider_network = ProviderNetwork.objects.create(name="Provider Network 1", provider=cls.provider)
        cls.circuittype = CircuitType.objects.first()
        circuit_status = Status.objects.get_for_model(Circuit).first()
        cls.circuit1 = Circuit.objects.create(
            provider=cls.provider, circuit_type=cls.circuittype, cid="1", status=circuit_status
        )
        cls.circuit2 = Circuit.objects.create(
            provider=cls.provider, circuit_type=cls.circuittype, cid="2", status=circuit_status
        )
        cls.circuittermination1 = CircuitTermination.objects.create(
            circuit=cls.circuit1, location=location, term_side="A"
        )
        cls.circuittermination2 = CircuitTermination.objects.create(
            circuit=cls.circuit1, location=location, term_side="Z"
        )
        cls.circuittermination3 = CircuitTermination.objects.create(
            circuit=cls.circuit2, provider_network=provider_network, term_side="Z"
        )

    def test_cable_creation(self):
        """
        When a new Cable is created, it must be cached on either termination point.
        """
        interface1 = Interface.objects.get(pk=self.interface1.pk)
        interface2 = Interface.objects.get(pk=self.interface2.pk)
        self.assertEqual(self.cable.termination_a, interface1)
        self.assertEqual(interface1._cable_peer, interface2)
        self.assertEqual(self.cable.termination_b, interface2)
        self.assertEqual(interface2._cable_peer, interface1)

    def test_cable_deletion(self):
        """
        When a Cable is deleted, the `cable` field on its termination points must be nullified. The str() method
        should still return the PK of the string even after being nullified.
        """
        self.cable.delete()
        self.assertIsNone(self.cable.pk)
        self.assertNotEqual(str(self.cable), "#None")
        interface1 = Interface.objects.get(pk=self.interface1.pk)
        self.assertIsNone(interface1.cable)
        self.assertIsNone(interface1._cable_peer)
        interface2 = Interface.objects.get(pk=self.interface2.pk)
        self.assertIsNone(interface2.cable)
        self.assertIsNone(interface2._cable_peer)

    def test_cabletermination_deletion(self):
        """
        When a CableTermination object is deleted, its attached Cable (if any) must also be deleted.
        """
        self.interface1.delete()
        cable = Cable.objects.filter(pk=self.cable.pk).first()
        self.assertIsNone(cable)

    def test_cable_validates_compatible_types(self):
        """
        The clean method should have a check to ensure only compatible port types can be connected by a cable
        """
        # An interface cannot be connected to a power port
        cable = Cable(termination_a=self.interface1, termination_b=self.power_port1)
        with self.assertRaises(ValidationError):
            cable.clean()

    def test_cable_cannot_have_the_same_terminination_on_both_ends(self):
        """
        A cable cannot be made with the same A and B side terminations
        """
        cable = Cable(termination_a=self.interface1, termination_b=self.interface1)
        with self.assertRaises(ValidationError):
            cable.clean()

    def test_cable_front_port_cannot_connect_to_corresponding_rear_port(self):
        """
        A cable cannot connect a front port to its corresponding rear port
        """
        cable = Cable(termination_a=self.front_port1, termination_b=self.rear_port1)
        with self.assertRaises(ValidationError):
            cable.clean()

    def test_cable_cannot_terminate_to_an_existing_connection(self):
        """
        Either side of a cable cannot be terminated when that side already has a connection
        """
        # Try to create a cable with the same interface terminations
        cable = Cable(termination_a=self.interface2, termination_b=self.interface1)
        with self.assertRaises(ValidationError):
            cable.clean()

    def test_cable_cannot_terminate_to_a_provider_network_circuittermination(self):
        """
        Neither side of a cable can be terminated to a CircuitTermination which is attached to a Provider Network
        """
        cable = Cable(termination_a=self.interface3, termination_b=self.circuittermination3)
        with self.assertRaises(ValidationError):
            cable.clean()

    def test_rearport_connections(self):
        """
        Test various combinations of RearPort connections.
        """
        # Connecting a single-position RearPort to a multi-position RearPort is ok
        Cable(
            termination_a=self.rear_port1,
            termination_b=self.rear_port2,
            status=self.status,
        ).full_clean()

        # Connecting a single-position RearPort to an Interface is ok
        Cable(
            termination_a=self.rear_port1,
            termination_b=self.interface3,
            status=self.status,
        ).full_clean()

        # Connecting a single-position RearPort to a CircuitTermination is ok
        Cable(
            termination_a=self.rear_port1,
            termination_b=self.circuittermination1,
            status=self.status,
        ).full_clean()

        # Connecting a multi-position RearPort to another RearPort with the same number of positions is ok
        Cable(
            termination_a=self.rear_port3,
            termination_b=self.rear_port4,
            status=self.status,
        ).full_clean()

        # Connecting a multi-position RearPort to an Interface is ok
        Cable(
            termination_a=self.rear_port2,
            termination_b=self.interface3,
            status=self.status,
        ).full_clean()

        # Connecting a multi-position RearPort to a CircuitTermination is ok
        Cable(
            termination_a=self.rear_port2,
            termination_b=self.circuittermination1,
            status=self.status,
        ).full_clean()

        # Connecting a two-position RearPort to a three-position RearPort is NOT ok
        with self.assertRaises(
            ValidationError,
            msg="Connecting a 2-position RearPort to a 3-position RearPort should fail",
        ):
            Cable(termination_a=self.rear_port2, termination_b=self.rear_port3).full_clean()

    def test_cable_cannot_terminate_to_a_virtual_interface(self):
        """
        A cable cannot terminate to a virtual interface
        """
        virtual_interface = Interface(device=self.device1, name="V1", type=InterfaceTypeChoices.TYPE_VIRTUAL)
        cable = Cable(termination_a=self.interface2, termination_b=virtual_interface)
        with self.assertRaises(ValidationError):
            cable.clean()

    def test_cable_cannot_terminate_to_a_wireless_interface(self):
        """
        A cable cannot terminate to a wireless interface
        """
        wireless_interface = Interface(device=self.device1, name="W1", type=InterfaceTypeChoices.TYPE_80211A)
        cable = Cable(termination_a=self.interface2, termination_b=wireless_interface)
        with self.assertRaises(ValidationError):
            cable.clean()

    def test_create_cable_with_missing_status_connected(self):
        """Test for https://github.com/nautobot/nautobot/issues/2081"""
        # Delete all cables because some cables has connected status.
        Cable.objects.all().delete()
        connected_status_name = CableStatusChoices.as_dict()[CableStatusChoices.STATUS_CONNECTED]
        Status.objects.get(name=connected_status_name).delete()
        device = Device.objects.first()

        interface_status = Status.objects.get_for_model(Interface).first()
        interfaces = (
            Interface.objects.create(
                device=device,
                name="eth-0",
                type=InterfaceTypeChoices.TYPE_1GE_FIXED,
                status=interface_status,
            ),
            Interface.objects.create(
                device=device,
                name="eth-1",
                type=InterfaceTypeChoices.TYPE_1GE_FIXED,
                status=interface_status,
            ),
        )

        cable = Cable.objects.create(
            termination_a=interfaces[0],
            termination_b=interfaces[1],
            type=CableTypeChoices.TYPE_CAT6,
            status=Status.objects.get_for_model(Cable).first(),
        )

        self.assertTrue(Cable.objects.filter(id=cable.pk).exists())


class PowerPanelTestCase(TestCase):  # TODO: change to BaseModelTestCase once we have a PowerPanelFactory
    def test_power_panel_validation(self):
        status = Status.objects.get_for_model(Location).first()
        location_type_1 = LocationType.objects.create(name="Location Type 1")
        location_1 = Location.objects.create(name="Location 1", location_type=location_type_1, status=status)
        power_panel = PowerPanel(name="Power Panel 1", location=location_1)
        with self.assertRaises(ValidationError) as cm:
            power_panel.validated_save()
        self.assertIn(f'Power panels may not associate to locations of type "{location_type_1}"', str(cm.exception))

        location_type_1.content_types.add(ContentType.objects.get_for_model(PowerPanel))
        rack_group = RackGroup.objects.create(name="Rack Group 1", location=location_1)
        power_panel.rack_group = rack_group
        location_2 = Location.objects.create(name="Location 2", location_type=location_type_1, status=status)
        rack_group.location = location_2
        rack_group.save()
        with self.assertRaises(ValidationError) as cm:
            power_panel.validated_save()
        self.assertIn(
            f'Rack group "Rack Group 1" belongs to a location ("{location_2.name}") that does not contain "{location_1.name}"',
            str(cm.exception),
        )


class InterfaceTestCase(TestCase):  # TODO: change to BaseModelTestCase once we have an InterfaceFactory
    @classmethod
    def setUpTestData(cls):
        manufacturer = Manufacturer.objects.first()
        devicetype = DeviceType.objects.create(manufacturer=manufacturer, model="Device Type 1")
        devicerole = Role.objects.get_for_model(Device).first()
        location = Location.objects.filter(location_type=LocationType.objects.get(name="Campus")).first()
        vlan_status = Status.objects.get_for_model(VLAN).first()
        vlan_group = VLANGroup.objects.filter(location=location).first()
        cls.vlan = VLAN.objects.create(
            name="VLAN 1", vid=100, location=location, status=vlan_status, vlan_group=vlan_group
        )
        status = Status.objects.get_for_model(Device).first()
        cls.device = Device.objects.create(
            name="Device 1",
            device_type=devicetype,
            role=devicerole,
            location=location,
            status=status,
        )
        location_2 = Location.objects.create(
            name="Other Location",
            location_type=LocationType.objects.get(name="Campus"),
            status=Status.objects.get_for_model(Location).first(),
        )
        cls.other_location_vlan = VLAN.objects.create(
            name="Other Location VLAN",
            vid=100,
            location=location_2,
            status=vlan_status,
            vlan_group=VLANGroupFactory.create(location=location_2),
        )

        cls.namespace = Namespace.objects.create(name="dcim_test_interface_ip_addresses")
        prefix_status = Status.objects.get_for_model(Prefix).first()
        ip_address_status = Status.objects.get_for_model(IPAddress).first()
        Prefix.objects.create(prefix="1.1.1.0/24", status=prefix_status, namespace=cls.namespace)
        for last_octet in range(1, 11):
            IPAddress.objects.create(
                address=f"1.1.1.{last_octet}/32", status=ip_address_status, namespace=cls.namespace
            )

    def test_tagged_vlan_raise_error_if_mode_not_set_to_tagged(self):
        interface = Interface.objects.create(
            name="Int1",
            type=InterfaceTypeChoices.TYPE_VIRTUAL,
            device=self.device,
            status=Status.objects.get_for_model(Interface).first(),
        )
        with self.assertRaises(ValidationError) as err:
            interface.tagged_vlans.add(self.vlan)
        self.assertEqual(
            err.exception.message_dict["tagged_vlans"][0], "Mode must be set to tagged when specifying tagged_vlans"
        )

    def test_error_raised_when_adding_tagged_vlan_with_different_location_from_interface_parent_location(self):
        with self.assertRaises(ValidationError) as err:
            interface = Interface.objects.create(
                name="Test Interface",
                mode=InterfaceModeChoices.MODE_TAGGED,
                device=self.device,
                status=Status.objects.get_for_model(Interface).first(),
            )
            interface.tagged_vlans.add(self.other_location_vlan)
        self.assertEqual(
            err.exception.message_dict["tagged_vlans"][0],
            f"Tagged VLAN with names {[self.other_location_vlan.name]} must all belong to the "
            f"same location as the interface's parent device, or it must be global.",
        )

    def test_add_ip_addresses(self):
        """Test the `add_ip_addresses` helper method on `Interface`"""
        interface = Interface.objects.create(
            name="Int1",
            type=InterfaceTypeChoices.TYPE_VIRTUAL,
            device=self.device,
            status=Status.objects.get_for_model(Interface).first(),
        )
        ips = list(IPAddress.objects.filter(parent__namespace=self.namespace))

        # baseline (no interface to ip address relationships exists)
        self.assertFalse(IPAddressToInterface.objects.filter(interface=interface).exists())

        # add single instance
        count = interface.add_ip_addresses(ips[-1])
        self.assertEqual(count, 1)
        self.assertEqual(IPAddressToInterface.objects.filter(ip_address=ips[-1], interface=interface).count(), 1)

        # add multiple instances
        count = interface.add_ip_addresses(ips[:5])
        self.assertEqual(count, 5)
        self.assertEqual(IPAddressToInterface.objects.filter(interface=interface).count(), 6)
        for ip in ips[:5]:
            self.assertEqual(IPAddressToInterface.objects.filter(ip_address=ip, interface=interface).count(), 1)

    def test_remove_ip_addresses(self):
        """Test the `remove_ip_addresses` helper method on `Interface`"""
        interface = Interface.objects.create(
            name="Int1",
            type=InterfaceTypeChoices.TYPE_VIRTUAL,
            device=self.device,
            status=Status.objects.get_for_model(Interface).first(),
        )
        ips = list(IPAddress.objects.filter(parent__namespace=self.namespace))

        # baseline (no interface to ip address relationships exists)
        self.assertFalse(IPAddressToInterface.objects.filter(interface=interface).exists())

        interface.add_ip_addresses(ips)
        self.assertEqual(IPAddressToInterface.objects.filter(interface=interface).count(), 10)

        # remove single instance
        count = interface.remove_ip_addresses(ips[-1])
        self.assertEqual(count, 1)
        self.assertEqual(IPAddressToInterface.objects.filter(interface=interface).count(), 9)

        # remove multiple instances
        count = interface.remove_ip_addresses(ips[:5])
        self.assertEqual(count, 5)
        self.assertEqual(IPAddressToInterface.objects.filter(interface=interface).count(), 4)

        count = interface.remove_ip_addresses(ips)
        self.assertEqual(count, 4)
        self.assertEqual(IPAddressToInterface.objects.filter(interface=interface).count(), 0)

        # Test the pre_delete signal for IPAddressToInterface instances
        interface.add_ip_addresses(ips)
        self.device.primary_ip4 = interface.ip_addresses.all().filter(host__family=4).first()
        self.device.primary_ip6 = interface.ip_addresses.all().filter(host__family=6).first()
        self.device.save()
        interface.remove_ip_addresses(self.device.primary_ip4)
        self.device.refresh_from_db()
        self.assertEqual(self.device.primary_ip4, None)
        interface.remove_ip_addresses(self.device.primary_ip6)
        self.device.refresh_from_db()
        self.assertEqual(self.device.primary_ip6, None)<|MERGE_RESOLUTION|>--- conflicted
+++ resolved
@@ -49,14 +49,9 @@
     RearPortTemplate,
 )
 from nautobot.extras.choices import CustomFieldTypeChoices
-<<<<<<< HEAD
-from nautobot.extras.models import CustomField, Role, Status
+from nautobot.extras.models import CustomField, Role, SecretsGroup, Status
 from nautobot.ipam.factory import VLANGroupFactory
 from nautobot.ipam.models import IPAddress, IPAddressToInterface, Namespace, Prefix, VLAN, VLANGroup
-=======
-from nautobot.extras.models import CustomField, SecretsGroup, Status
-from nautobot.ipam.models import IPAddress, VLAN
->>>>>>> 56bbb42a
 from nautobot.tenancy.models import Tenant
 
 
@@ -208,15 +203,11 @@
         self.assertIsNotNone(device_2.interfaces.get(name="Test_Template_1").status, first_status)
 
 
-<<<<<<< HEAD
-class RackGroupTestCase(ModelTestCases.BaseModelTestCase):
-    model = RackGroup
+class InterfaceRedundancyGroupTestCase(ModelTestCases.BaseModelTestCase):
+    model = InterfaceRedundancyGroup
 
     @classmethod
-    def setUpTestData(cls):
-=======
-class InterfaceRedundancyGroupTestCase(TestCase):
-    def setUp(self):
+    def setUpTestData(self):
         statuses = Status.objects.get_for_model(InterfaceRedundancyGroup)
         self.ips = IPAddress.objects.all()
         self.secrets_groups = (
@@ -263,10 +254,10 @@
             group.validated_save()
 
         self.device_type = DeviceType.objects.first()
-        self.device_role = DeviceRole.objects.first()
-        self.site = Site.objects.first()
+        self.device_role = Role.objects.get_for_model(Device).first()
+        self.location = Location.objects.filter(content_types=Device).first()
         self.device = Device.objects.create(
-            device_type=self.device_type, device_role=self.device_role, name="Device 1", site=self.site
+            device_type=self.device_type, device_role=self.device_role, name="Device 1", location=self.location
         )
         non_default_status = Status.objects.get_for_model(Interface).exclude(name="Active").first()
         self.interfaces = (
@@ -324,9 +315,11 @@
         self.assertEqual(after_count, 1)
 
 
-class RackGroupTestCase(TestCase):
-    def setUp(self):
->>>>>>> 56bbb42a
+class RackGroupTestCase(ModelTestCases.BaseModelTestCase):
+    model = RackGroup
+
+    @classmethod
+    def setUpTestData(cls):
         """
         Location A
           - RackGroup A1
@@ -413,7 +406,6 @@
         )
 
         self.rackgroup_a1.location = location_c
-<<<<<<< HEAD
         with self.assertRaises(ValidationError) as cm:
             self.rackgroup_a1.save()
         self.assertIn(f'Racks may not associate to locations of type "{location_type_c}"', str(cm.exception))
@@ -431,22 +423,6 @@
         cls.status = Status.objects.get_for_model(Rack).first()
         cls.location_type_a = LocationType.objects.create(name="Location Type A")
         cls.location_type_a.content_types.add(
-=======
-        self.rackgroup_a1.save()
-
-        self.assertEqual(RackGroup.objects.get(pk=self.rackgroup_a1.pk).location, location_c)
-        self.assertEqual(RackGroup.objects.get(pk=self.rackgroup_a2.pk).location, location_c)
-        self.assertEqual(Rack.objects.get(pk=self.rack1.pk).location, None)
-        self.assertEqual(Rack.objects.get(pk=self.rack2.pk).location, None)
-        self.assertEqual(PowerPanel.objects.get(pk=self.powerpanel1.pk).location, None)
-
-
-class RackTestCase(TestCase):
-    def setUp(self):
-        self.status = Status.objects.get_for_model(Rack).first()
-        self.location_type_a = LocationType.objects.create(name="Location Type A")
-        self.location_type_a.content_types.add(
->>>>>>> 56bbb42a
             ContentType.objects.get_for_model(RackGroup),
             ContentType.objects.get_for_model(Rack),
             ContentType.objects.get_for_model(Device),
@@ -511,23 +487,6 @@
         with self.assertRaises(ValidationError):
             rack1.clean()
 
-<<<<<<< HEAD
-=======
-    def test_rack_group_site(self):
-        rack_invalid_group = Rack(
-            name="TestRack2",
-            facility_id="A102",
-            site=self.site1,
-            status=self.status,
-            u_height=42,
-            group=self.group2,
-        )
-        rack_invalid_group.save()
-
-        with self.assertRaises(ValidationError):
-            rack_invalid_group.clean()
-
->>>>>>> 56bbb42a
     def test_mount_single_device(self):
         device1 = Device(
             name="TestSwitch1",
@@ -848,13 +807,6 @@
         )
 
 
-class DeviceTestCase(ModelTestCases.BaseModelTestCase):
-    model = Device
-
-<<<<<<< HEAD
-    def setUp(self):
-        manufacturer = Manufacturer.objects.first()
-=======
 class PlatformTestCase(TestCase):
     def setUp(self):
         self.standard_platform = Platform(name="Cisco IOS", slug="cisco-ios", network_driver="cisco_ios")
@@ -913,11 +865,11 @@
         self.assertEqual(self.custom_platform.network_driver_mappings["supercoolnewtool"], "secret_xyz")
 
 
-class DeviceTestCase(TestCase):
+class DeviceTestCase(ModelTestCases.BaseModelTestCase):
+    model = Device
+
     def setUp(self):
-        self.site = Site.objects.first()
-        manufacturer = Manufacturer.objects.create(name="Test Manufacturer 1", slug="test-manufacturer-1")
->>>>>>> 56bbb42a
+        manufacturer = Manufacturer.objects.first()
         self.device_type = DeviceType.objects.create(
             manufacturer=manufacturer,
             model="Test Device Type 1",
@@ -1087,18 +1039,6 @@
         self.assertEqual(Device.objects.filter(name="").count(), 2)
 
     def test_device_duplicate_names(self):
-<<<<<<< HEAD
-=======
-        device1 = Device(
-            site=self.site,
-            device_type=self.device_type,
-            device_role=self.device_role,
-            status=self.device_status,
-            name="Test Device 1",
-        )
-        device1.save()
-
->>>>>>> 56bbb42a
         device2 = Device(
             location=self.device.location,
             device_type=self.device.device_type,
@@ -1178,7 +1118,6 @@
             self.device.validated_save()
 
 
-<<<<<<< HEAD
 class CableTestCase(ModelTestCases.BaseModelTestCase):
     model = Cable
 
@@ -1186,12 +1125,6 @@
     def setUpTestData(cls):
         location = Location.objects.first()
         manufacturer = Manufacturer.objects.first()
-=======
-class CableTestCase(TestCase):
-    def setUp(self):
-        site = Site.objects.first()
-        manufacturer = Manufacturer.objects.create(name="Test Manufacturer 1", slug="test-manufacturer-1")
->>>>>>> 56bbb42a
         devicetype = DeviceType.objects.create(
             manufacturer=manufacturer,
             model="Test Device Type 1",
