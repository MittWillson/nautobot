--- conflicted
+++ resolved
@@ -383,12 +383,7 @@
 
             # Retrieve all devices installed within the rack
             queryset = (
-<<<<<<< HEAD
-                # v2 TODO(jathan): Replace prefetch_related with select_related
-                Device.objects.prefetch_related("device_type", "device_type__manufacturer", "role")
-=======
-                Device.objects.select_related("device_type", "device_type__manufacturer", "device_role")
->>>>>>> 13aff79f
+                Device.objects.select_related("device_type", "device_type__manufacturer", "role")
                 .annotate(devicebay_count=Count("devicebays"))
                 .exclude(pk=exclude)
                 .filter(rack=self, position__gt=0, device_type__u_height__gt=0)
