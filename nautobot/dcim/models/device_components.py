from django.contrib.contenttypes.fields import GenericForeignKey, GenericRelation
from django.contrib.contenttypes.models import ContentType
from django.core.exceptions import ObjectDoesNotExist, ValidationError
from django.core.validators import MaxValueValidator, MinValueValidator
from django.db import models, transaction
from django.db.models import Sum
from django.utils.functional import classproperty

from nautobot.core.models.fields import ForeignKeyWithAutoRelatedName, MACAddressCharField, NaturalOrderingField
from nautobot.core.models.generics import PrimaryModel
from nautobot.core.models.ordering import naturalize_interface
from nautobot.core.models.query_functions import CollateAsChar
from nautobot.core.models.tree_queries import TreeModel
from nautobot.core.utils.data import UtilizationData
from nautobot.dcim.choices import (
    ConsolePortTypeChoices,
    InterfaceModeChoices,
    InterfaceRedundancyGroupProtocolChoices,
    InterfaceStatusChoices,
    InterfaceTypeChoices,
    PortTypeChoices,
    PowerFeedPhaseChoices,
    PowerOutletFeedLegChoices,
    PowerOutletTypeChoices,
    PowerPortTypeChoices,
)
from nautobot.dcim.constants import (
    NONCONNECTABLE_IFACE_TYPES,
    REARPORT_POSITIONS_MAX,
    REARPORT_POSITIONS_MIN,
    VIRTUAL_IFACE_TYPES,
    WIRELESS_IFACE_TYPES,
)
from nautobot.extras.models import (
    RelationshipModel,
    Status,
    StatusField,
)
from nautobot.extras.utils import extras_features
<<<<<<< HEAD
=======
from nautobot.core.models.generics import BaseModel, ChangeLoggedModel, PrimaryModel
from nautobot.utilities.fields import NaturalOrderingField
from nautobot.utilities.mptt import TreeManager
from nautobot.utilities.ordering import naturalize_interface
from nautobot.utilities.query_functions import CollateAsChar
from nautobot.utilities.utils import UtilizationData
>>>>>>> 56bbb42a

__all__ = (
    "BaseInterface",
    "CableTermination",
    "ConsolePort",
    "ConsoleServerPort",
    "DeviceBay",
    "FrontPort",
    "Interface",
    "InterfaceRedundancyGroup",
    "InterfaceRedundancyGroupAssociation",
    "InventoryItem",
    "PathEndpoint",
    "PowerOutlet",
    "PowerPort",
    "RearPort",
)


class ComponentModel(PrimaryModel):
    """
    An abstract model inherited by any model which has a parent Device.
    """

    device = ForeignKeyWithAutoRelatedName(to="dcim.Device", on_delete=models.CASCADE)
    name = models.CharField(max_length=64, db_index=True)
    _name = NaturalOrderingField(target_field="name", max_length=100, blank=True, db_index=True)
    label = models.CharField(max_length=64, blank=True, help_text="Physical label")
    description = models.CharField(max_length=200, blank=True)

    natural_key_field_names = ["name", "device"]

    class Meta:
        abstract = True

    def __str__(self):
        if self.label:
            return f"{self.name} ({self.label})"
        return self.name

    def to_objectchange(self, action, **kwargs):
        """
        Return a new ObjectChange with the `related_object` pinned to the `device` by default.
        """
        # Annotate the parent Device
        try:
            device = self.device
        except ObjectDoesNotExist:
            # The parent Device has already been deleted
            device = None

        return super().to_objectchange(action, related_object=device, **kwargs)


class CableTermination(models.Model):
    """
    An abstract model inherited by all models to which a Cable can terminate (certain device components, PowerFeed, and
    CircuitTermination instances). The `cable` field indicates the Cable instance which is terminated to this instance.

    `_cable_peer` is a GenericForeignKey used to cache the far-end CableTermination on the local instance; this is a
    shortcut to referencing `cable.termination_b`, for example. `_cable_peer` is set or cleared by the receivers in
    dcim.signals when a Cable instance is created or deleted, respectively.
    """

    cable = models.ForeignKey(
        to="dcim.Cable",
        on_delete=models.SET_NULL,
        related_name="+",
        blank=True,
        null=True,
    )
    _cable_peer_type = models.ForeignKey(
        to=ContentType,
        on_delete=models.SET_NULL,
        related_name="+",
        blank=True,
        null=True,
    )
    _cable_peer_id = models.UUIDField(blank=True, null=True)
    _cable_peer = GenericForeignKey(ct_field="_cable_peer_type", fk_field="_cable_peer_id")

    # Generic relations to Cable. These ensure that an attached Cable is deleted if the terminated object is deleted.
    _cabled_as_a = GenericRelation(
        to="dcim.Cable",
        content_type_field="termination_a_type",
        object_id_field="termination_a_id",
    )
    _cabled_as_b = GenericRelation(
        to="dcim.Cable",
        content_type_field="termination_b_type",
        object_id_field="termination_b_id",
    )

    class Meta:
        abstract = True

    def get_cable_peer(self):
        return self._cable_peer

    @property
    def parent(self):
        """
        Convenience property - used in template rendering among other cases.

        Could be a Device, a Circuit, a PowerPanel, etc.
        """
        raise NotImplementedError("Class didn't implement 'parent' property")


class PathEndpoint(models.Model):
    """
    An abstract model inherited by any CableTermination subclass which represents the end of a CablePath; specifically,
    these include ConsolePort, ConsoleServerPort, PowerPort, PowerOutlet, Interface, PowerFeed, and CircuitTermination.

    `_path` references the CablePath originating from this instance, if any. It is set or cleared by the receivers in
    dcim.signals in response to changes in the cable path, and complements the `origin` GenericForeignKey field on the
    CablePath model. `_path` should not be accessed directly; rather, use the `path` property.

    `connected_endpoint()` is a convenience method for returning the destination of the associated CablePath, if any.
    """

    _path = ForeignKeyWithAutoRelatedName(
        to="dcim.CablePath",
        on_delete=models.SET_NULL,
        null=True,
        blank=True,
    )

    class Meta:
        abstract = True

    def trace(self):
        if self._path is None:
            return []

        # Construct the complete path
        path = [self, *self._path.get_path()]
        while (len(path) + 1) % 3:
            # Pad to ensure we have complete three-tuples (e.g. for paths that end at a RearPort)
            path.append(None)
        path.append(self._path.destination)

        # Return the path as a list of three-tuples (A termination, cable, B termination)
        return list(zip(*[iter(path)] * 3))

    @property
    def path(self):
        return self._path

    @property
    def connected_endpoint(self):
        """
        Caching accessor for the attached CablePath's destination (if any)
        """
        if not hasattr(self, "_connected_endpoint"):
            self._connected_endpoint = self._path.destination if self._path else None
        return self._connected_endpoint


#
# Console ports
#


@extras_features(
    "cable_terminations",
    "custom_validators",
    "export_templates",
    "graphql",
    "webhooks",
)
class ConsolePort(CableTermination, PathEndpoint, ComponentModel):
    """
    A physical console port within a Device. ConsolePorts connect to ConsoleServerPorts.
    """

    type = models.CharField(
        max_length=50,
        choices=ConsolePortTypeChoices,
        blank=True,
        help_text="Physical port type",
    )

    class Meta:
        ordering = ("device", "_name")
        unique_together = ("device", "name")

    @property
    def parent(self):
        return self.device


#
# Console server ports
#


@extras_features("cable_terminations", "custom_validators", "graphql", "webhooks")
class ConsoleServerPort(CableTermination, PathEndpoint, ComponentModel):
    """
    A physical port within a Device (typically a designated console server) which provides access to ConsolePorts.
    """

    type = models.CharField(
        max_length=50,
        choices=ConsolePortTypeChoices,
        blank=True,
        help_text="Physical port type",
    )

    class Meta:
        ordering = ("device", "_name")
        unique_together = ("device", "name")

    @property
    def parent(self):
        return self.device


#
# Power ports
#


@extras_features(
    "cable_terminations",
    "custom_validators",
    "export_templates",
    "graphql",
    "webhooks",
)
class PowerPort(CableTermination, PathEndpoint, ComponentModel):
    """
    A physical power supply (intake) port within a Device. PowerPorts connect to PowerOutlets.
    """

    type = models.CharField(
        max_length=50,
        choices=PowerPortTypeChoices,
        blank=True,
        help_text="Physical port type",
    )
    maximum_draw = models.PositiveSmallIntegerField(
        blank=True,
        null=True,
        validators=[MinValueValidator(1)],
        help_text="Maximum power draw (watts)",
    )
    allocated_draw = models.PositiveSmallIntegerField(
        blank=True,
        null=True,
        validators=[MinValueValidator(1)],
        help_text="Allocated power draw (watts)",
    )

    class Meta:
        ordering = ("device", "_name")
        unique_together = ("device", "name")

    @property
    def parent(self):
        return self.device

    def clean(self):
        super().clean()

        if self.maximum_draw is not None and self.allocated_draw is not None:
            if self.allocated_draw > self.maximum_draw:
                raise ValidationError(
                    {"allocated_draw": f"Allocated draw cannot exceed the maximum draw ({self.maximum_draw}W)."}
                )

    def get_power_draw(self):
        """
        Return the allocated and maximum power draw (in VA) and child PowerOutlet count for this PowerPort.
        """
        # Calculate aggregate draw of all child power outlets if no numbers have been defined manually
        if self.allocated_draw is None and self.maximum_draw is None:
            poweroutlet_ct = ContentType.objects.get_for_model(PowerOutlet)
            outlet_ids = PowerOutlet.objects.filter(power_port=self).values_list("pk", flat=True)
            utilization = PowerPort.objects.filter(
                _cable_peer_type=poweroutlet_ct, _cable_peer_id__in=outlet_ids
            ).aggregate(
                maximum_draw_total=Sum("maximum_draw"),
                allocated_draw_total=Sum("allocated_draw"),
            )
            numerator = utilization["allocated_draw_total"] or 0
            denominator = utilization["maximum_draw_total"] or 0
            ret = {
                "allocated": utilization["allocated_draw_total"] or 0,
                "maximum": utilization["maximum_draw_total"] or 0,
                "outlet_count": len(outlet_ids),
                "legs": [],
                "utilization_data": UtilizationData(
                    numerator=numerator,
                    denominator=denominator,
                ),
            }

            # Calculate per-leg aggregates for three-phase feeds
            if getattr(self._cable_peer, "phase", None) == PowerFeedPhaseChoices.PHASE_3PHASE:
                # Setup numerator and denominator for later display.
                for leg, leg_name in PowerOutletFeedLegChoices:
                    outlet_ids = PowerOutlet.objects.filter(power_port=self, feed_leg=leg).values_list("pk", flat=True)
                    utilization = PowerPort.objects.filter(
                        _cable_peer_type=poweroutlet_ct, _cable_peer_id__in=outlet_ids
                    ).aggregate(
                        maximum_draw_total=Sum("maximum_draw"),
                        allocated_draw_total=Sum("allocated_draw"),
                    )
                    ret["legs"].append(
                        {
                            "name": leg_name,
                            "allocated": utilization["allocated_draw_total"] or 0,
                            "maximum": utilization["maximum_draw_total"] or 0,
                            "outlet_count": len(outlet_ids),
                        }
                    )

            return ret

        if self.connected_endpoint and hasattr(self.connected_endpoint, "available_power"):
            denominator = self.connected_endpoint.available_power or 0
        else:
            denominator = 0

        # Default to administratively defined values
        return {
            "allocated": self.allocated_draw or 0,
            "maximum": self.maximum_draw or 0,
            "outlet_count": PowerOutlet.objects.filter(power_port=self).count(),
            "legs": [],
            "utilization_data": UtilizationData(numerator=self.allocated_draw or 0, denominator=denominator),
        }


#
# Power outlets
#


@extras_features("cable_terminations", "custom_validators", "graphql", "webhooks")
class PowerOutlet(CableTermination, PathEndpoint, ComponentModel):
    """
    A physical power outlet (output) within a Device which provides power to a PowerPort.
    """

    type = models.CharField(
        max_length=50,
        choices=PowerOutletTypeChoices,
        blank=True,
        help_text="Physical port type",
    )
    power_port = models.ForeignKey(
        to="dcim.PowerPort",
        on_delete=models.SET_NULL,
        blank=True,
        null=True,
        related_name="power_outlets",
    )
    # todoindex:
    feed_leg = models.CharField(
        max_length=50,
        choices=PowerOutletFeedLegChoices,
        blank=True,
        help_text="Phase (for three-phase feeds)",
    )

    class Meta:
        ordering = ("device", "_name")
        unique_together = ("device", "name")

    @property
    def parent(self):
        return self.device

    def clean(self):
        super().clean()

        # Validate power port assignment
        if self.power_port and self.power_port.device != self.device:
            raise ValidationError(f"Parent power port ({self.power_port}) must belong to the same device")


#
# Interfaces
#


class BaseInterface(RelationshipModel):
    """
    Abstract base class for fields shared by dcim.Interface and virtualization.VMInterface.
    """

    status = StatusField(blank=False, null=False)
    enabled = models.BooleanField(default=True)
    mac_address = MACAddressCharField(blank=True, default="", verbose_name="MAC Address")
    mtu = models.PositiveIntegerField(
        blank=True,
        null=True,
        validators=[MinValueValidator(1), MaxValueValidator(65536)],
        verbose_name="MTU",
    )
    mode = models.CharField(max_length=50, choices=InterfaceModeChoices, blank=True)
    parent_interface = models.ForeignKey(
        to="self",
        on_delete=models.CASCADE,
        related_name="child_interfaces",
        null=True,
        blank=True,
        verbose_name="Parent interface",
        help_text="Assigned parent interface",
    )
    bridge = models.ForeignKey(
        to="self",
        on_delete=models.SET_NULL,
        related_name="bridged_interfaces",
        null=True,
        blank=True,
        verbose_name="Bridge interface",
        help_text="Assigned bridge interface",
    )

    class Meta:
        abstract = True

    def clean(self):
        # Remove untagged VLAN assignment for non-802.1Q interfaces
        if not self.mode and self.untagged_vlan is not None:
            raise ValidationError({"untagged_vlan": "Mode must be set when specifying untagged_vlan"})

    def save(self, *args, **kwargs):
        if not self.status:
            query = Status.objects.get_for_model(self)
            try:
                status_as_dict = InterfaceStatusChoices.as_dict()
                status = query.get(name=status_as_dict.get(InterfaceStatusChoices.STATUS_ACTIVE))
            except Status.DoesNotExist:
                raise ValidationError({"status": "Default status 'active' does not exist"})
            self.status = status

        # Only "tagged" interfaces may have tagged VLANs assigned. ("tagged all" implies all VLANs are assigned.)
        if self.present_in_database and self.mode != InterfaceModeChoices.MODE_TAGGED:
            self.tagged_vlans.clear()

        return super().save(*args, **kwargs)


@extras_features(
    "cable_terminations",
    "custom_validators",
    "export_templates",
    "graphql",
    "statuses",
    "webhooks",
)
class Interface(CableTermination, PathEndpoint, ComponentModel, BaseInterface):
    """
    A network interface within a Device. A physical Interface can connect to exactly one other Interface.
    """

    # Override ComponentModel._name to specify naturalize_interface function
    _name = NaturalOrderingField(
        target_field="name", naturalize_function=naturalize_interface, max_length=100, blank=True, db_index=True
    )
    lag = models.ForeignKey(
        to="self",
        on_delete=models.SET_NULL,
        related_name="member_interfaces",
        null=True,
        blank=True,
        verbose_name="Parent LAG",
        help_text="Assigned LAG interface",
    )
    # todoindex:
    type = models.CharField(max_length=50, choices=InterfaceTypeChoices)
    # todoindex:
    mgmt_only = models.BooleanField(
        default=False,
        verbose_name="Management only",
        help_text="This interface is used only for out-of-band management",
    )
    untagged_vlan = models.ForeignKey(
        to="ipam.VLAN",
        on_delete=models.SET_NULL,
        related_name="interfaces_as_untagged",
        null=True,
        blank=True,
        verbose_name="Untagged VLAN",
    )
    tagged_vlans = models.ManyToManyField(
        to="ipam.VLAN",
        related_name="interfaces_as_tagged",
        blank=True,
        verbose_name="Tagged VLANs",
    )
    vrf = models.ForeignKey(
        to="ipam.VRF",
        related_name="interfaces",
        blank=True,
        null=True,
        on_delete=models.SET_NULL,
    )
    ip_addresses = models.ManyToManyField(
        to="ipam.IPAddress",
        through="ipam.IPAddressToInterface",
        related_name="interfaces",
        blank=True,
        verbose_name="IP Addresses",
    )

    class Meta:
        ordering = ("device", CollateAsChar("_name"))
        unique_together = ("device", "name")

    def clean(self):
        super().clean()

        # VRF validation
        if self.vrf and self.vrf not in self.device.vrfs.all():
            # TODO(jathan): Or maybe we automatically add the VRF to the device?
            raise ValidationError({"vrf": "VRF must be assigned to same Device."})

        # LAG validation
        if self.lag is not None:
            # A LAG interface cannot be its own parent
            if self.lag_id == self.pk:
                raise ValidationError({"lag": "A LAG interface cannot be its own parent."})

            # An interface's LAG must belong to the same device or virtual chassis
            if self.lag.device_id != self.device_id:
                if self.device.virtual_chassis is None:
                    raise ValidationError(
                        {
                            "lag": f"The selected LAG interface ({self.lag}) belongs to a different device ({self.lag.device})."
                        }
                    )
                elif self.lag.device.virtual_chassis_id != self.device.virtual_chassis_id:
                    raise ValidationError(
                        {
                            "lag": (
                                f"The selected LAG interface ({self.lag}) belongs to {self.lag.device}, which is not part "
                                f"of virtual chassis {self.device.virtual_chassis}."
                            )
                        }
                    )

            # A virtual interface cannot have a parent LAG
            if self.type == InterfaceTypeChoices.TYPE_VIRTUAL:
                raise ValidationError({"lag": "Virtual interfaces cannot have a parent LAG interface."})

        # Virtual interfaces cannot be connected
        if getattr(self, "type", None) in NONCONNECTABLE_IFACE_TYPES and (
            self.cable or getattr(self, "circuit_termination", False)
        ):
            raise ValidationError(
                {
                    "type": "Virtual and wireless interfaces cannot be connected to another interface or circuit. "
                    "Disconnect the interface or choose a suitable type."
                }
            )

        # Parent validation
        if self.parent_interface is not None:
            # An interface cannot be its own parent
            if self.parent_interface_id == self.pk:
                raise ValidationError({"parent_interface": "An interface cannot be its own parent."})
            # A physical interface cannot have a parent interface
            if hasattr(self, "type") and self.type != InterfaceTypeChoices.TYPE_VIRTUAL:
                raise ValidationError(
                    {"parent_interface": "Only virtual interfaces may be assigned to a parent interface."}
                )

            # A virtual interface cannot be a parent interface
            if getattr(self.parent_interface, "type", None) == InterfaceTypeChoices.TYPE_VIRTUAL:
                raise ValidationError(
                    {"parent_interface": "Virtual interfaces may not be parents of other interfaces."}
                )

            # An interface's parent must belong to the same device or virtual chassis
            if self.parent_interface.device != self.device:
                if getattr(self.device, "virtual_chassis", None) is None:
                    raise ValidationError(
                        {
                            "parent_interface": f"The selected parent interface ({self.parent_interface}) belongs to a different device "
                            f"({self.parent_interface.device})."
                        }
                    )
                elif self.parent_interface.device.virtual_chassis != self.device.virtual_chassis:
                    raise ValidationError(
                        {
                            "parent_interface": f"The selected parent interface ({self.parent_interface}) belongs to {self.parent_interface.device}, which "
                            f"is not part of virtual chassis {self.device.virtual_chassis}."
                        }
                    )

        # Validate untagged VLAN
        # TODO: after Location model replaced Site, which was not a hierarchical model, should we allow users to assign a VLAN belongs to
        # the parent Locations or the child locations of `device.location`?
        if self.untagged_vlan and self.untagged_vlan.location_id not in [self.device.location_id, None]:
            raise ValidationError(
                {
                    "untagged_vlan": (
                        f"The untagged VLAN ({self.untagged_vlan}) must belong to the same location as the interface's parent "
                        f"device, or it must be global."
                    )
                }
            )

        # Bridge validation
        if self.bridge is not None:
            # An interface cannot be bridged to itself
            if self.bridge_id == self.pk:
                raise ValidationError({"bridge": "An interface cannot be bridged to itself."})

            # A bridged interface belong to the same device or virtual chassis
            if self.bridge.device.id != self.device.id:
                if getattr(self.device, "virtual_chassis", None) is None:
                    raise ValidationError(
                        {
                            "bridge": (
                                f"The selected bridge interface ({self.bridge}) belongs to a different device "
                                f"({self.bridge.device})."
                            )
                        }
                    )
                elif self.bridge.device.virtual_chassis_id != self.device.virtual_chassis_id:
                    raise ValidationError(
                        {
                            "bridge": (
                                f"The selected bridge interface ({self.bridge}) belongs to {self.bridge.device}, which "
                                f"is not part of virtual chassis {self.device.virtual_chassis}."
                            )
                        }
                    )

    def add_ip_addresses(
        self,
        ip_addresses,
        is_source=False,
        is_destination=False,
        is_default=False,
        is_preferred=False,
        is_primary=False,
        is_secondary=False,
        is_standby=False,
    ):
        """Add one or more IPAddress instances to this interface's `ip_addresses` many-to-many relationship.

        Args:
            ip_addresses (:obj:`list` or `IPAddress`): Instance of `nautobot.ipam.models.IPAddress` or list of `IPAddress` instances.
            is_source (bool, optional): Is source address. Defaults to False.
            is_destination (bool, optional): Is destination address. Defaults to False.
            is_default (bool, optional): Is default address. Defaults to False.
            is_preferred (bool, optional): Is preferred address. Defaults to False.
            is_primary (bool, optional): Is primary address. Defaults to False.
            is_secondary (bool, optional): Is secondary address. Defaults to False.
            is_standby (bool, optional): Is standby address. Defaults to False.

        Returns:
            Number of instances added.
        """
        if not isinstance(ip_addresses, (tuple, list)):
            ip_addresses = [ip_addresses]
        with transaction.atomic():
            for ip in ip_addresses:
                instance = self.ip_addresses.through(
                    ip_address=ip,
                    interface=self,
                    is_source=is_source,
                    is_destination=is_destination,
                    is_default=is_default,
                    is_preferred=is_preferred,
                    is_primary=is_primary,
                    is_secondary=is_secondary,
                    is_standby=is_standby,
                )
                instance.validated_save()
        return len(ip_addresses)

    def remove_ip_addresses(self, ip_addresses):
        """Remove one or more IPAddress instances from this interface's `ip_addresses` many-to-many relationship.

        Args:
            ip_addresses (:obj:`list` or `IPAddress`): Instance of `nautobot.ipam.models.IPAddress` or list of `IPAddress` instances.

        Returns:
            Number of instances removed.
        """
        count = 0
        if not isinstance(ip_addresses, (tuple, list)):
            ip_addresses = [ip_addresses]
        with transaction.atomic():
            for ip in ip_addresses:
                qs = self.ip_addresses.through.objects.filter(ip_address=ip, interface=self)
                deleted_count, _ = qs.delete()
                count += deleted_count
        return count

    @property
    def is_connectable(self):
        return self.type not in NONCONNECTABLE_IFACE_TYPES

    @property
    def is_virtual(self):
        return self.type in VIRTUAL_IFACE_TYPES

    @property
    def is_wireless(self):
        return self.type in WIRELESS_IFACE_TYPES

    @property
    def is_lag(self):
        return self.type == InterfaceTypeChoices.TYPE_LAG

    @property
    def ip_address_count(self):
        return self.ip_addresses.count()

    @property
    def parent(self):
        return self.device


@extras_features(
    "custom_fields",
    "custom_links",
    "custom_validators",
    "export_templates",
    "graphql",
    "relationships",
    "statuses",
    "webhooks",
)
class InterfaceRedundancyGroup(StatusModel, PrimaryModel):  # pylint: disable=too-many-ancestors
    """
    A collection of Interfaces that supply a redundancy group for protocols like HSRP/VRRP.
    """

    name = models.CharField(max_length=100, unique=True)
    # Preemptively model 2.0 behavior by making `created` a DateTimeField rather than a DateField.
    created = models.DateTimeField(auto_now_add=True)
    description = models.CharField(
        max_length=200,
        blank=True,
    )
    interfaces = models.ManyToManyField(
        to="dcim.Interface",
        through="dcim.InterfaceRedundancyGroupAssociation",
        related_name="interface_redundancy_groups",
        blank=True,
    )
    protocol = models.CharField(
        max_length=50,
        blank=True,
        choices=InterfaceRedundancyGroupProtocolChoices,
        verbose_name="Redundancy Protocol",
    )
    protocol_group_id = models.CharField(
        max_length=50,
        blank=True,
    )
    secrets_group = models.ForeignKey(
        to="extras.SecretsGroup",
        on_delete=models.SET_NULL,
        default=None,
        blank=True,
        null=True,
    )
    virtual_ip = models.ForeignKey(
        to="ipam.IPAddress",
        on_delete=models.CASCADE,
        null=True,
        blank=True,
        related_name="interface_redundancy_groups",
    )

    class Meta:
        """Meta class."""

        ordering = ["name"]

    csv_headers = [
        "name",
        "status",
        "description",
        "protocol",
        "protocol_group_id",
        "secrets_group",
        "virtual_ip",
    ]

    def to_csv(self):
        return (
            self.name,
            self.get_status_display(),
            self.description,
            self.protocol,
            self.protocol_group_id,
            self.secrets_group.name if self.secrets_group else None,
            str(self.virtual_ip) if self.virtual_ip else None,
        )

    def get_absolute_url(self):
        """Return detail view for InterfaceRedundancyGroup."""
        return reverse("dcim:interfaceredundancygroup", args=[self.id])

    def __str__(self):
        """Return a string representation of the instance."""
        return self.name

    def add_interface(self, interface, priority):
        """
        Add an interface including `priority`.

        :param interface:
            Interface instance
        :param priority:
            Integer priority used by redundancy protocol
        """
        instance = self.interfaces.through(
            interface_redundancy_group=self,
            interface=interface,
            priority=priority,
        )
        return instance.validated_save()

    def remove_interface(self, interface):
        """
        Remove an interface.

        :param interface:
            Interface instance
        """
        instance = self.interfaces.through.objects.get(
            interface_redundancy_group=self,
            interface=interface,
        )
        return instance.delete()


@extras_features(
    "relationships",
    "custom_fields",
)
class InterfaceRedundancyGroupAssociation(BaseModel, ChangeLoggedModel):
    """Intermediary model for associating Interface(s) to InterfaceRedundancyGroup(s)."""

    interface_redundancy_group = models.ForeignKey(
        to="dcim.InterfaceRedundancyGroup",
        on_delete=models.CASCADE,
        related_name="interface_redundancy_group_associations",
    )
    interface = models.ForeignKey(
        to="dcim.Interface",
        on_delete=models.CASCADE,
        related_name="interface_redundancy_group_associations",
    )
    priority = models.PositiveSmallIntegerField()

    class Meta:
        """Meta class."""

        unique_together = (("interface_redundancy_group", "interface"),)
        ordering = ("interface_redundancy_group", "-priority")

    def __str__(self):
        """Return a string representation of the instance."""
        return f"{self.interface_redundancy_group}: {self.interface.device} {self.interface}: {self.priority}"


#
# Pass-through ports
#


@extras_features("cable_terminations", "custom_validators", "graphql", "webhooks")
class FrontPort(CableTermination, ComponentModel):
    """
    A pass-through port on the front of a Device.
    """

    type = models.CharField(max_length=50, choices=PortTypeChoices)
    rear_port = models.ForeignKey(to="dcim.RearPort", on_delete=models.CASCADE, related_name="front_ports")
    rear_port_position = models.PositiveSmallIntegerField(
        default=1,
        validators=[
            MinValueValidator(REARPORT_POSITIONS_MIN),
            MaxValueValidator(REARPORT_POSITIONS_MAX),
        ],
    )

    class Meta:
        ordering = ("device", "_name")
        unique_together = (
            ("device", "name"),
            ("rear_port", "rear_port_position"),
        )

    @property
    def parent(self):
        return self.device

    def clean(self):
        super().clean()

        # Validate rear port assignment
        if self.rear_port.device != self.device:
            raise ValidationError({"rear_port": f"Rear port ({self.rear_port}) must belong to the same device"})

        # Validate rear port position assignment
        if self.rear_port_position > self.rear_port.positions:
            raise ValidationError(
                {
                    "rear_port_position": f"Invalid rear port position ({self.rear_port_position}): Rear port "
                    f"{self.rear_port.name} has only {self.rear_port.positions} positions"
                }
            )


@extras_features("cable_terminations", "custom_validators", "graphql", "webhooks")
class RearPort(CableTermination, ComponentModel):
    """
    A pass-through port on the rear of a Device.
    """

    type = models.CharField(max_length=50, choices=PortTypeChoices)
    positions = models.PositiveSmallIntegerField(
        default=1,
        validators=[
            MinValueValidator(REARPORT_POSITIONS_MIN),
            MaxValueValidator(REARPORT_POSITIONS_MAX),
        ],
    )

    class Meta:
        ordering = ("device", "_name")
        unique_together = ("device", "name")

    def clean(self):
        super().clean()

        # Check that positions count is greater than or equal to the number of associated FrontPorts
        front_port_count = self.front_ports.count()
        if self.positions < front_port_count:
            raise ValidationError(
                {
                    "positions": f"The number of positions cannot be less than the number of mapped front ports "
                    f"({front_port_count})"
                }
            )

    @property
    def parent(self):
        return self.device


#
# Device bays
#


@extras_features("custom_validators", "graphql", "webhooks")
class DeviceBay(ComponentModel):
    """
    An empty space within a Device which can house a child device
    """

    installed_device = models.OneToOneField(
        to="dcim.Device",
        on_delete=models.SET_NULL,
        related_name="parent_bay",
        blank=True,
        null=True,
    )

    class Meta:
        ordering = ("device", "_name")
        unique_together = ("device", "name")

    def clean(self):
        super().clean()

        # Validate that the parent Device can have DeviceBays
        if not self.device.device_type.is_parent_device:
            raise ValidationError(f"This type of device ({self.device.device_type}) does not support device bays.")

        # Cannot install a device into itself, obviously
        if self.device == self.installed_device:
            raise ValidationError("Cannot install a device into itself.")

        # Check that the installed device is not already installed elsewhere
        if self.installed_device:
            current_bay = DeviceBay.objects.filter(installed_device=self.installed_device).first()
            if current_bay and current_bay != self:
                raise ValidationError(
                    {
                        "installed_device": f"Cannot install the specified device; device is already installed in {current_bay}"
                    }
                )

    @property
    def parent(self):
        return self.device


#
# Inventory items
#


@extras_features(
    "custom_validators",
    "export_templates",
    "graphql",
    "webhooks",
)
class InventoryItem(TreeModel, ComponentModel):
    """
    An InventoryItem represents a serialized piece of hardware within a Device, such as a line card or power supply.
    InventoryItems are used only for inventory purposes.
    """

    manufacturer = models.ForeignKey(
        to="dcim.Manufacturer",
        on_delete=models.PROTECT,
        related_name="inventory_items",
        blank=True,
        null=True,
    )
    part_id = models.CharField(
        max_length=50,
        verbose_name="Part ID",
        blank=True,
        help_text="Manufacturer-assigned part identifier",
    )
    serial = models.CharField(max_length=255, verbose_name="Serial number", blank=True, db_index=True)
    asset_tag = models.CharField(
        max_length=50,
        unique=True,
        blank=True,
        null=True,
        verbose_name="Asset tag",
        help_text="A unique tag used to identify this item",
    )
    discovered = models.BooleanField(default=False, help_text="This item was automatically discovered")

    class Meta:
        ordering = ("_name",)
        unique_together = ("device", "parent", "name")

    @classproperty  # https://github.com/PyCQA/pylint-django/issues/240
    def natural_key_field_lookups(cls):  # pylint: disable=no-self-argument
        """
        Due to the recursive nature of InventoryItem.unique_together, we need a custom implementation of this property.

        For the time being we just use the PK as a natural key.
        """
        return ["pk"]<|MERGE_RESOLUTION|>--- conflicted
+++ resolved
@@ -7,7 +7,7 @@
 from django.utils.functional import classproperty
 
 from nautobot.core.models.fields import ForeignKeyWithAutoRelatedName, MACAddressCharField, NaturalOrderingField
-from nautobot.core.models.generics import PrimaryModel
+from nautobot.core.models.generics import BaseModel, ChangeLoggedModel, PrimaryModel
 from nautobot.core.models.ordering import naturalize_interface
 from nautobot.core.models.query_functions import CollateAsChar
 from nautobot.core.models.tree_queries import TreeModel
@@ -35,17 +35,9 @@
     RelationshipModel,
     Status,
     StatusField,
+    StatusModel,
 )
 from nautobot.extras.utils import extras_features
-<<<<<<< HEAD
-=======
-from nautobot.core.models.generics import BaseModel, ChangeLoggedModel, PrimaryModel
-from nautobot.utilities.fields import NaturalOrderingField
-from nautobot.utilities.mptt import TreeManager
-from nautobot.utilities.ordering import naturalize_interface
-from nautobot.utilities.query_functions import CollateAsChar
-from nautobot.utilities.utils import UtilizationData
->>>>>>> 56bbb42a
 
 __all__ = (
     "BaseInterface",
@@ -849,10 +841,6 @@
             str(self.virtual_ip) if self.virtual_ip else None,
         )
 
-    def get_absolute_url(self):
-        """Return detail view for InterfaceRedundancyGroup."""
-        return reverse("dcim:interfaceredundancygroup", args=[self.id])
-
     def __str__(self):
         """Return a string representation of the instance."""
         return self.name
