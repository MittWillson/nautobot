--- conflicted
+++ resolved
@@ -38,13 +38,8 @@
         # Clusters
         clusters = (
             Cluster.objects.restrict(request.user, "view")
-<<<<<<< HEAD
             .filter(cluster_type=instance)
-            .prefetch_related("cluster_group", "site", "tenant")
-=======
-            .filter(type=instance)
-            .select_related("group", "site", "tenant")
->>>>>>> 13aff79f
+            .select_related("cluster_group", "site", "tenant")
         ).annotate(
             device_count=count_related(Device, "cluster"),
             vm_count=count_related(VirtualMachine, "cluster"),
@@ -103,13 +98,8 @@
         # Clusters
         clusters = (
             Cluster.objects.restrict(request.user, "view")
-<<<<<<< HEAD
             .filter(cluster_group=instance)
-            .prefetch_related("cluster_type", "site", "tenant")
-=======
-            .filter(group=instance)
-            .select_related("type", "site", "tenant")
->>>>>>> 13aff79f
+            .select_related("cluster_type", "site", "tenant")
         ).annotate(
             device_count=count_related(Device, "cluster"),
             vm_count=count_related(VirtualMachine, "cluster"),
@@ -200,24 +190,14 @@
 
 
 class ClusterBulkEditView(generic.BulkEditView):
-<<<<<<< HEAD
-    # v2 TODO(jathan): Replace prefetch_related with select_related
-    queryset = Cluster.objects.prefetch_related("cluster_type", "cluster_group", "site")
-=======
-    queryset = Cluster.objects.select_related("type", "group", "site")
->>>>>>> 13aff79f
+    queryset = Cluster.objects.select_related("cluster_type", "cluster_group", "site")
     filterset = filters.ClusterFilterSet
     table = tables.ClusterTable
     form = forms.ClusterBulkEditForm
 
 
 class ClusterBulkDeleteView(generic.BulkDeleteView):
-<<<<<<< HEAD
-    # v2 TODO(jathan): Replace prefetch_related with select_related
-    queryset = Cluster.objects.prefetch_related("cluster_type", "cluster_group", "site")
-=======
-    queryset = Cluster.objects.select_related("type", "group", "site")
->>>>>>> 13aff79f
+    queryset = Cluster.objects.select_related("cluster_type", "cluster_group", "site")
     filterset = filters.ClusterFilterSet
     table = tables.ClusterTable
 
