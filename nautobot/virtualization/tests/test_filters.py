--- conflicted
+++ resolved
@@ -217,52 +217,29 @@
             self.filterset(params, self.queryset).qs, self.queryset.filter(location__slug__in=params["location"])
         )
 
-<<<<<<< HEAD
     def test_cluster_group(self):
-        cluster_groups = ClusterGroup.objects.all()[:2]
-        params = {"cluster_group_id": [cluster_groups[0].pk, cluster_groups[1].pk]}
-        self.assertEqual(self.filterset(params, self.queryset).qs.count(), 2)
-        params = {"cluster_group": [cluster_groups[0].slug, cluster_groups[1].slug]}
-        self.assertEqual(self.filterset(params, self.queryset).qs.count(), 2)
-
-    def test_cluster_type(self):
-        cluster_types = ClusterType.objects.all()[:2]
-        params = {"cluster_type_id": [cluster_types[0].pk, cluster_types[1].pk]}
-        self.assertEqual(self.filterset(params, self.queryset).qs.count(), 2)
-        params = {"cluster_type": [cluster_types[0].slug, cluster_types[1].slug]}
-        self.assertEqual(self.filterset(params, self.queryset).qs.count(), 2)
-=======
-    def test_site(self):
-        sites = list(self.sites[:2])
-        params = {"site_id": [sites[0].pk, sites[1].pk]}
-        self.assertQuerysetEqual(self.filterset(params, self.queryset).qs, self.queryset.filter(site__in=sites))
-        params = {"site": [sites[0].slug, sites[1].slug]}
-        self.assertQuerysetEqual(self.filterset(params, self.queryset).qs, self.queryset.filter(site__in=sites))
-
-    def test_group(self):
-        groups = list(ClusterGroup.objects.all()[:2])
+        cluster_groups = list(ClusterGroup.objects.all()[:2])
         filter_params = [
-            {"group_id": [groups[0].pk, groups[1].pk]},
-            {"group": [groups[0].pk, groups[1].slug]},
+            {"cluster_group_id": [cluster_groups[0].pk, cluster_groups[1].pk]},
+            {"cluster_group": [cluster_groups[0].pk, cluster_groups[1].slug]},
         ]
         for params in filter_params:
             self.assertQuerysetEqualAndNotEmpty(
                 self.filterset(params, self.queryset).qs,
-                self.queryset.filter(group__in=groups).distinct(),
+                self.queryset.filter(cluster_group__in=cluster_groups).distinct(),
             )
 
-    def test_type(self):
-        types = list(ClusterType.objects.all()[:2])
+    def test_cluster_type(self):
+        cluster_types = list(ClusterType.objects.all()[:2])
         filter_params = [
-            {"type_id": [types[0].pk, types[1].pk]},
-            {"type": [types[0].pk, types[1].slug]},
+            {"cluster_type_id": [cluster_types[0].pk, cluster_types[1].pk]},
+            {"cluster_type": [cluster_types[0].pk, cluster_types[1].slug]},
         ]
         for params in filter_params:
             self.assertQuerysetEqualAndNotEmpty(
                 self.filterset(params, self.queryset).qs,
-                self.queryset.filter(type__in=types).distinct(),
+                self.queryset.filter(cluster_type__in=cluster_types).distinct(),
             )
->>>>>>> bb5c1202
 
     def test_search(self):
         value = self.queryset.values_list("pk", flat=True)[0]
@@ -516,7 +493,7 @@
         for params in filter_params:
             self.assertQuerysetEqualAndNotEmpty(
                 self.filterset(params, self.queryset).qs,
-                self.queryset.filter(cluster__group__in=groups).distinct(),
+                self.queryset.filter(cluster__cluster_group__in=groups).distinct(),
             )
 
     def test_cluster_type(self):
@@ -528,7 +505,7 @@
         for params in filter_params:
             self.assertQuerysetEqualAndNotEmpty(
                 self.filterset(params, self.queryset).qs,
-                self.queryset.filter(cluster__type__in=types).distinct(),
+                self.queryset.filter(cluster__cluster_type__in=types).distinct(),
             )
 
     def test_cluster(self):
@@ -539,7 +516,6 @@
         # params = {'cluster': [clusters[0].name, clusters[1].name]}
         # self.assertEqual(self.filterset(params, self.queryset).qs.count(), 2)
 
-<<<<<<< HEAD
     def test_location(self):
         params = {"location": [self.locations[0].pk, self.locations[1].pk]}
         self.assertQuerysetEqual(
@@ -557,37 +533,6 @@
         self.assertQuerysetEqualAndNotEmpty(
             self.filterset(params, self.queryset).qs, self.queryset.filter(role__in=[roles[0], roles[1]])
         )
-=======
-    def test_region(self):
-        filter_parent_regions = self.regions[:2]
-        nested_regions = list(
-            set(flatten_iterable(map(lambda r: r.get_descendants(include_self=True), filter_parent_regions)))
-        )
-        params = {"region_id": [filter_parent_regions[0].pk, filter_parent_regions[1].pk]}
-        self.assertQuerysetEqual(
-            self.filterset(params, self.queryset).qs, self.queryset.filter(cluster__site__region__in=nested_regions)
-        )
-        params = {"region": [filter_parent_regions[0].slug, filter_parent_regions[1].slug]}
-        self.assertQuerysetEqual(
-            self.filterset(params, self.queryset).qs, self.queryset.filter(cluster__site__region__in=nested_regions)
-        )
-
-    def test_site(self):
-        sites = list(self.sites[:2])
-        filter_params = [{"site_id": [sites[0].pk, sites[1].pk]}, {"site": [sites[0].pk, sites[1].slug]}]
-        for params in filter_params:
-            self.assertQuerysetEqualAndNotEmpty(
-                self.filterset(params, self.queryset).qs, self.queryset.filter(cluster__site__in=sites).distinct()
-            )
-
-    def test_role(self):
-        roles = self.roles[:2]
-        filter_params = [{"role_id": [roles[0].pk, roles[1].pk]}, {"role": [roles[0].pk, roles[1].slug]}]
-        for params in filter_params:
-            self.assertQuerysetEqualAndNotEmpty(
-                self.filterset(params, self.queryset).qs, self.queryset.filter(role__in=roles).distinct()
-            )
->>>>>>> bb5c1202
 
     def test_platform(self):
         platforms = self.platforms[:2]
@@ -642,6 +587,8 @@
         ["bridge"],
         ["bridged_interfaces"],
         ["child_interfaces"],
+        ["cluster_id", "virtual_machine__cluster__id"],
+        ["cluster", "virtual_machine__cluster__name"],
         ["description"],
         ["mac_address"],
         ["mtu"],
@@ -670,14 +617,12 @@
             Cluster.objects.create(name="Cluster 2", cluster_type=cluster_types[1]),
             Cluster.objects.create(name="Cluster 3", cluster_type=cluster_types[2]),
         )
-        cls.clusters = clusters
 
         vms = (
             VirtualMachine.objects.create(name="Virtual Machine 1", cluster=clusters[0]),
             VirtualMachine.objects.create(name="Virtual Machine 2", cluster=clusters[1]),
             VirtualMachine.objects.create(name="Virtual Machine 3", cluster=clusters[2]),
         )
-        cls.vms = vms
 
         statuses = Status.objects.get_for_model(VMInterface)
 
@@ -795,107 +740,6 @@
             self.queryset.filter(enabled=False),
         )
 
-<<<<<<< HEAD
-=======
-    def test_parent(self):
-        # Create child interfaces
-        parent_interface = VMInterface.objects.first()
-        child_interfaces = (
-            VMInterface(
-                virtual_machine=parent_interface.virtual_machine, name="Child 1", parent_interface=parent_interface
-            ),
-            VMInterface(
-                virtual_machine=parent_interface.virtual_machine, name="Child 2", parent_interface=parent_interface
-            ),
-            VMInterface(
-                virtual_machine=parent_interface.virtual_machine, name="Child 3", parent_interface=parent_interface
-            ),
-        )
-        VMInterface.objects.bulk_create(child_interfaces)
-        params = {"parent_interface": [parent_interface.pk, parent_interface.name]}
-        self.assertEqual(self.filterset(params, self.queryset).qs.count(), 3)
-
-    def test_child(self):
-        # Create child interfaces
-        parent_interface = VMInterface.objects.first()
-        child_interfaces = (
-            VMInterface(
-                virtual_machine=parent_interface.virtual_machine, name="Child 1", parent_interface=parent_interface
-            ),
-            VMInterface(
-                virtual_machine=parent_interface.virtual_machine, name="Child 2", parent_interface=parent_interface
-            ),
-            VMInterface(
-                virtual_machine=parent_interface.virtual_machine, name="Child 3", parent_interface=parent_interface
-            ),
-        )
-        VMInterface.objects.bulk_create(child_interfaces)
-        with self.subTest("Child Interfaces"):
-            params = {"child_interfaces": [child_interfaces[0].pk, child_interfaces[1].name]}
-            self.assertEqual(self.filterset(params, self.queryset).qs.count(), 1)
-
-        with self.subTest("Has child Interfaces"):
-            params = {"has_child_interfaces": True}
-            self.assertEqual(self.filterset(params, self.queryset).qs.count(), 1)
-
-            params = {"has_child_interfaces": False}
-            self.assertEqual(self.filterset(params, self.queryset).qs.count(), 5)
-
-    def test_bridge(self):
-        # Create bridged interfaces
-        bridge_interface = VMInterface.objects.first()
-        bridged_interfaces = (
-            VMInterface(virtual_machine=bridge_interface.virtual_machine, name="Bridged 1", bridge=bridge_interface),
-            VMInterface(virtual_machine=bridge_interface.virtual_machine, name="Bridged 2", bridge=bridge_interface),
-            VMInterface(virtual_machine=bridge_interface.virtual_machine, name="Bridged 3", bridge=bridge_interface),
-        )
-        VMInterface.objects.bulk_create(bridged_interfaces)
-
-        params = {"bridge": [bridge_interface.pk, bridge_interface.name]}
-        self.assertEqual(self.filterset(params, self.queryset).qs.count(), 3)
-
-    def test_bridged_interfaces(self):
-        # Create bridged interfaces
-        bridge_interface = VMInterface.objects.first()
-        bridged_interfaces = (
-            VMInterface(virtual_machine=bridge_interface.virtual_machine, name="Bridged 1", bridge=bridge_interface),
-            VMInterface(virtual_machine=bridge_interface.virtual_machine, name="Bridged 2", bridge=bridge_interface),
-            VMInterface(virtual_machine=bridge_interface.virtual_machine, name="Bridged 3", bridge=bridge_interface),
-        )
-        VMInterface.objects.bulk_create(bridged_interfaces)
-
-        with self.subTest("Bridged Interfaces"):
-            params = {"bridged_interfaces": [bridged_interfaces[0].pk, bridged_interfaces[1].name]}
-            self.assertEqual(self.filterset(params, self.queryset).qs.count(), 1)
-
-        with self.subTest("Has Bridged Interfaces"):
-            params = {"has_bridged_interfaces": True}
-            self.assertEqual(self.filterset(params, self.queryset).qs.count(), 1)
-
-            params = {"has_bridged_interfaces": False}
-            self.assertEqual(self.filterset(params, self.queryset).qs.count(), 5)
-
-    def test_mtu(self):
-        params = {"mtu": [100, 200]}
-        self.assertEqual(self.filterset(params, self.queryset).qs.count(), 2)
-
-    def test_virtual_machine(self):
-        vms = self.vms[:2]
-        filter_params = [{"virtual_machine_id": [vms[0].pk, vms[1].pk]}, {"virtual_machine": [vms[0].name, vms[1].pk]}]
-        for params in filter_params:
-            self.assertQuerysetEqualAndNotEmpty(
-                self.filterset(params, self.queryset).qs, self.queryset.filter(virtual_machine__in=vms).distinct()
-            )
-
-    def test_mac_address(self):
-        params = {"mac_address": ["00-00-00-00-00-01", "00-00-00-00-00-02"]}
-        self.assertEqual(self.filterset(params, self.queryset).qs.count(), 2)
-
-    def test_status(self):
-        params = {"status": ["active"]}
-        self.assertEqual(self.filterset(params, self.queryset).qs.count(), 2)
-
->>>>>>> bb5c1202
     def test_search(self):
         value = self.queryset.first().pk
         params = {"q": value}
@@ -903,16 +747,4 @@
         self.assertQuerysetEqualAndNotEmpty(
             self.filterset(params, self.queryset).qs,
             self.queryset.filter(q),
-        )
-
-    def test_cluster(self):
-        clusters = self.clusters[:2]
-        filter_params = [
-            {"cluster_id": [clusters[0].pk, clusters[1].pk]},
-            {"cluster": [clusters[0].name, clusters[1].pk]},
-        ]
-        for params in filter_params:
-            self.assertQuerysetEqualAndNotEmpty(
-                self.filterset(params, self.queryset).qs,
-                self.queryset.filter(virtual_machine__cluster__in=clusters).distinct(),
-            )+        )